--- conflicted
+++ resolved
@@ -93,49 +93,6 @@
 				if (notification) {
 					notifications.push(notification, uids);
 				}
-<<<<<<< HEAD
-				sendNotificationEmails(uids, messageObj);
-			}
-		});
-	}
-
-	function sendNotificationEmails(uids, messageObj) {
-		if (meta.config.disableEmailSubscriptions) {
-			return;
-		}
-
-		async.waterfall([
-			function (next) {
-				async.parallel({
-					userData: function (next) {
-						user.getUsersFields(uids, ['uid', 'username', 'userslug'], next);
-					},
-					userSettings: function (next) {
-						user.getMultipleUserSettings(uids, next);
-					},
-				}, next);
-			},
-
-			function (results, next) {
-				results.userData = results.userData.filter(function (userData, index) {
-					return userData && results.userSettings[index] && results.userSettings[index].sendChatNotifications;
-				});
-				async.each(results.userData, function (userData, next) {
-					emailer.send('notif_chat', userData.uid, {
-						subject: '[[email:notif.chat.subject, ' + messageObj.fromUser.username + ']]',
-						summary: '[[notifications:new_message_from, ' + messageObj.fromUser.username + ']]',
-						message: messageObj,
-						roomId: messageObj.roomId,
-						username: userData.username,
-						userslug: userData.userslug,
-					}, next);
-				}, next);
-			},
-		], function (err) {
-			if (err) {
-				return winston.error(err);
-=======
->>>>>>> ee2f9e94
 			}
 		});
 	}
