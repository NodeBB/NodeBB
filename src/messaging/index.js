--- conflicted
+++ resolved
@@ -334,19 +334,11 @@
 	if (meta.config['reputation:disabled']) {
 		return;
 	}
-<<<<<<< HEAD
-	const [reputation, isAdmin] = await Promise.all([
-		user.getUserField(uid, 'reputation'),
-		user.isAdministrator(uid),
-	]);
-	if (!isAdmin && meta.config['min:rep:chat'] > reputation) {
-=======
 	const [reputation, isPrivileged] = await Promise.all([
 		user.getUserField(uid, 'reputation'),
 		user.isPrivileged(uid),
 	]);
 	if (!isPrivileged && meta.config['min:rep:chat'] > reputation) {
->>>>>>> f938a2d9
 		throw new Error(`[[error:not-enough-reputation-to-chat, ${meta.config['min:rep:chat']}]]`);
 	}
 }
