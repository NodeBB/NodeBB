--- conflicted
+++ resolved
@@ -44,12 +44,6 @@
 	};
 
 	Messaging.canEdit = function (messageId, uid, callback) {
-<<<<<<< HEAD
-		if (meta.config.disableChat) {
-			return callback(null, false);
-		} else if (meta.config.disableChatMessageEditing) {
-			return callback(null, false);
-=======
 		canEditDelete(messageId, uid, 'edit', callback);
 	};
 
@@ -65,11 +59,10 @@
 			durationConfig = 'chatDeleteDuration';
 		}
 
-		if (parseInt(meta.config.disableChat, 10) === 1) {
+		if (meta.config.disableChat) {
 			return callback(new Error('[[error:chat-disabled]]'));
-		} else if (parseInt(meta.config.disableChatMessageEditing, 10) === 1) {
+		} else if (meta.config.disableChatMessageEditing) {
 			return callback(new Error('[[error:chat-message-editing-disabled]]'));
->>>>>>> ee2f9e94
 		}
 
 		async.waterfall([
@@ -81,13 +74,8 @@
 					return callback(new Error('[[error:user-banned]]'));
 				}
 
-<<<<<<< HEAD
 				if (meta.config.requireEmailConfirmation && parseInt(userData['email:confirmed'], 10) !== 1) {
-					return callback(null, false);
-=======
-				if (parseInt(meta.config.requireEmailConfirmation, 10) === 1 && parseInt(userData['email:confirmed'], 10) !== 1) {
 					return callback(new Error('[[error:email-not-confirmed]]'));
->>>>>>> ee2f9e94
 				}
 				async.parallel({
 					isAdmin: function (next) {
