
'use strict';

var async = require('async');
var _ = require('underscore');
var validator = require('validator');

var db = require('../database');
var user = require('../user');
var posts = require('../posts');
var meta = require('../meta');
var plugins = require('../plugins');

module.exports = function (Topics) {
	Topics.onNewPostMade = function (postData, callback) {
		async.series([
			function (next) {
				Topics.increasePostCount(postData.tid, next);
			},
			function (next) {
				Topics.updateTimestamp(postData.tid, postData.timestamp, next);
			},
			function (next) {
				Topics.addPostToTopic(postData.tid, postData, next);
			},
		], callback);
	};

	Topics.getTopicPosts = function (tid, set, start, stop, uid, reverse, callback) {
		async.waterfall([
			function (next) {
				async.parallel({
					posts: function (next) {
						posts.getPostsFromSet(set, start, stop, uid, reverse, next);
					},
					postCount: function (next) {
						Topics.getTopicField(tid, 'postcount', next);
					}
				}, next);
			},
<<<<<<< HEAD
			postCount: function (next) {
				Topics.getTopicField(tid, 'postcount', next);
			},
		}, function (err, results) {
			if (err) {
				return callback(err);
			}

			Topics.calculatePostIndices(results.posts, start, stop, results.postCount, reverse);
=======
			function (results, next) {
				Topics.calculatePostIndices(results.posts, start, stop, results.postCount, reverse);
>>>>>>> cfc8884c

				Topics.addPostData(results.posts, uid, next);
			}
		], callback);
	};

	Topics.addPostData = function (postData, uid, callback) {
		if (!Array.isArray(postData) || !postData.length) {
			return callback(null, []);
		}
		var pids = postData.map(function (post) {
			return post && post.pid;
		});

		if (!Array.isArray(pids) || !pids.length) {
			return callback(null, []);
		}

		function getPostUserData(field, method, callback) {
			var uids = [];

<<<<<<< HEAD
				for (var i = 0; i < postData.length; i += 1) {
					if (postData[i] && uids.indexOf(postData[i].uid) === -1) {
						uids.push(postData[i].uid);
					}
=======
			postData.forEach(function (postData) {
				if (postData && postData[field] && uids.indexOf(postData[field]) === -1) {
					uids.push(postData[field]);
>>>>>>> cfc8884c
				}
			});

			async.waterfall([
				function (next) {
					method(uids, next);
				},
				function (users, next) {
					var userData = {};
					users.forEach(function (user, index) {
						userData[uids[index]] = user;
					});
					next(null, userData);
<<<<<<< HEAD
				});
			},
			editors: function (next) {
				var editors = [];
				for (var i = 0; i < postData.length; i += 1) {
					if (postData[i] && postData[i].editor && editors.indexOf(postData[i].editor) === -1) {
						editors.push(postData[i].editor);
					}
=======
>>>>>>> cfc8884c
				}
			], callback);
		}

		async.waterfall([
			function (next) {
				async.parallel({
					bookmarks: function (next) {
						posts.hasBookmarked(pids, uid, next);
					},
					voteData: function (next) {
						posts.getVoteStatusByPostIDs(pids, uid, next);
					},
					userData: function (next) {
						getPostUserData('uid', function (uids, next) {
							posts.getUserInfoForPosts(uids, uid, next);
						}, next);
						
					},
					editors: function (next) {
						getPostUserData('editor', function (uids, next) {
							user.getUsersFields(uids, ['uid', 'username', 'userslug'], next);
						}, next);
					},
					parents: function (next) {
						Topics.addParentPosts(postData, next);
					}
				}, next);
			},
			function (results, next) {
				postData.forEach(function (postObj, i) {
					if (postObj) {
						postObj.deleted = parseInt(postObj.deleted, 10) === 1;
						postObj.user = parseInt(postObj.uid, 10) ? results.userData[postObj.uid] : _.clone(results.userData[postObj.uid]);
						postObj.editor = postObj.editor ? results.editors[postObj.editor] : null;
						postObj.bookmarked = results.bookmarks[i];
						postObj.upvoted = results.voteData.upvotes[i];
						postObj.downvoted = results.voteData.downvotes[i];
						postObj.votes = postObj.votes || 0;
						postObj.replies = postObj.replies || 0;
						postObj.selfPost = !!parseInt(uid, 10) && parseInt(uid, 10) === parseInt(postObj.uid, 10);

						// Username override for guests, if enabled
						if (parseInt(meta.config.allowGuestHandles, 10) === 1 && parseInt(postObj.uid, 10) === 0 && postObj.handle) {
							postObj.user.username = validator.escape(String(postObj.handle));
						}
					}
				});
				plugins.fireHook('filter:topics.addPostData', {
					posts: postData,
					uid: uid
				}, next);
			},
<<<<<<< HEAD
			parents: function (next) {
				Topics.addParentPosts(postData, next);
			},
		}, function (err, results) {
			if (err) {
				return callback(err);
			}

			postData.forEach(function (postObj, i) {
				if (postObj) {
					postObj.deleted = parseInt(postObj.deleted, 10) === 1;
					postObj.user = parseInt(postObj.uid, 10) ? results.userData[postObj.uid] : _.clone(results.userData[postObj.uid]);
					postObj.editor = postObj.editor ? results.editors[postObj.editor] : null;
					postObj.bookmarked = results.bookmarks[i];
					postObj.upvoted = results.voteData.upvotes[i];
					postObj.downvoted = results.voteData.downvotes[i];
					postObj.votes = postObj.votes || 0;
					postObj.replies = postObj.replies || 0;
					postObj.selfPost = !!parseInt(uid, 10) && parseInt(uid, 10) === parseInt(postObj.uid, 10);

					// Username override for guests, if enabled
					if (parseInt(meta.config.allowGuestHandles, 10) === 1 && parseInt(postObj.uid, 10) === 0 && postObj.handle) {
						postObj.user.username = validator.escape(String(postObj.handle));
					}
				}
			});

			plugins.fireHook('filter:topics.addPostData', {
				posts: postData,
				uid: uid,
			}, function (err, data) {
				callback(err, data ? data.posts : null);
			});
		});
=======
			function (data, next) {
				next(null, data.posts);
			}
		], callback);
>>>>>>> cfc8884c
	};

	Topics.modifyPostsByPrivilege = function (topicData, topicPrivileges) {
		var loggedIn = !!parseInt(topicPrivileges.uid, 10);
		topicData.posts.forEach(function (post) {
			if (post) {
				post.display_edit_tools = topicPrivileges.isAdminOrMod || (post.selfPost && topicPrivileges['posts:edit']);
				post.display_delete_tools = topicPrivileges.isAdminOrMod || (post.selfPost && topicPrivileges['posts:delete']);
				post.display_moderator_tools = post.display_edit_tools || post.display_delete_tools;
				post.display_move_tools = topicPrivileges.isAdminOrMod && post.index !== 0;
				post.display_post_menu = topicPrivileges.isAdminOrMod || (post.selfPost && !topicData.locked) || ((loggedIn || topicData.postSharing.length) && !post.deleted);
				post.ip = topicPrivileges.isAdminOrMod ? post.ip : undefined;

				posts.modifyPostByPrivilege(post, topicPrivileges.isAdminOrMod);
			}
		});
	};

	Topics.addParentPosts = function (postData, callback) {
		var parentPids = postData.map(function (postObj) {
			return postObj && postObj.hasOwnProperty('toPid') ? parseInt(postObj.toPid, 10) : null;
		}).filter(Boolean);

		if (!parentPids.length) {
			return callback();
		}

		var parentPosts;
		async.waterfall([
			async.apply(posts.getPostsFields, parentPids, ['uid']),
			function (_parentPosts, next) {
				parentPosts = _parentPosts;
				var parentUids = parentPosts.map(function (postObj) { 
					return parseInt(postObj.uid, 10); 
				}).filter(function (uid, idx, users) {
					return users.indexOf(uid) === idx;
				});

				user.getUsersFields(parentUids, ['username'], next);
			},
			function (userData, next) {
				var usersMap = {};
				userData.forEach(function (user) {
					usersMap[user.uid] = user.username;
				});
				var parents = {};
				parentPosts.forEach(function (post, i) {
					parents[parentPids[i]] = { username: usersMap[post.uid] };
				});

				postData.forEach(function (post) {
					post.parent = parents[post.toPid];
				});
				next();
			},
		], callback);
	};

	Topics.calculatePostIndices = function (posts, start, stop, postCount, reverse) {
		posts.forEach(function (post, index) {
			if (reverse) {
				post.index = postCount - (start + index + 1);
			} else {
				post.index = start + index + 1;
			}
		});
	};

	Topics.getLatestUndeletedPid = function (tid, callback) {
		async.waterfall([
			function (next) {
				Topics.getLatestUndeletedReply(tid, next);
			},
			function (pid, next) {
				if (parseInt(pid, 10)) {
					return callback(null, pid.toString());
				}
				Topics.getTopicField(tid, 'mainPid', next);
			},
			function (mainPid, next) {
				posts.getPostFields(mainPid, ['pid', 'deleted'], next);
			},
			function (mainPost, next) {
				next(null, parseInt(mainPost.pid, 10) && parseInt(mainPost.deleted, 10) !== 1 ? mainPost.pid.toString() : null);
			},
		], callback);
	};

	Topics.getLatestUndeletedReply = function (tid, callback) {
		var isDeleted = false;
		var done = false;
		var latestPid = null;
		var index = 0;
		var pids;
		async.doWhilst(
			function (next) {
				async.waterfall([
					function (_next) {
						db.getSortedSetRevRange('tid:' + tid + ':posts', index, index, _next);
					},
					function (_pids, _next) {
						pids = _pids;
						if (!Array.isArray(pids) || !pids.length) {
							done = true;
							return next();
						}

						posts.getPostField(pids[0], 'deleted', _next);
					},
					function (deleted, _next) {
						isDeleted = parseInt(deleted, 10) === 1;
						if (!isDeleted) {
							latestPid = pids[0];
						}
<<<<<<< HEAD
						index += 1;
						next();
					});
				});
=======
						++index;
						_next();
					}
				], next);
>>>>>>> cfc8884c
			},
			function () {
				return isDeleted && !done;
			},
			function (err) {
				callback(err, latestPid);
			}
		);
	};

	Topics.addPostToTopic = function (tid, postData, callback) {
		async.waterfall([
			function (next) {
				Topics.getTopicField(tid, 'mainPid', next);
			},
			function (mainPid, next) {
				if (!parseInt(mainPid, 10)) {
					Topics.setTopicField(tid, 'mainPid', postData.pid, next);
				} else {
					async.parallel([
						function (next) {
							db.sortedSetAdd('tid:' + tid + ':posts', postData.timestamp, postData.pid, next);
						},
						function (next) {
							var upvotes = parseInt(postData.upvotes, 10) || 0;
							var downvotes = parseInt(postData.downvotes, 10) || 0;
							var votes = upvotes - downvotes;
							db.sortedSetAdd('tid:' + tid + ':posts:votes', votes, postData.pid, next);
						},
					], function (err) {
						next(err);
					});
				}
			},
			function (next) {
				db.sortedSetIncrBy('tid:' + tid + ':posters', 1, postData.uid, next);
			},
			function (count, next) {
				Topics.updateTeaser(tid, next);
			},
		], callback);
	};

	Topics.removePostFromTopic = function (tid, postData, callback) {
		async.waterfall([
			function (next) {
				db.sortedSetsRemove([
					'tid:' + tid + ':posts',
					'tid:' + tid + ':posts:votes',
				], postData.pid, next);
			},
			function (next) {
				db.sortedSetIncrBy('tid:' + tid + ':posters', -1, postData.uid, next);
			},
			function (count, next) {
				Topics.updateTeaser(tid, next);
			},
		], callback);
	};

	Topics.getPids = function (tid, callback) {
		async.waterfall([
			function (next) {
				async.parallel({
					mainPid: function (next) {
						Topics.getTopicField(tid, 'mainPid', next);
					},
					pids: function (next) {
						db.getSortedSetRange('tid:' + tid + ':posts', 0, -1, next);
					}
				}, next);
			},
<<<<<<< HEAD
			pids: function (next) {
				db.getSortedSetRange('tid:' + tid + ':posts', 0, -1, next);
			},
		}, function (err, results) {
			if (err) {
				return callback(err);
			}
			if (results.mainPid) {
				results.pids = [results.mainPid].concat(results.pids);
=======
			function (results, next) {
				if (results.mainPid) {
					results.pids = [results.mainPid].concat(results.pids);
				}
				next(null, results.pids);
>>>>>>> cfc8884c
			}
		], callback);
	};

	Topics.increasePostCount = function (tid, callback) {
		incrementFieldAndUpdateSortedSet(tid, 'postcount', 1, 'topics:posts', callback);
	};

	Topics.decreasePostCount = function (tid, callback) {
		incrementFieldAndUpdateSortedSet(tid, 'postcount', -1, 'topics:posts', callback);
	};

	Topics.increaseViewCount = function (tid, callback) {
		incrementFieldAndUpdateSortedSet(tid, 'viewcount', 1, 'topics:views', callback);
	};

	function incrementFieldAndUpdateSortedSet(tid, field, by, set, callback) {
		callback = callback || function () {};
		async.waterfall([
			function (next) {
				db.incrObjectFieldBy('topic:' + tid, field, by, next);
			},
			function (value, next) {
				db.sortedSetAdd(set, value, tid, next);
			}
		], callback);
	}

	Topics.getTitleByPid = function (pid, callback) {
		Topics.getTopicFieldByPid('title', pid, callback);
	};

	Topics.getTopicFieldByPid = function (field, pid, callback) {
		async.waterfall([
			function (next) {
				posts.getPostField(pid, 'tid', next);
			},
			function (tid, next) {
				Topics.getTopicField(tid, field, next);
			}
		], callback);
	};

	Topics.getTopicDataByPid = function (pid, callback) {
		async.waterfall([
			function (next) {
				posts.getPostField(pid, 'tid', next);
			},
			function (tid, next) {
				Topics.getTopicData(tid, next);
			}
		], callback);
	};

	Topics.getPostCount = function (tid, callback) {
		db.getObjectField('topic:' + tid, 'postcount', callback);
	};
};<|MERGE_RESOLUTION|>--- conflicted
+++ resolved
@@ -35,26 +35,14 @@
 					},
 					postCount: function (next) {
 						Topics.getTopicField(tid, 'postcount', next);
-					}
+					},
 				}, next);
 			},
-<<<<<<< HEAD
-			postCount: function (next) {
-				Topics.getTopicField(tid, 'postcount', next);
-			},
-		}, function (err, results) {
-			if (err) {
-				return callback(err);
-			}
-
-			Topics.calculatePostIndices(results.posts, start, stop, results.postCount, reverse);
-=======
 			function (results, next) {
 				Topics.calculatePostIndices(results.posts, start, stop, results.postCount, reverse);
->>>>>>> cfc8884c
 
 				Topics.addPostData(results.posts, uid, next);
-			}
+			},
 		], callback);
 	};
 
@@ -73,16 +61,9 @@
 		function getPostUserData(field, method, callback) {
 			var uids = [];
 
-<<<<<<< HEAD
-				for (var i = 0; i < postData.length; i += 1) {
-					if (postData[i] && uids.indexOf(postData[i].uid) === -1) {
-						uids.push(postData[i].uid);
-					}
-=======
 			postData.forEach(function (postData) {
 				if (postData && postData[field] && uids.indexOf(postData[field]) === -1) {
 					uids.push(postData[field]);
->>>>>>> cfc8884c
 				}
 			});
 
@@ -96,18 +77,7 @@
 						userData[uids[index]] = user;
 					});
 					next(null, userData);
-<<<<<<< HEAD
-				});
-			},
-			editors: function (next) {
-				var editors = [];
-				for (var i = 0; i < postData.length; i += 1) {
-					if (postData[i] && postData[i].editor && editors.indexOf(postData[i].editor) === -1) {
-						editors.push(postData[i].editor);
-					}
-=======
->>>>>>> cfc8884c
-				}
+				},
 			], callback);
 		}
 
@@ -124,7 +94,6 @@
 						getPostUserData('uid', function (uids, next) {
 							posts.getUserInfoForPosts(uids, uid, next);
 						}, next);
-						
 					},
 					editors: function (next) {
 						getPostUserData('editor', function (uids, next) {
@@ -133,7 +102,7 @@
 					},
 					parents: function (next) {
 						Topics.addParentPosts(postData, next);
-					}
+					},
 				}, next);
 			},
 			function (results, next) {
@@ -157,50 +126,13 @@
 				});
 				plugins.fireHook('filter:topics.addPostData', {
 					posts: postData,
-					uid: uid
+					uid: uid,
 				}, next);
 			},
-<<<<<<< HEAD
-			parents: function (next) {
-				Topics.addParentPosts(postData, next);
-			},
-		}, function (err, results) {
-			if (err) {
-				return callback(err);
-			}
-
-			postData.forEach(function (postObj, i) {
-				if (postObj) {
-					postObj.deleted = parseInt(postObj.deleted, 10) === 1;
-					postObj.user = parseInt(postObj.uid, 10) ? results.userData[postObj.uid] : _.clone(results.userData[postObj.uid]);
-					postObj.editor = postObj.editor ? results.editors[postObj.editor] : null;
-					postObj.bookmarked = results.bookmarks[i];
-					postObj.upvoted = results.voteData.upvotes[i];
-					postObj.downvoted = results.voteData.downvotes[i];
-					postObj.votes = postObj.votes || 0;
-					postObj.replies = postObj.replies || 0;
-					postObj.selfPost = !!parseInt(uid, 10) && parseInt(uid, 10) === parseInt(postObj.uid, 10);
-
-					// Username override for guests, if enabled
-					if (parseInt(meta.config.allowGuestHandles, 10) === 1 && parseInt(postObj.uid, 10) === 0 && postObj.handle) {
-						postObj.user.username = validator.escape(String(postObj.handle));
-					}
-				}
-			});
-
-			plugins.fireHook('filter:topics.addPostData', {
-				posts: postData,
-				uid: uid,
-			}, function (err, data) {
-				callback(err, data ? data.posts : null);
-			});
-		});
-=======
 			function (data, next) {
 				next(null, data.posts);
-			}
-		], callback);
->>>>>>> cfc8884c
+			},
+		], callback);
 	};
 
 	Topics.modifyPostsByPrivilege = function (topicData, topicPrivileges) {
@@ -233,8 +165,8 @@
 			async.apply(posts.getPostsFields, parentPids, ['uid']),
 			function (_parentPosts, next) {
 				parentPosts = _parentPosts;
-				var parentUids = parentPosts.map(function (postObj) { 
-					return parseInt(postObj.uid, 10); 
+				var parentUids = parentPosts.map(function (postObj) {
+					return parseInt(postObj.uid, 10);
 				}).filter(function (uid, idx, users) {
 					return users.indexOf(uid) === idx;
 				});
@@ -315,17 +247,10 @@
 						if (!isDeleted) {
 							latestPid = pids[0];
 						}
-<<<<<<< HEAD
 						index += 1;
-						next();
-					});
-				});
-=======
-						++index;
 						_next();
-					}
+					},
 				], next);
->>>>>>> cfc8884c
 			},
 			function () {
 				return isDeleted && !done;
@@ -395,27 +320,15 @@
 					},
 					pids: function (next) {
 						db.getSortedSetRange('tid:' + tid + ':posts', 0, -1, next);
-					}
+					},
 				}, next);
 			},
-<<<<<<< HEAD
-			pids: function (next) {
-				db.getSortedSetRange('tid:' + tid + ':posts', 0, -1, next);
-			},
-		}, function (err, results) {
-			if (err) {
-				return callback(err);
-			}
-			if (results.mainPid) {
-				results.pids = [results.mainPid].concat(results.pids);
-=======
 			function (results, next) {
 				if (results.mainPid) {
 					results.pids = [results.mainPid].concat(results.pids);
 				}
 				next(null, results.pids);
->>>>>>> cfc8884c
-			}
+			},
 		], callback);
 	};
 
@@ -439,7 +352,7 @@
 			},
 			function (value, next) {
 				db.sortedSetAdd(set, value, tid, next);
-			}
+			},
 		], callback);
 	}
 
@@ -454,7 +367,7 @@
 			},
 			function (tid, next) {
 				Topics.getTopicField(tid, field, next);
-			}
+			},
 		], callback);
 	};
 
@@ -465,7 +378,7 @@
 			},
 			function (tid, next) {
 				Topics.getTopicData(tid, next);
-			}
+			},
 		], callback);
 	};
 
