
'use strict';

const async = require('async');
const validator = require('validator');
const _ = require('lodash');

const db = require('../database');
const meta = require('../meta');
const categories = require('../categories');
const plugins = require('../plugins');
const utils = require('../utils');
const batch = require('../batch');
const cache = require('../cache');

module.exports = function (Topics) {
	Topics.createTags = async function (tags, tid, timestamp) {
		if (!Array.isArray(tags) || !tags.length) {
			return;
		}
		const result = await plugins.hooks.fire('filter:tags.filter', { tags: tags, tid: tid });
		tags = _.uniq(result.tags)
			.map(tag => utils.cleanUpTag(tag, meta.config.maximumTagLength))
			.filter(tag => tag && tag.length >= (meta.config.minimumTagLength || 3));

		tags = await filterCategoryTags(tags, tid);
		const cid = await Topics.getTopicField(tid, 'cid');
		const topicSets = tags.map(tag => 'tag:' + tag + ':topics').concat(
			tags.map(tag => 'cid:' + cid + ':tag:' + tag + ':topics')
		);
		await Promise.all([
			db.setAdd('topic:' + tid + ':tags', tags),
			db.sortedSetsAdd(topicSets, timestamp, tid),
		]);
		await Topics.updateCategoryTagsCount([cid], tags);
		await Promise.all(tags.map(tag => updateTagCount(tag)));
	};

	Topics.updateCategoryTagsCount = async function (cids, tags) {
		await Promise.all(cids.map(async (cid) => {
			const counts = await db.sortedSetsCard(
				tags.map(tag => 'cid:' + cid + ':tag:' + tag + ':topics')
			);
			const set = 'cid:' + cid + ':tags';

			const bulkAdd = tags.filter((tag, index) => counts[index] > 0)
				.map((tag, index) => [set, counts[index], tag]);

			const bulkRemove = tags.filter((tag, index) => counts[index] <= 0)
				.map(tag => [set, tag]);

			await Promise.all([
				db.sortedSetAddBulk(bulkAdd),
				db.sortedSetRemoveBulk(bulkRemove),
			]);
		}));

		await db.sortedSetsRemoveRangeByScore(
			cids.map(cid => 'cid:' + cid + ':tags'), '-inf', 0
		);
	};

	Topics.validateTags = async function (tags, cid) {
		if (!Array.isArray(tags)) {
			throw new Error('[[error:invalid-data]]');
		}
		tags = _.uniq(tags);
		const categoryData = await categories.getCategoryFields(cid, ['minTags', 'maxTags']);
		if (tags.length < parseInt(categoryData.minTags, 10)) {
			throw new Error('[[error:not-enough-tags, ' + categoryData.minTags + ']]');
		} else if (tags.length > parseInt(categoryData.maxTags, 10)) {
			throw new Error('[[error:too-many-tags, ' + categoryData.maxTags + ']]');
		}
	};

	async function filterCategoryTags(tags, tid) {
		const cid = await Topics.getTopicField(tid, 'cid');
		const tagWhitelist = await categories.getTagWhitelist([cid]);
		if (!Array.isArray(tagWhitelist[0]) || !tagWhitelist[0].length) {
			return tags;
		}
		const whitelistSet = new Set(tagWhitelist[0]);
		return tags.filter(tag => whitelistSet.has(tag));
	}

	Topics.createEmptyTag = async function (tag) {
		if (!tag) {
			throw new Error('[[error:invalid-tag]]');
		}
		if (tag.length < (meta.config.minimumTagLength || 3)) {
			throw new Error('[[error:tag-too-short]]');
		}
		const isMember = await db.isSortedSetMember('tags:topic:count', tag);
		if (!isMember) {
			await db.sortedSetAdd('tags:topic:count', 0, tag);
			cache.del('tags:topic:count');
		}
	};

	Topics.updateTags = async function (data) {
		await async.eachSeries(data, async function (tagData) {
			await db.setObject('tag:' + tagData.value, {
				color: tagData.color,
				bgColor: tagData.bgColor,
			});
		});
	};

	Topics.renameTags = async function (data) {
		await async.eachSeries(data, async function (tagData) {
			await renameTag(tagData.value, tagData.newName);
		});
	};

	async function renameTag(tag, newTagName) {
		if (!newTagName || tag === newTagName) {
			return;
		}
		newTagName = utils.cleanUpTag(newTagName, meta.config.maximumTagLength);
		const targetExists = await db.isSortedSetMember('tags:topic:count', newTagName);
		await Topics.createEmptyTag(newTagName);
<<<<<<< HEAD
		const allCids = {};
=======
		const tagData = await db.getObject('tag:' + tag);
		if (tagData && !targetExists) {
			await db.setObject('tag:' + newTagName, {
				color: tagData.color,
				bgColor: tagData.bgColor,
			});
		}

>>>>>>> 792e9e70
		await batch.processSortedSet('tag:' + tag + ':topics', async function (tids) {
			const topicData = await Topics.getTopicsFields(tids, ['tid', 'cid']);
			const cids = topicData.map(t => t.cid);
			topicData.forEach((t) => { allCids[t.cid] = true; });
			const scores = await db.sortedSetScores('tag:' + tag + ':topics', tids);
			// update tag:<tag>:topics
			await db.sortedSetAdd('tag:' + newTagName + ':topics', scores, tids);
			await db.sortedSetRemove('tag:' + tag + ':topics', tids);

			// update cid:<cid>:tag:<tag>:topics
			await db.sortedSetAddBulk(topicData.map(
				(t, index) => ['cid:' + t.cid + ':tag:' + newTagName + ':topics', scores[index], t.tid]
			));
			await db.sortedSetRemove(cids.map(cid => 'cid:' + cid + ':tag:' + tag + ':topics'), tids);

			// update topic:<tid>:tags
			const keys = tids.map(tid => 'topic:' + tid + ':tags');
			await db.setsRemove(keys, tag);
			await db.setsAdd(keys, newTagName);
		}, {});
		await Topics.deleteTag(tag);
		await updateTagCount(newTagName);
		await Topics.updateCategoryTagsCount(Object.keys(allCids), [newTagName]);
	}

	async function updateTagCount(tag) {
		const count = await Topics.getTagTopicCount(tag);
		await db.sortedSetAdd('tags:topic:count', count || 0, tag);
		cache.del('tags:topic:count');
	}

	Topics.getTagTids = async function (tag, start, stop) {
		const tids = await db.getSortedSetRevRange('tag:' + tag + ':topics', start, stop);
		const payload = await plugins.hooks.fire('filter:topics.getTagTids', { tag, start, stop, tids });
		return payload.tids;
	};

	Topics.getTagTidsByCids = async function (tag, cids, start, stop) {
		const keys = cids.map(cid => 'cid:' + cid + ':tag:' + tag + ':topics');
		const tids = await db.getSortedSetRevRange(keys, start, stop);
		const payload = await plugins.hooks.fire('filter:topics.getTagTidsByCids', { tag, cids, start, stop, tids });
		return payload.tids;
	};

	Topics.getTagTopicCount = async function (tag, cids = []) {
		let count = 0;
		if (cids.length) {
			count = await db.sortedSetsCardSum(
				cids.map(cid => 'cid:' + cid + ':tag:' + tag + ':topics')
			);
		} else {
			count = await db.sortedSetCard('tag:' + tag + ':topics');
		}

		const payload = await plugins.hooks.fire('filter:topics.getTagTopicCount', { tag, count, cids });
		return payload.count;
	};

	Topics.deleteTags = async function (tags) {
		if (!Array.isArray(tags) || !tags.length) {
			return;
		}
		await removeTagsFromTopics(tags);
		const keys = tags.map(tag => 'tag:' + tag + ':topics');
		await db.deleteAll(keys);
		await db.sortedSetRemove('tags:topic:count', tags);
		cache.del('tags:topic:count');
		const cids = await categories.getAllCidsFromSet('categories:cid');

		await db.sortedSetRemove(cids.map(cid => 'cid:' + cid + ':tags'), tags);

		const deleteKeys = [];
		tags.forEach((tag) => {
			deleteKeys.push('tag:' + tag);
			cids.forEach((cid) => {
				deleteKeys.push('cid:' + cid + ':tag:' + tag + ':topics');
			});
		});
		await db.deleteAll(deleteKeys);
	};

	async function removeTagsFromTopics(tags) {
		await async.eachLimit(tags, 50, async function (tag) {
			const tids = await db.getSortedSetRange('tag:' + tag + ':topics', 0, -1);
			if (!tids.length) {
				return;
			}
			const keys = tids.map(tid => 'topic:' + tid + ':tags');
			await db.setsRemove(keys, tag);
		});
	}

	Topics.deleteTag = async function (tag) {
		await Topics.deleteTags([tag]);
	};

	Topics.getTags = async function (start, stop) {
		return await getFromSet('tags:topic:count', start, stop);
	};

	Topics.getCategoryTags = async function (cids, start, stop) {
		if (Array.isArray(cids)) {
			return await db.getSortedSetRevUnion({
				sets: cids.map(cid => 'cid:' + cid + ':tags'),
				start,
				stop,
			});
		}
		return await db.getSortedSetRevRange('cid:' + cids + ':tags', start, stop);
	};

	Topics.getCategoryTagsData = async function (cids, start, stop) {
		return await getFromSet(
			Array.isArray(cids) ? cids.map(cid => 'cid:' + cid + ':tags') : 'cid:' + cids + ':tags',
			start,
			stop
		);
	};

	async function getFromSet(set, start, stop) {
		let tags;
		if (Array.isArray(set)) {
			tags = await db.getSortedSetRevUnion({
				sets: set,
				start,
				stop,
				withScores: true,
			});
		} else {
			tags = await db.getSortedSetRevRangeWithScores(set, start, stop);
		}

		const payload = await plugins.hooks.fire('filter:tags.getAll', {
			tags: tags,
		});
		return await Topics.getTagData(payload.tags);
	}

	Topics.getTagData = async function (tags) {
		if (!tags.length) {
			return [];
		}
		const tagData = await db.getObjects(tags.map(tag => 'tag:' + tag.value));
		tags.forEach(function (tag, index) {
			tag.valueEscaped = validator.escape(String(tag.value));
			tag.color = tagData[index] ? tagData[index].color : '';
			tag.bgColor = tagData[index] ? tagData[index].bgColor : '';
		});
		return tags;
	};

	Topics.getTopicTags = async function (tid) {
		const tags = await db.getSetMembers('topic:' + tid + ':tags');
		return tags.sort();
	};

	Topics.getTopicsTags = async function (tids) {
		const keys = tids.map(tid => 'topic:' + tid + ':tags');
		const tags = await db.getSetsMembers(keys);
		tags.forEach(tags => tags.sort());
		return tags;
	};

	Topics.getTopicTagsObjects = async function (tid) {
		const data = await Topics.getTopicsTagsObjects([tid]);
		return Array.isArray(data) && data.length ? data[0] : [];
	};

	Topics.getTopicsTagsObjects = async function (tids) {
		const topicTags = await Topics.getTopicsTags(tids);
		const uniqueTopicTags = _.uniq(_.flatten(topicTags));

		const tags = uniqueTopicTags.map(tag => ({ value: tag }));
		const tagData = await Topics.getTagData(tags);
		const tagDataMap = _.zipObject(uniqueTopicTags, tagData);

		topicTags.forEach(function (tags, index) {
			if (Array.isArray(tags)) {
				topicTags[index] = tags.map(tag => tagDataMap[tag]);
				topicTags[index].sort((tag1, tag2) => tag2.value - tag1.value);
			}
		});

		return topicTags;
	};

	Topics.addTags = async function (tags, tids) {
		const topicData = await Topics.getTopicsFields(tids, ['tid', 'cid', 'timestamp']);
		const sets = tids.map(tid => 'topic:' + tid + ':tags');
		for (let i = 0; i < tags.length; i++) {
			/* eslint-disable no-await-in-loop */
			const bulkAdd = [];
			topicData.forEach((t) => {
				bulkAdd.push(['tag:' + tags[i] + ':topics', t.timestamp, t.tid]);
				bulkAdd.push(['cid:' + t.cid + ':tag:' + tags[i] + ':topics', t.timestamp, t.tid]);
			});
			await Promise.all([
				db.setsAdd(sets, tags[i]),
				db.sortedSetAddBulk(bulkAdd),
			]);
			await updateTagCount(tags[i]);
		}
		await Topics.updateCategoryTagsCount(_.uniq(topicData.map(t => t.cid)), tags);
	};

	Topics.removeTags = async function (tags, tids) {
		const topicData = await Topics.getTopicsFields(tids, ['tid', 'cid']);
		const sets = tids.map(tid => 'topic:' + tid + ':tags');
		for (let i = 0; i < tags.length; i++) {
			/* eslint-disable no-await-in-loop */
			const bulkRemove = [];
			topicData.forEach((t) => {
				bulkRemove.push(['tag:' + tags[i] + ':topics', t.tid]);
				bulkRemove.push(['cid:' + t.cid + ':tag:' + tags[i] + ':topics', t.tid]);
			});
			await Promise.all([
				db.setsRemove(sets, tags[i]),
				db.sortedSetRemoveBulk(bulkRemove),
			]);
			await updateTagCount(tags[i]);
		}
		await Topics.updateCategoryTagsCount(_.uniq(topicData.map(t => t.cid)), tags);
	};

	Topics.updateTopicTags = async function (tid, tags) {
		await Topics.deleteTopicTags(tid);
		const timestamp = await Topics.getTopicField(tid, 'timestamp');
		await Topics.createTags(tags, tid, timestamp);
	};

	Topics.deleteTopicTags = async function (tid) {
		const [tags, cid] = await Promise.all([
			Topics.getTopicTags(tid),
			Topics.getTopicField(tid, 'cid'),
		]);
		await db.delete('topic:' + tid + ':tags');

		const sets = tags.map(tag => 'tag:' + tag + ':topics')
			.concat(tags.map(tag => 'cid:' + cid + ':tag:' + tag + ':topics'));
		await db.sortedSetsRemove(sets, tid);

		await Topics.updateCategoryTagsCount([cid], tags);
		await Promise.all(tags.map(tag => updateTagCount(tag)));
	};

	Topics.searchTags = async function (data) {
		if (!data || !data.query) {
			return [];
		}
		let result;
		if (plugins.hooks.hasListeners('filter:topics.searchTags')) {
			result = await plugins.hooks.fire('filter:topics.searchTags', { data: data });
		} else {
			result = await findMatches(data);
		}
		result = await plugins.hooks.fire('filter:tags.search', { data: data, matches: result.matches });
		return result.matches;
	};

	Topics.autocompleteTags = async function (data) {
		if (!data || !data.query) {
			return [];
		}
		let result;
		if (plugins.hooks.hasListeners('filter:topics.autocompleteTags')) {
			result = await plugins.hooks.fire('filter:topics.autocompleteTags', { data: data });
		} else {
			result = await findMatches(data);
		}
		return result.matches;
	};

	async function getAllTags() {
		const cached = cache.get('tags:topic:count');
		if (cached !== undefined) {
			return cached;
		}
		const tags = await db.getSortedSetRevRangeWithScores('tags:topic:count', 0, -1);
		cache.set('tags:topic:count', tags);
		return tags;
	}

	async function findMatches(data) {
		let query = data.query;
		let tagWhitelist = [];
		if (parseInt(data.cid, 10)) {
			tagWhitelist = await categories.getTagWhitelist([data.cid]);
		}
		let tags = [];
		if (Array.isArray(tagWhitelist[0]) && tagWhitelist[0].length) {
			const scores = await db.sortedSetScores('cid:' + data.cid + ':tags', tagWhitelist[0]);
			tags = tagWhitelist[0].map((tag, index) => ({ value: tag, score: scores[index] }));
		} else if (data.cids) {
			tags = await db.getSortedSetRevUnion({
				sets: data.cids.map(cid => 'cid:' + cid + ':tags'),
				start: 0,
				stop: -1,
				withScores: true,
			});
		} else {
			tags = await getAllTags();
		}

		query = query.toLowerCase();

		const matches = [];
		for (let i = 0; i < tags.length; i += 1) {
			if (tags[i].value && tags[i].value.toLowerCase().startsWith(query)) {
				matches.push(tags[i]);
				if (matches.length > 39) {
					break;
				}
			}
		}

		matches.sort(function (a, b) {
			if (a.value < b.value) {
				return -1;
			} else if (a.value > b.value) {
				return 1;
			}
			return 0;
		});
		return { matches: matches };
	}

	Topics.searchAndLoadTags = async function (data) {
		const searchResult = {
			tags: [],
			matchCount: 0,
			pageCount: 1,
		};

		if (!data || !data.query || !data.query.length) {
			return searchResult;
		}
		const tags = await Topics.searchTags(data);

		const tagData = await Topics.getTagData(tags.map(tag => ({ value: tag.value })));

		tagData.forEach(function (tag, index) {
			tag.score = tags[index].score;
		});
		tagData.sort((a, b) => b.score - a.score);
		searchResult.tags = tagData;
		searchResult.matchCount = tagData.length;
		searchResult.pageCount = 1;
		return searchResult;
	};

	Topics.getRelatedTopics = async function (topicData, uid) {
		if (plugins.hooks.hasListeners('filter:topic.getRelatedTopics')) {
			const result = await plugins.hooks.fire('filter:topic.getRelatedTopics', { topic: topicData, uid: uid, topics: [] });
			return result.topics;
		}

		let maximumTopics = meta.config.maximumRelatedTopics;
		if (maximumTopics === 0 || !topicData.tags || !topicData.tags.length) {
			return [];
		}

		maximumTopics = maximumTopics || 5;
		let tids = await Promise.all(topicData.tags.map(tag => Topics.getTagTids(tag.value, 0, 5)));
		tids = _.shuffle(_.uniq(_.flatten(tids))).slice(0, maximumTopics);
		const topics = await Topics.getTopics(tids, uid);
		return topics.filter(t => t && !t.deleted && parseInt(t.uid, 10) !== parseInt(uid, 10));
	};
};<|MERGE_RESOLUTION|>--- conflicted
+++ resolved
@@ -119,9 +119,7 @@
 		newTagName = utils.cleanUpTag(newTagName, meta.config.maximumTagLength);
 		const targetExists = await db.isSortedSetMember('tags:topic:count', newTagName);
 		await Topics.createEmptyTag(newTagName);
-<<<<<<< HEAD
 		const allCids = {};
-=======
 		const tagData = await db.getObject('tag:' + tag);
 		if (tagData && !targetExists) {
 			await db.setObject('tag:' + newTagName, {
@@ -130,7 +128,6 @@
 			});
 		}
 
->>>>>>> 792e9e70
 		await batch.processSortedSet('tag:' + tag + ':topics', async function (tids) {
 			const topicData = await Topics.getTopicsFields(tids, ['tid', 'cid']);
 			const cids = topicData.map(t => t.cid);
