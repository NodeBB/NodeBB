--- conflicted
+++ resolved
@@ -32,12 +32,7 @@
 		if (!data.canDelete) {
 			throw new Error('[[error:no-privileges]]');
 		}
-<<<<<<< HEAD
 		if (data.topicData.deleted && data.isDelete) {
-=======
-
-		if (topicData.deleted && isDelete) {
->>>>>>> 6155c460
 			throw new Error('[[error:topic-already-deleted]]');
 		} else if (!data.topicData.deleted && !data.isDelete) {
 			throw new Error('[[error:topic-already-restored]]');
