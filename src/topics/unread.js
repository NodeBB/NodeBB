
'use strict';

const async = require('async');
const _ = require('lodash');

const db = require('../database');
const user = require('../user');
const posts = require('../posts');
const notifications = require('../notifications');
const categories = require('../categories');
const privileges = require('../privileges');
const meta = require('../meta');
const utils = require('../utils');
const plugins = require('../plugins');

module.exports = function (Topics) {
	Topics.getTotalUnread = async function (uid, filter) {
		filter = filter || '';
		const counts = await Topics.getUnreadTids({ cid: 0, uid: uid, count: true });
		return counts && counts[filter];
	};

	Topics.getUnreadTopics = async function (params) {
		const unreadTopics = {
			showSelect: true,
			nextStart: 0,
			topics: [],
		};
		let tids = await Topics.getUnreadTids(params);
		unreadTopics.topicCount = tids.length;

		if (!tids.length) {
			return unreadTopics;
		}

		tids = tids.slice(params.start, params.stop !== -1 ? params.stop + 1 : undefined);

		const topicData = await Topics.getTopicsByTids(tids, params.uid);
		if (!topicData.length) {
			return unreadTopics;
		}
		Topics.calculateTopicIndices(topicData, params.start);
		unreadTopics.topics = topicData;
		unreadTopics.nextStart = params.stop + 1;
		return unreadTopics;
	};

	Topics.unreadCutoff = async function (uid) {
		const cutoff = Date.now() - (meta.config.unreadCutoff * 86400000);
		const data = await plugins.hooks.fire('filter:topics.unreadCutoff', { uid: uid, cutoff: cutoff });
		return parseInt(data.cutoff, 10);
	};

	Topics.getUnreadTids = async function (params) {
		const results = await Topics.getUnreadData(params);
		return params.count ? results.counts : results.tids;
	};

	Topics.getUnreadData = async function (params) {
		const uid = parseInt(params.uid, 10);

		params.filter = params.filter || '';

		if (params.cid && !Array.isArray(params.cid)) {
			params.cid = [params.cid];
		}

		if (params.tag && !Array.isArray(params.tag)) {
			params.tag = [params.tag];
		}

		const data = await getTids(params);
		if (uid <= 0) {
			return data;
		}

		const result = await plugins.hooks.fire('filter:topics.getUnreadTids', {
			uid: uid,
			tids: data.tids,
			counts: data.counts,
			tidsByFilter: data.tidsByFilter,
			unreadCids: data.unreadCids,
			cid: params.cid,
			filter: params.filter,
			query: params.query || {},
		});
		return result;
	};

	async function getTids(params) {
		const counts = { '': 0, new: 0, watched: 0, unreplied: 0 };
		const tidsByFilter = { '': [], new: [], watched: [], unreplied: [] };
		const unreadCids = [];
		if (params.uid <= 0) {
			return { counts, tids: [], tidsByFilter, unreadCids };
		}

		params.cutoff = await Topics.unreadCutoff(params.uid);

		const [followedTids, ignoredTids, categoryTids, userScores, tids_unread] = await Promise.all([
			getFollowedTids(params),
			user.getIgnoredTids(params.uid, 0, -1),
			getCategoryTids(params),
			db.getSortedSetRevRangeByScoreWithScores(`uid:${params.uid}:tids_read`, 0, -1, '+inf', params.cutoff),
			db.getSortedSetRevRangeWithScores(`uid:${params.uid}:tids_unread`, 0, -1),
		]);

		const userReadTimes = _.mapValues(_.keyBy(userScores, 'value'), 'score');
		const isTopicsFollowed = {};
		followedTids.forEach((t) => {
			isTopicsFollowed[t.value] = true;
		});
		const unreadFollowed = await db.isSortedSetMembers(
			`uid:${params.uid}:followed_tids`, tids_unread.map(t => t.value)
		);

		tids_unread.forEach((t, i) => {
			isTopicsFollowed[t.value] = unreadFollowed[i];
		});

		const unreadTopics = _.unionWith(categoryTids, followedTids, (a, b) => a.value === b.value)
			.filter(t => !ignoredTids.includes(t.value) && (!userReadTimes[t.value] || t.score > userReadTimes[t.value]))
			.concat(tids_unread.filter(t => !ignoredTids.includes(t.value)))
			.sort((a, b) => b.score - a.score);

		let tids = _.uniq(unreadTopics.map(topic => topic.value)).slice(0, 200);

		if (!tids.length) {
			return { counts, tids, tidsByFilter, unreadCids };
		}

		const blockedUids = await user.blocks.list(params.uid);

		tids = await filterTidsThatHaveBlockedPosts({
			uid: params.uid,
			tids: tids,
			blockedUids: blockedUids,
			recentTids: categoryTids,
		});

		tids = await privileges.topics.filterTids('topics:read', tids, params.uid);
		const topicData = (await Topics.getTopicsFields(tids, ['tid', 'cid', 'uid', 'postcount', 'deleted', 'scheduled', 'tags']))
			.filter(t => t.scheduled || !t.deleted);
		const topicCids = _.uniq(topicData.map(topic => topic.cid)).filter(Boolean);

		const categoryWatchState = await categories.getWatchState(topicCids, params.uid);
		const userCidState = _.zipObject(topicCids, categoryWatchState);

		const filterCids = params.cid && params.cid.map(cid => parseInt(cid, 10));
		const filterTags = params.tag && params.tag.map(tag => String(tag));

		topicData.forEach((topic) => {
			if (topic && topic.cid &&
				(!filterCids || filterCids.includes(topic.cid)) &&
				(!filterTags || filterTags.every(tag => topic.tags.find(topicTag => topicTag.value === tag))) &&
				!blockedUids.includes(topic.uid)) {
				if (isTopicsFollowed[topic.tid] ||
					[categories.watchStates.watching, categories.watchStates.tracking].includes(userCidState[topic.cid])) {
					tidsByFilter[''].push(topic.tid);
					unreadCids.push(topic.cid);
				}

				if (isTopicsFollowed[topic.tid]) {
					tidsByFilter.watched.push(topic.tid);
				}

				if (topic.postcount <= 1) {
					tidsByFilter.unreplied.push(topic.tid);
				}

				if (!userReadTimes[topic.tid]) {
					tidsByFilter.new.push(topic.tid);
				}
			}
		});

		counts[''] = tidsByFilter[''].length;
		counts.watched = tidsByFilter.watched.length;
		counts.unreplied = tidsByFilter.unreplied.length;
		counts.new = tidsByFilter.new.length;

		return {
			counts: counts,
			tids: tidsByFilter[params.filter],
			tidsByFilter: tidsByFilter,
			unreadCids: _.uniq(unreadCids),
		};
	}

	async function getCategoryTids(params) {
		if (plugins.hooks.hasListeners('filter:topics.unread.getCategoryTids')) {
			const result = await plugins.hooks.fire('filter:topics.unread.getCategoryTids', { params: params, tids: [] });
			return result.tids;
		}
		if (params.filter === 'watched') {
			return [];
		}
		const cids = params.cid || await getWatchedTrackedCids(params.uid);
		const keys = cids.map(cid => `cid:${cid}:tids:lastposttime`);
		return await db.getSortedSetRevRangeByScoreWithScores(keys, 0, -1, '+inf', params.cutoff);
	}

	async function getWatchedTrackedCids(uid) {
		if (!(parseInt(uid, 10) > 0)) {
			return [];
<<<<<<< HEAD
		}
		const cids = await user.getCategoriesByStates(uid, [
			categories.watchStates.watching, categories.watchStates.tracking,
		]);
		const categoryData = await categories.getCategoriesFields(cids, ['disabled']);
		return cids.filter((cid, index) => categoryData[index] && !categoryData[index].disabled);
	}

	async function getFollowedTids(params) {
		let tids = await db.getSortedSetMembers(`uid:${params.uid}:followed_tids`);
		const filterCids = params.cid && params.cid.map(cid => parseInt(cid, 10));
		if (filterCids) {
			const topicData = await Topics.getTopicsFields(tids, ['tid', 'cid']);
			tids = topicData.filter(t => filterCids.includes(t.cid)).map(t => t.tid);
=======
>>>>>>> 07151f8a
		}
		const cids = await user.getCategoriesByStates(uid, [
			categories.watchStates.watching, categories.watchStates.tracking,
		]);
		const categoryData = await categories.getCategoriesFields(cids, ['disabled']);
		return cids.filter((cid, index) => categoryData[index] && !categoryData[index].disabled);
	}

	async function getFollowedTids(params) {
		const keys = params.cid ?
			params.cid.map(cid => `cid:${cid}:tids:lastposttime`) :
			'topics:recent';

		const recentTopicData = await db.getSortedSetRevRangeByScoreWithScores(keys, 0, -1, '+inf', params.cutoff);
		const isFollowed = await db.isSortedSetMembers(`uid:${params.uid}:followed_tids`, recentTopicData.map(t => t.tid));
		return recentTopicData.filter((t, i) => isFollowed[i]);
	}

	async function filterTidsThatHaveBlockedPosts(params) {
		if (!params.blockedUids.length) {
			return params.tids;
		}
		const topicScores = _.mapValues(_.keyBy(params.recentTids, 'value'), 'score');

		const results = await db.sortedSetScores(`uid:${params.uid}:tids_read`, params.tids);

		const userScores = _.zipObject(params.tids, results);

		return await async.filter(params.tids, async tid => await doesTidHaveUnblockedUnreadPosts(tid, {
			blockedUids: params.blockedUids,
			topicTimestamp: topicScores[tid],
			userLastReadTimestamp: userScores[tid],
		}));
	}

	async function doesTidHaveUnblockedUnreadPosts(tid, params) {
		const { userLastReadTimestamp } = params;
		if (!userLastReadTimestamp) {
			return true;
		}
		let start = 0;
		const count = 3;
		let done = false;
		let hasUnblockedUnread = params.topicTimestamp > userLastReadTimestamp;
		if (!params.blockedUids.length) {
			return hasUnblockedUnread;
		}
		while (!done) {
			/* eslint-disable no-await-in-loop */
			const pidsSinceLastVisit = await db.getSortedSetRangeByScore(`tid:${tid}:posts`, start, count, userLastReadTimestamp, '+inf');
			if (!pidsSinceLastVisit.length) {
				return hasUnblockedUnread;
			}
			let postData = await posts.getPostsFields(pidsSinceLastVisit, ['pid', 'uid']);
			postData = postData.filter(post => !params.blockedUids.includes(parseInt(post.uid, 10)));

			done = postData.length > 0;
			hasUnblockedUnread = postData.length > 0;
			start += count;
		}
		return hasUnblockedUnread;
	}

	Topics.pushUnreadCount = async function (uid) {
		if (!uid || parseInt(uid, 10) <= 0) {
			return;
		}
		const results = await Topics.getUnreadTids({ uid: uid, count: true });
		require('../socket.io').in(`uid_${uid}`).emit('event:unread.updateCount', {
			unreadTopicCount: results[''],
			unreadNewTopicCount: results.new,
			unreadWatchedTopicCount: results.watched,
			unreadUnrepliedTopicCount: results.unreplied,
		});
	};

	Topics.markAsUnreadForAll = async function (tid) {
		const now = Date.now();
		const cid = await Topics.getTopicField(tid, 'cid');
		await Topics.updateRecent(tid, now);
		await db.sortedSetAdd(`cid:${cid}:tids:lastposttime`, now, tid);
		await Topics.setTopicField(tid, 'lastposttime', now);
	};

	Topics.markAsRead = async function (tids, uid) {
		if (!Array.isArray(tids) || !tids.length) {
			return false;
		}

		tids = _.uniq(tids).filter(tid => tid && utils.isNumber(tid));

		if (!tids.length) {
			return false;
		}
		const [topicScores, userScores] = await Promise.all([
			Topics.getTopicsFields(tids, ['tid', 'lastposttime', 'scheduled']),
			db.sortedSetScores(`uid:${uid}:tids_read`, tids),
		]);

		const now = Date.now();
		const topics = topicScores.filter(
			(t, i) => t.lastposttime && (!userScores[i] || userScores[i] < t.lastposttime || userScores[i] > now)
		);
		tids = topics.map(t => t.tid);

		if (!tids.length) {
			return false;
		}

		const scores = topics.map(topic => (topic.scheduled ? topic.lastposttime : now));
		await Promise.all([
			db.sortedSetAdd(`uid:${uid}:tids_read`, scores, tids),
			db.sortedSetRemove(`uid:${uid}:tids_unread`, tids),
		]);

		plugins.hooks.fire('action:topics.markAsRead', { uid: uid, tids: tids });
		return true;
	};

	Topics.markAllRead = async function (uid) {
		const cutoff = await Topics.unreadCutoff(uid);
		let tids = await db.getSortedSetRevRangeByScore('topics:recent', 0, -1, '+inf', cutoff);
		tids = await privileges.topics.filterTids('topics:read', tids, uid);
		Topics.markTopicNotificationsRead(tids, uid);
		await Topics.markAsRead(tids, uid);
		await db.delete(`uid:${uid}:tids_unread`);
	};

	Topics.markTopicNotificationsRead = async function (tids, uid) {
		if (!Array.isArray(tids) || !tids.length) {
			return;
		}
		const nids = await user.notifications.getUnreadByField(uid, 'tid', tids);
		await notifications.markReadMultiple(nids, uid);
		user.notifications.pushCount(uid);
	};

	Topics.markCategoryUnreadForAll = async function (/* tid */) {
		// TODO: remove in 4.x
		console.warn('[deprecated] Topics.markCategoryUnreadForAll deprecated');
		// const cid = await Topics.getTopicField(tid, 'cid');
		// await categories.markAsUnreadForAll(cid);
	};

	Topics.hasReadTopics = async function (tids, uid) {
		if (!(parseInt(uid, 10) > 0)) {
			return tids.map(() => false);
		}
		const [topicScores, userScores, tids_unread, blockedUids] = await Promise.all([
			db.sortedSetScores('topics:recent', tids),
			db.sortedSetScores(`uid:${uid}:tids_read`, tids),
			db.sortedSetScores(`uid:${uid}:tids_unread`, tids),
			user.blocks.list(uid),
		]);

		const cutoff = await Topics.unreadCutoff(uid);
		const result = tids.map((tid, index) => {
			const read = !tids_unread[index] &&
				(topicScores[index] < cutoff ||
				!!(userScores[index] && userScores[index] >= topicScores[index]));
			return { tid: tid, read: read, index: index };
		});

		return await async.map(result, async (data) => {
			if (data.read) {
				return true;
			}
			const hasUnblockedUnread = await doesTidHaveUnblockedUnreadPosts(data.tid, {
				topicTimestamp: topicScores[data.index],
				userLastReadTimestamp: userScores[data.index],
				blockedUids: blockedUids,
			});
			if (!hasUnblockedUnread) {
				data.read = true;
			}
			return data.read;
		});
	};

	Topics.hasReadTopic = async function (tid, uid) {
		const hasRead = await Topics.hasReadTopics([tid], uid);
		return Array.isArray(hasRead) && hasRead.length ? hasRead[0] : false;
	};

	Topics.markUnread = async function (tid, uid) {
		const exists = await Topics.exists(tid);
		if (!exists) {
			throw new Error('[[error:no-topic]]');
		}
		await Promise.all([
			db.sortedSetRemoveBulk([
				[`uid:${uid}:tids_read`, tid],
				[`tid:${tid}:bookmarks`, uid],
			]),
			db.sortedSetAdd(`uid:${uid}:tids_unread`, Date.now(), tid),
		]);
	};

	Topics.filterNewTids = async function (tids, uid) {
		if (parseInt(uid, 10) <= 0) {
			return [];
		}
		const scores = await db.sortedSetScores(`uid:${uid}:tids_read`, tids);
		return tids.filter((tid, index) => tid && !scores[index]);
	};

	Topics.filterUnrepliedTids = async function (tids) {
		const scores = await db.sortedSetScores('topics:posts', tids);
		return tids.filter((tid, index) => tid && scores[index] !== null && scores[index] <= 1);
	};
};<|MERGE_RESOLUTION|>--- conflicted
+++ resolved
@@ -204,23 +204,6 @@
 	async function getWatchedTrackedCids(uid) {
 		if (!(parseInt(uid, 10) > 0)) {
 			return [];
-<<<<<<< HEAD
-		}
-		const cids = await user.getCategoriesByStates(uid, [
-			categories.watchStates.watching, categories.watchStates.tracking,
-		]);
-		const categoryData = await categories.getCategoriesFields(cids, ['disabled']);
-		return cids.filter((cid, index) => categoryData[index] && !categoryData[index].disabled);
-	}
-
-	async function getFollowedTids(params) {
-		let tids = await db.getSortedSetMembers(`uid:${params.uid}:followed_tids`);
-		const filterCids = params.cid && params.cid.map(cid => parseInt(cid, 10));
-		if (filterCids) {
-			const topicData = await Topics.getTopicsFields(tids, ['tid', 'cid']);
-			tids = topicData.filter(t => filterCids.includes(t.cid)).map(t => t.tid);
-=======
->>>>>>> 07151f8a
 		}
 		const cids = await user.getCategoriesByStates(uid, [
 			categories.watchStates.watching, categories.watchStates.tracking,
