
'use strict';

var async = require('async');
var winston = require('winston');

var db = require('../database');
var user = require('../user');
var notifications = require('../notifications');
var categories = require('../categories');
var privileges = require('../privileges');
var meta = require('../meta');
var utils = require('../../public/src/utils');

module.exports = function(Topics) {

	Topics.getTotalUnread = function(uid, filter, callback) {
		if (!callback) {
			callback = filter;
			filter = '';
		}

		Topics.getUnreadTids(0, uid, 0, 99, filter, function(err, tids) {
			callback(err, tids ? tids.length : 0);
		});
	};

	Topics.getUnreadTopics = function(cid, uid, start, stop, filter, callback) {
		if (!callback) {
			callback = filter;
			filter = '';
		}

		var unreadTopics = {
			showSelect: true,
			nextStart : 0,
			topics: []
		};

		async.waterfall([
			function(next) {
				Topics.getUnreadTids(cid, uid, start, stop, filter, next);
			},
			function(tids, next) {
				if (!tids.length) {
					return next(null, []);
				}
				Topics.getTopicsByTids(tids, uid, next);
			},
			function(topicData, next) {
				if (!Array.isArray(topicData) || !topicData.length) {
					return next(null, unreadTopics);
				}

				unreadTopics.topics = topicData;
				unreadTopics.nextStart = stop + 1;
				next(null, unreadTopics);
			}
		], callback);
	};

	Topics.unreadCutoff = function() {
		return Date.now() - (parseInt(meta.config.unreadCutoff, 10) || 2) * 86400000;
	};

	Topics.getUnreadTids = function(cid, uid, start, stop, filter, callback) {
		if (!callback) {
			callback = filter;
			filter = '';
		}

		uid = parseInt(uid, 10);
		if (uid === 0) {
			return callback(null, []);
		}

		var cutoff = Topics.unreadCutoff();

<<<<<<< HEAD
		async.parallel({
			ignoredCids: function(next) {
				user.getIgnoredCategories(uid, next);
			},
			recentTids: function(next) {
				db.getSortedSetRevRangeByScoreWithScores('topics:recent', 0, -1, '+inf', cutoff, next);
			},
			userScores: function(next) {
				db.getSortedSetRevRangeByScoreWithScores('uid:' + uid + ':tids_read', 0, -1, '+inf', cutoff, next);
			},
			tids_unread: function(next) {
				db.getSortedSetRevRangeWithScores('uid:' + uid + ':tids_unread', 0, -1, next);
			},
			ignoredTids: function(next) {
				user.getIgnoredTopics( uid, next );
			}
		}, function(err, results) {
			if (err) {
				return callback(err);
			}
=======
		var ignoredCids;
>>>>>>> 9d6532fe

		async.waterfall([
			function (next) {
				async.parallel({
					ignoredCids: function(next) {
						if (filter === 'watched') {
							return next(null, []);
						}
						user.getIgnoredCategories(uid, next);
					},
					recentTids: function(next) {
						db.getSortedSetRevRangeByScoreWithScores('topics:recent', 0, -1, '+inf', cutoff, next);
					},
					userScores: function(next) {
						db.getSortedSetRevRangeByScoreWithScores('uid:' + uid + ':tids_read', 0, -1, '+inf', cutoff, next);
					},
					tids_unread: function(next) {
						db.getSortedSetRevRangeWithScores('uid:' + uid + ':tids_unread', 0, -1, next);
					}
				}, next);
			},
			function (results, next) {
				if (results.recentTids && !results.recentTids.length && !results.tids_unread.length) {
					return callback(null, []);
				}

				ignoredCids = results.ignoredCids;

				var userRead = {};
				results.userScores.forEach(function(userItem) {
					userRead[userItem.value] = userItem.score;
				});

				results.recentTids = results.recentTids.concat(results.tids_unread);
				results.recentTids.sort(function(a, b) {
					return b.score - a.score;
				});

				var tids = results.recentTids.filter(function(recentTopic) {
					switch (filter) {
						case 'new':
							return !userRead[recentTopic.value];
						default:
							return !userRead[recentTopic.value] || recentTopic.score > userRead[recentTopic.value];
					}
				}).map(function(topic) {
					return topic.value;
				}).filter(function(tid, index, array) {
					return array.indexOf(tid) === index;
				});

<<<<<<< HEAD
			filterTopics(uid, tids, cid, results.ignoredCids, results.ignoredTids, function(err, tids) {
				if (err) {
					return callback(err);
=======
				if (filter === 'watched') {
					filterWatchedTids(uid, tids, next);
				} else {
					next(null, tids);
>>>>>>> 9d6532fe
				}
			},
			function (tids, next) {

				tids = tids.slice(0, 100);

				filterTopics(uid, tids, cid, ignoredCids, next);
			},
			function (tids, next) {

				if (stop === -1) {
					tids = tids.slice(start);
				} else {
					tids = tids.slice(start, stop + 1);
				}

				next(null, tids);
			}
		], callback);
	};

	function filterWatchedTids(uid, tids, callback) {
		db.sortedSetScores('uid:' + uid + ':followed_tids', tids, function(err, scores) {
			if (err) {
				return callback(err);
			}
			tids = tids.filter(function(tid, index) {
				return tid && !!scores[index];
			});
			callback(null, tids);
		});
	}

	function filterTopics(uid, tids, cid, ignoredCids, ignoredTids, callback) {
		if (!Array.isArray(ignoredCids) || !tids.length || !Array.isArray(ignoredTids) ) {
			return callback(null, tids);
		}

		async.waterfall([
			function(next) {
				privileges.topics.filterTids('read', tids, uid, next);
			},
			function(tids, next) {
				Topics.getTopicsFields(tids, ['tid', 'cid'], next);
			},
			function(topics, next) {
				tids = topics.filter(function(topic) {
					return topic &&
						topic.cid &&
						ignoredCids.indexOf(topic.cid.toString()) === -1 &&
						(!cid || parseInt(cid, 10) === parseInt(topic.cid, 10)) &&
						ignoredTids.indexOf(topic.tid.toString()) === -1;
				}).map(function(topic) {
					return topic.tid;
				});
				next(null, tids);
			}
		], callback);
	}

	Topics.pushUnreadCount = function(uid, callback) {
		callback = callback || function() {};

		if (!uid || parseInt(uid, 10) === 0) {
			return callback();
		}
		Topics.getTotalUnread(uid, function(err, count) {
			if (err) {
				return callback(err);
			}

			require('../socket.io').in('uid_' + uid).emit('event:unread.updateCount', count);
			callback();
		});
	};

	Topics.markAsUnreadForAll = function(tid, callback) {
		Topics.markCategoryUnreadForAll(tid, callback);
	};

	Topics.markAsRead = function(tids, uid, callback) {
		callback = callback || function() {};
		if (!Array.isArray(tids) || !tids.length) {
			return callback();
		}

		tids = tids.filter(function(tid, index, array) {
			return tid && utils.isNumber(tid) && array.indexOf(tid) === index;
		});

		if (!tids.length) {
			return callback(null, false);
		}

		async.waterfall([
			function (next) {
				async.parallel({
					topicScores: async.apply(db.sortedSetScores, 'topics:recent', tids),
					userScores: async.apply(db.sortedSetScores, 'uid:' + uid + ':tids_read', tids)
				}, next);
			},
			function (results, next) {
				tids = tids.filter(function(tid, index) {
					return results.topicScores[index] && (!results.userScores[index] || results.userScores[index] < results.topicScores[index]);
				});

				if (!tids.length) {
					return callback(null, false);
				}

				var now = Date.now();
				var scores = tids.map(function() {
					return now;
				});

				async.parallel({
					markRead: async.apply(db.sortedSetAdd, 'uid:' + uid + ':tids_read', scores, tids),
					markUnread: async.apply(db.sortedSetRemove, 'uid:' + uid + ':tids_unread', tids),
					topicData: async.apply(	Topics.getTopicsFields, tids, ['cid'])
				}, next);
			},
			function (results, next) {
				var cids = results.topicData.map(function(topic) {
					return topic && topic.cid;
				}).filter(function(topic, index, array) {
					return topic && array.indexOf(topic) === index;
				});

				categories.markAsRead(cids, uid, next);
			},
			function (next) {
				next(null, true);
			}
		], callback);
	};

	Topics.markAllRead = function(uid, callback) {
		async.waterfall([
			function (next) {
				db.getSortedSetRevRangeByScore('topics:recent', 0, -1, '+inf', Topics.unreadCutoff(), next);
			},
			function (tids, next) {
				for (var i=0; i<tids.length; ++i) {
					Topics.markTopicNotificationsRead(tids[i], uid);
				}
				Topics.markAsRead(tids, uid, next);
			},
			function (markedRead, next) {
				db.delete('uid:' + uid + ':tids_unread', next);
			}
		], callback);
	};

	Topics.markTopicNotificationsRead = function(tid, uid) {
		if (!tid) {
			return;
		}
		user.notifications.getUnreadByField(uid, 'tid', tid, function(err, nids) {
			if (err) {
				return winston.error(err.stack);
			}
			notifications.markReadMultiple(nids, uid, function() {
				user.notifications.pushCount(uid);
			});
		});
	};

	Topics.markCategoryUnreadForAll = function(tid, callback) {
		Topics.getTopicField(tid, 'cid', function(err, cid) {
			if(err) {
				return callback(err);
			}

			categories.markAsUnreadForAll(cid, callback);
		});
	};

	Topics.hasReadTopics = function(tids, uid, callback) {
		if (!parseInt(uid, 10)) {
			return callback(null, tids.map(function() {
				return false;
			}));
		}

		async.parallel({
			recentScores: function(next) {
				db.sortedSetScores('topics:recent', tids, next);
			},
			userScores: function(next) {
				db.sortedSetScores('uid:' + uid + ':tids_read', tids, next);
			},
			tids_unread: function (next) {
				db.sortedSetScores('uid:' + uid + ':tids_unread', tids, next);
			}
		}, function(err, results) {
			if (err) {
				return callback(err);
			}

			var cutoff = Topics.unreadCutoff();
			var result = tids.map(function(tid, index) {
				return !results.tids_unread[index] &&
					(results.recentScores[index] < cutoff ||
					!!(results.userScores[index] && results.userScores[index] >= results.recentScores[index]));
			});

			callback(null, result);
		});
	};

	Topics.hasReadTopic = function(tid, uid, callback) {
		Topics.hasReadTopics([tid], uid, function(err, hasRead) {
			callback(err, Array.isArray(hasRead) && hasRead.length ? hasRead[0] : false);
		});
	};

	Topics.markUnread = function(tid, uid, callback) {
		async.waterfall([
			function (next) {
				Topics.exists(tid, next);
			},
			function (exists, next) {
				if (!exists) {
					return next(new Error('[[error:no-topic]]'));
				}
				db.sortedSetRemove('uid:' + uid + ':tids_read', tid, next);
			},
			function (next) {
				db.sortedSetAdd('uid:' + uid + ':tids_unread', Date.now(), tid, next);
			}
		], callback);
	};

};<|MERGE_RESOLUTION|>--- conflicted
+++ resolved
@@ -76,30 +76,7 @@
 
 		var cutoff = Topics.unreadCutoff();
 
-<<<<<<< HEAD
-		async.parallel({
-			ignoredCids: function(next) {
-				user.getIgnoredCategories(uid, next);
-			},
-			recentTids: function(next) {
-				db.getSortedSetRevRangeByScoreWithScores('topics:recent', 0, -1, '+inf', cutoff, next);
-			},
-			userScores: function(next) {
-				db.getSortedSetRevRangeByScoreWithScores('uid:' + uid + ':tids_read', 0, -1, '+inf', cutoff, next);
-			},
-			tids_unread: function(next) {
-				db.getSortedSetRevRangeWithScores('uid:' + uid + ':tids_unread', 0, -1, next);
-			},
-			ignoredTids: function(next) {
-				user.getIgnoredTopics( uid, next );
-			}
-		}, function(err, results) {
-			if (err) {
-				return callback(err);
-			}
-=======
-		var ignoredCids;
->>>>>>> 9d6532fe
+		var ignoredCids, ignoredTids;
 
 		async.waterfall([
 			function (next) {
@@ -118,6 +95,9 @@
 					},
 					tids_unread: function(next) {
 						db.getSortedSetRevRangeWithScores('uid:' + uid + ':tids_unread', 0, -1, next);
+					},
+					ignoredTids: function(next) {
+						user.getIgnoredTopics( uid, next );
 					}
 				}, next);
 			},
@@ -127,6 +107,7 @@
 				}
 
 				ignoredCids = results.ignoredCids;
+				ignoredTids = results.ignoredTids;
 
 				var userRead = {};
 				results.userScores.forEach(function(userItem) {
@@ -151,23 +132,17 @@
 					return array.indexOf(tid) === index;
 				});
 
-<<<<<<< HEAD
-			filterTopics(uid, tids, cid, results.ignoredCids, results.ignoredTids, function(err, tids) {
-				if (err) {
-					return callback(err);
-=======
 				if (filter === 'watched') {
 					filterWatchedTids(uid, tids, next);
 				} else {
 					next(null, tids);
->>>>>>> 9d6532fe
 				}
 			},
 			function (tids, next) {
 
 				tids = tids.slice(0, 100);
 
-				filterTopics(uid, tids, cid, ignoredCids, next);
+				filterTopics(uid, tids, cid, ignoredCids, ignoredTids, next);
 			},
 			function (tids, next) {
 
