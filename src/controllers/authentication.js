--- conflicted
+++ resolved
@@ -381,13 +381,6 @@
 				return next(new Error('[[error:local-login-disabled]]'));
 			}
 
-<<<<<<< HEAD
-			if (!userData || !userData.password) {
-				return next(new Error('[[error:invalid-user-data]]'));
-			}
-
-=======
->>>>>>> 27b362fa
 			if (result.banned) {
 				return banUser(uid, next);
 			}
@@ -431,7 +424,6 @@
 	} else {
 		res.status(200).send('');
 	}
-<<<<<<< HEAD
 };
 
 function banUser(uid, next) {
@@ -453,9 +445,4 @@
 			next(new Error(banInfo.expiry ? '[[error:user-banned-reason-until, ' + banInfo.expiry_readable + ', ' + banInfo.reason + ']]' : '[[error:user-banned-reason, ' + banInfo.reason + ']]'));
 		}
 	});
-}
-
-module.exports = authenticationController;
-=======
-};
->>>>>>> 27b362fa
+}