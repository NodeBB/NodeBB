'use strict';

var async = require('async');
var winston = require('winston');
var passport = require('passport');
var nconf = require('nconf');
var validator = require('validator');
var _ = require('lodash');

var db = require('../database');
var meta = require('../meta');
var user = require('../user');
var plugins = require('../plugins');
var utils = require('../utils');
var translator = require('../translator');
var helpers = require('./helpers');
<<<<<<< HEAD
var middleware = require('../middleware');

=======
var privileges = require('../privileges');
>>>>>>> fd31ad3c
var sockets = require('../socket.io');

var authenticationController = module.exports;
var apiController = require('./api');

authenticationController.register = function (req, res) {
	var registrationType = meta.config.registrationType || 'normal';

	if (registrationType === 'disabled') {
		return res.sendStatus(403);
	}

	var userData = req.body;

	async.waterfall([
		function (next) {
			if (registrationType === 'invite-only' || registrationType === 'admin-invite-only') {
				user.verifyInvitation(userData, next);
			} else {
				next();
			}
		},
		function (next) {
			if (!userData.email) {
				return next(new Error('[[error:invalid-email]]'));
			}

			if (!userData.username || userData.username.length < meta.config.minimumUsernameLength || utils.slugify(userData.username).length < meta.config.minimumUsernameLength) {
				return next(new Error('[[error:username-too-short]]'));
			}

			if (userData.username.length > meta.config.maximumUsernameLength) {
				return next(new Error('[[error:username-too-long]]'));
			}

			if (userData.password !== userData['password-confirm']) {
				return next(new Error('[[user:change_password_error_match]]'));
			}

			user.isPasswordValid(userData.password, next);
		},
		function (next) {
			res.locals.processLogin = true;	// set it to false in plugin if you wish to just register only
			plugins.fireHook('filter:register.check', { req: req, res: res, userData: userData }, next);
		},
		function (result, next) {
			registerAndLoginUser(req, res, userData, next);
		},
	], function (err, data) {
		if (err) {
			return helpers.noScriptErrors(req, res, err.message, 400);
		}

		if (data.uid && req.body.userLang) {
			user.setSetting(data.uid, 'userLang', req.body.userLang);
		}

		res.json(data);
	});
};

function registerAndLoginUser(req, res, userData, callback) {
	var uid;
	async.waterfall([
		function (next) {
			plugins.fireHook('filter:register.interstitial', {
				userData: userData,
				interstitials: [],
			}, next);
		},
		function (data, next) {
			// If interstitials are found, save registration attempt into session and abort
			var deferRegistration = data.interstitials.length;

			if (!deferRegistration) {
				return next();
			}
			userData.register = true;
			req.session.registration = userData;

			if (req.body.noscript === 'true') {
				return res.redirect(nconf.get('relative_path') + '/register/complete');
			}
			return res.json({ referrer: nconf.get('relative_path') + '/register/complete' });
		},
		function (next) {
			user.shouldQueueUser(req.ip, next);
		},
		function (queue, next) {
			plugins.fireHook('filter:register.shouldQueue', { req: req, res: res, userData: userData, queue: queue }, next);
		},
		function (data, next) {
			if (data.queue) {
				addToApprovalQueue(req, userData, callback);
			} else {
				user.create(userData, next);
			}
		},
		function (_uid, next) {
			uid = _uid;
			if (res.locals.processLogin) {
				authenticationController.doLogin(req, uid, next);
			} else {
				next();
			}
		},
		function (next) {
			user.deleteInvitationKey(userData.email);
			plugins.fireHook('filter:register.complete', { uid: uid, referrer: req.body.referrer || nconf.get('relative_path') + '/' }, next);
		},
	], callback);
}

function addToApprovalQueue(req, userData, callback) {
	async.waterfall([
		function (next) {
			userData.ip = req.ip;
			user.addToApprovalQueue(userData, next);
		},
		function (next) {
			next(null, { message: '[[register:registration-added-to-queue]]' });
		},
	], callback);
}

authenticationController.registerComplete = function (req, res, next) {
	// For the interstitials that respond, execute the callback with the form body
	plugins.fireHook('filter:register.interstitial', {
		userData: req.session.registration,
		interstitials: [],
	}, function (err, data) {
		if (err) {
			return next(err);
		}

		var callbacks = data.interstitials.reduce(function (memo, cur) {
			if (cur.hasOwnProperty('callback') && typeof cur.callback === 'function') {
				memo.push(function (next) {
					cur.callback(req.session.registration, req.body, function (err) {
						// Pass error as second argument so all callbacks are executed
						next(null, err);
					});
				});
			}

			return memo;
		}, []);

		var done = function (err, data) {
			delete req.session.registration;
			if (!err && data && data.message) {
				return res.redirect(nconf.get('relative_path') + '/?register=' + encodeURIComponent(data.message));
			}
			if (req.session.returnTo) {
				res.redirect(req.session.returnTo);
			} else {
				res.redirect(nconf.get('relative_path') + '/');
			}
		};

		async.parallel(callbacks, function (_blank, err) {
			if (err.length) {
				err = err.filter(Boolean).map(function (err) {
					return err.message;
				});
			}

			if (err.length) {
				req.flash('errors', err);
				return res.redirect(nconf.get('relative_path') + '/register/complete');
			}

			if (req.session.registration.register === true) {
				res.locals.processLogin = true;
				registerAndLoginUser(req, res, req.session.registration, done);
			} else {
				// Update user hash, clear registration data in session
				const payload = req.session.registration;
				const uid = payload.uid;
				delete payload.uid;

				Object.keys(payload).forEach((prop) => {
					if (typeof payload[prop] === 'boolean') {
						payload[prop] = payload[prop] ? 1 : 0;
					}
				});

				user.setUserFields(uid, payload, done);
			}
		});
	});
};

authenticationController.registerAbort = function (req, res) {
	// End the session and redirect to home
	req.session.destroy(function () {
		res.redirect(nconf.get('relative_path') + '/');
	});
};

authenticationController.login = function (req, res, next) {
	if (plugins.hasListeners('action:auth.overrideLogin')) {
		return continueLogin(req, res, next);
	}

	var loginWith = meta.config.allowLoginWith || 'username-email';

	if (req.body.username && utils.isEmailValid(req.body.username) && loginWith.indexOf('email') !== -1) {
		async.waterfall([
			function (next) {
				user.getUsernameByEmail(req.body.username, next);
			},
			function (username, next) {
				req.body.username = username || req.body.username;
				continueLogin(req, res, next);
			},
		], next);
	} else if (loginWith.indexOf('username') !== -1 && !validator.isEmail(req.body.username)) {
		continueLogin(req, res, next);
	} else {
		var err = '[[error:wrong-login-type-' + loginWith + ']]';
		helpers.noScriptErrors(req, res, err, 500);
	}
};

function continueLogin(req, res, next) {
	passport.authenticate('local', function (err, userData, info) {
		if (err) {
			return helpers.noScriptErrors(req, res, err.message, 403);
		}

		if (!userData) {
			if (typeof info === 'object') {
				info = '[[error:invalid-username-or-password]]';
			}
			return helpers.noScriptErrors(req, res, info, 403);
		}

		var passwordExpiry = userData.passwordExpiry !== undefined ? parseInt(userData.passwordExpiry, 10) : null;

		// Alter user cookie depending on passed-in option
		if (req.body.remember === 'on') {
			var duration = 1000 * 60 * 60 * 24 * (parseInt(meta.config.loginDays, 10) || 14);
			req.session.cookie.maxAge = duration;
			req.session.cookie.expires = new Date(Date.now() + duration);
		} else {
			req.session.cookie.maxAge = false;
			req.session.cookie.expires = false;
		}

		if (passwordExpiry && passwordExpiry < Date.now()) {
			winston.verbose('[auth] Triggering password reset for uid ' + userData.uid + ' due to password policy');
			req.session.passwordExpired = true;
			user.reset.generate(userData.uid, function (err, code) {
				if (err) {
					return helpers.noScriptErrors(req, res, err.message, 403);
				}

				res.status(200).send({
					next: nconf.get('relative_path') + '/reset/' + code,
				});
			});
		} else {
			async.parallel({
				doLogin: async.apply(authenticationController.doLogin, req, userData.uid),
				header: async.apply(middleware.generateHeader, req, res, {}),
				config: async.apply(apiController.loadConfig, req),
			}, function (err, payload) {
				if (err) {
					return helpers.noScriptErrors(req, res, err.message, 403);
				}

				var destination;
				if (!req.session.returnTo) {
					destination = nconf.get('relative_path') + '/';
				} else {
					destination = req.session.returnTo;
					delete req.session.returnTo;
				}

				if (req.body.noscript === 'true') {
					res.redirect(destination + '?loggedin');
				} else {
					res.status(200).send({
						next: destination,
						header: payload.header,
						config: payload.config,
					});
				}
			});
		}
	})(req, res, next);
}

authenticationController.doLogin = function (req, uid, callback) {
	if (!uid) {
		return callback();
	}
	async.waterfall([
		function (next) {
			req.login({ uid: uid }, next);
		},
		function (next) {
			authenticationController.onSuccessfulLogin(req, uid, next);
		},
	], callback);
};

authenticationController.onSuccessfulLogin = function (req, uid, callback) {
	var uuid = utils.generateUUID();

	req.uid = uid;
	req.loggedIn = true;

	async.waterfall([
		function (next) {
			meta.blacklist.test(req.ip, next);
		},
		function (next) {
			user.logIP(uid, req.ip, next);
		},
		function (next) {
			req.session.meta = {};

			delete req.session.forceLogin;
			// Associate IP used during login with user account
			req.session.meta.ip = req.ip;

			// Associate metadata retrieved via user-agent
			req.session.meta = _.extend(req.session.meta, {
				uuid: uuid,
				datetime: Date.now(),
				platform: req.useragent.platform,
				browser: req.useragent.browser,
				version: req.useragent.version,
			});

			async.parallel([
				function (next) {
					user.auth.addSession(uid, req.sessionID, next);
				},
				function (next) {
					db.setObjectField('uid:' + uid + ':sessionUUID:sessionId', uuid, req.sessionID, next);
				},
				function (next) {
					user.updateLastOnlineTime(uid, next);
				},
			], function (err) {
				next(err);
			});
		},
		function (next) {
			// Force session check for all connected socket.io clients with the same session id
			sockets.in('sess_' + req.sessionID).emit('checkSession', uid);

			plugins.fireHook('action:user.loggedIn', { uid: uid, req: req });
			next();
		},
	], function (err) {
		if (err) {
			req.session.destroy();
		}

		if (typeof callback === 'function') {
			callback(err);
		} else {
			return false;
		}
	});
};

authenticationController.localLogin = function (req, username, password, next) {
	if (!username) {
		return next(new Error('[[error:invalid-username]]'));
	}

	var userslug = utils.slugify(username);
	var uid;
	var userData = {};

	if (!password || !utils.isPasswordValid(password)) {
		return next(new Error('[[error:invalid-password]]'));
	}

	if (password.length > 4096) {
		return next(new Error('[[error:password-too-long]]'));
	}

	async.waterfall([
		function (next) {
			user.getUidByUserslug(userslug, next);
		},
		function (_uid, next) {
			uid = _uid;

			async.parallel({
				userData: async.apply(db.getObjectFields, 'user:' + uid, ['passwordExpiry']),
				isAdminOrGlobalMod: function (next) {
					user.isAdminOrGlobalMod(uid, next);
				},
				banned: function (next) {
					user.isBanned(uid, next);
				},
				hasLoginPrivilege: function (next) {
					privileges.global.can('local:login', uid, next);
				},
			}, next);
		},
		function (result, next) {
			userData = Object.assign(result.userData, {
				uid: uid,
				isAdminOrGlobalMod: result.isAdminOrGlobalMod,
			});

			if (parseInt(uid, 10) && !result.hasLoginPrivilege) {
				return next(new Error('[[error:local-login-disabled]]'));
			}

			if (result.banned) {
				return getBanInfo(uid, next);
			}

			user.isPasswordCorrect(uid, password, req.ip, next);
		},
		function (passwordMatch, next) {
			if (!passwordMatch) {
				return next(new Error('[[error:invalid-login-credentials]]'));
			}

			next(null, userData, '[[success:authentication-successful]]');
		},
	], next);
};

authenticationController.logout = function (req, res, next) {
	if (!req.loggedIn || !req.sessionID) {
		return res.status(200).send('not-logged-in');
	}

	async.waterfall([
		function (next) {
			user.auth.revokeSession(req.sessionID, req.uid, next);
		},
		function (next) {
			req.logout();
			req.session.regenerate(function (err) {
				req.uid = 0;
				next(err);
			});
		},
		function (next) {
			user.setUserField(req.uid, 'lastonline', Date.now() - 300000, next);
		},
		function (next) {
			plugins.fireHook('static:user.loggedOut', { req: req, res: res, uid: req.uid }, next);
		},
		function () {
			// Force session check for all connected socket.io clients with the same session id
			sockets.in('sess_' + req.sessionID).emit('checkSession', 0);
			if (req.body.noscript === 'true') {
				res.redirect(nconf.get('relative_path') + '/');
			} else {
				async.parallel({
					header: async.apply(middleware.generateHeader, req, res, {}),
					config: async.apply(apiController.loadConfig, req),
				}, function (err, payload) {
					if (err) {
						return res.status(500);
					}

					res.status(200).send({
						header: payload.header,
						config: payload.config,
					});
				});
			}
		},
	], next);
};

function getBanInfo(uid, callback) {
	var banInfo;
	async.waterfall([
		function (next) {
			user.getLatestBanInfo(uid, next);
		},
		function (_banInfo, next) {
			banInfo = _banInfo;
			if (banInfo.reason) {
				return next();
			}

			translator.translate('[[user:info.banned-no-reason]]', function (translated) {
				banInfo.reason = translated;
				next();
			});
		},
		function (next) {
			next(new Error(banInfo.expiry ? '[[error:user-banned-reason-until, ' + banInfo.expiry_readable + ', ' + banInfo.reason + ']]' : '[[error:user-banned-reason, ' + banInfo.reason + ']]'));
		},
	], function (err) {
		if (err) {
			if (err.message === 'no-ban-info') {
				err.message = '[[error:user-banned]]';
			}
		}
		callback(err);
	});
}<|MERGE_RESOLUTION|>--- conflicted
+++ resolved
@@ -14,12 +14,8 @@
 var utils = require('../utils');
 var translator = require('../translator');
 var helpers = require('./helpers');
-<<<<<<< HEAD
 var middleware = require('../middleware');
-
-=======
 var privileges = require('../privileges');
->>>>>>> fd31ad3c
 var sockets = require('../socket.io');
 
 var authenticationController = module.exports;
