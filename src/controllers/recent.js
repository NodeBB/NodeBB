
'use strict';

var async = require('async');
var nconf = require('nconf');

var user = require('../user');
var topics = require('../topics');
var meta = require('../meta');
var helpers = require('./helpers');
var pagination = require('../pagination');

var recentController = module.exports;

recentController.get = function (req, res, next) {
	async.waterfall([
		function (next) {
			recentController.getData(req, 'recent', 'recent', next);
		},
		function (data, next) {
			if (!data) {
				return next();
			}
			res.render('recent', data);
		},
	], next);
};

recentController.getData = function (req, url, sort, callback) {
	var page = parseInt(req.query.page, 10) || 1;
	var stop = 0;
	var term = helpers.terms[req.query.term];
	var settings;
	var cid = req.query.cid;
	var filter = req.query.filter || '';
	var categoryData;
	var rssToken;

	if (!helpers.validFilters[filter] || (!term && req.query.term)) {
		return callback(null, null);
	}
	term = term || 'alltime';

	async.waterfall([
		function (next) {
			async.parallel({
				settings: function (next) {
					user.getSettings(req.uid, next);
				},
				watchedCategories: function (next) {
					helpers.getWatchedCategories(req.uid, cid, next);
				},
				rssToken: function (next) {
					user.auth.getFeedToken(req.uid, next);
				},
			}, next);
		},
		function (results, next) {
			rssToken = results.rssToken;
			settings = results.settings;
			categoryData = results.watchedCategories;

			var start = Math.max(0, (page - 1) * settings.topicsPerPage);
			stop = start + settings.topicsPerPage - 1;

			topics.getSortedTopics({
				cids: cid,
				uid: req.uid,
				start: start,
				stop: stop,
				filter: filter,
				term: term,
				sort: sort,
			}, next);
		},
		function (data, next) {
			data.categories = categoryData.categories;
			data.allCategoriesUrl = url + helpers.buildQueryString('', filter, '');
			data.selectedCategory = categoryData.selectedCategory;
			data.selectedCids = categoryData.selectedCids;
			data.nextStart = stop + 1;
<<<<<<< HEAD
			data.set = 'topics:recent';
			data['feeds:disableRSS'] = meta.config['feeds:disableRSS'];
			data.rssFeedUrl = nconf.get('relative_path') + '/recent.rss';
			if (req.uid) {
=======
			data['feeds:disableRSS'] = parseInt(meta.config['feeds:disableRSS'], 10) === 1;
			data.rssFeedUrl = nconf.get('relative_path') + '/' + url + '.rss';
			if (req.loggedIn) {
>>>>>>> ee2f9e94
				data.rssFeedUrl += '?uid=' + req.uid + '&token=' + rssToken;
			}
			data.title = meta.config.homePageTitle || '[[pages:home]]';

			data.filters = helpers.buildFilters(url, filter, req.query);
			data.selectedFilter = data.filters.find(function (filter) {
				return filter && filter.selected;
			});
			data.terms = helpers.buildTerms(url, term, req.query);
			data.selectedTerm = data.terms.find(function (term) {
				return term && term.selected;
			});

			var pageCount = Math.max(1, Math.ceil(data.topicCount / settings.topicsPerPage));
			data.pagination = pagination.create(page, pageCount, req.query);

			if (req.originalUrl.startsWith(nconf.get('relative_path') + '/api/' + url) || req.originalUrl.startsWith(nconf.get('relative_path') + '/' + url)) {
				data.title = '[[pages:' + url + ']]';
				data.breadcrumbs = helpers.buildBreadcrumbs([{ text: '[[' + url + ':title]]' }]);
			}

			next(null, data);
		},
	], callback);
};<|MERGE_RESOLUTION|>--- conflicted
+++ resolved
@@ -79,16 +79,9 @@
 			data.selectedCategory = categoryData.selectedCategory;
 			data.selectedCids = categoryData.selectedCids;
 			data.nextStart = stop + 1;
-<<<<<<< HEAD
-			data.set = 'topics:recent';
 			data['feeds:disableRSS'] = meta.config['feeds:disableRSS'];
-			data.rssFeedUrl = nconf.get('relative_path') + '/recent.rss';
-			if (req.uid) {
-=======
-			data['feeds:disableRSS'] = parseInt(meta.config['feeds:disableRSS'], 10) === 1;
 			data.rssFeedUrl = nconf.get('relative_path') + '/' + url + '.rss';
 			if (req.loggedIn) {
->>>>>>> ee2f9e94
 				data.rssFeedUrl += '?uid=' + req.uid + '&token=' + rssToken;
 			}
 			data.title = meta.config.homePageTitle || '[[pages:home]]';
