
'use strict';

var async = require('async');
var validator = require('validator');

var meta = require('../meta');
var plugins = require('../plugins');
var search = require('../search');
var categories = require('../categories');
var pagination = require('../pagination');
var privileges = require('../privileges');
var helpers = require('./helpers');

var searchController = module.exports;

searchController.search = function (req, res, next) {
	if (!plugins.hasListeners('filter:search.query')) {
		return next();
	}
<<<<<<< HEAD

	if (!req.user && !meta.config.allowGuestSearching) {
		return helpers.notAllowed(req, res);
	}

=======
>>>>>>> ee2f9e94
	var page = Math.max(1, parseInt(req.query.page, 10)) || 1;

	async.waterfall([
		function (next) {
			privileges.global.can('search:content', req.uid, next);
		},
		function (allowed, next) {
			if (!allowed) {
				return helpers.notAllowed(req, res);
			}

			if (req.query.categories && !Array.isArray(req.query.categories)) {
				req.query.categories = [req.query.categories];
			}

			var data = {
				query: req.query.term,
				searchIn: req.query.in || 'posts',
				matchWords: req.query.matchWords || 'all',
				postedBy: req.query.by,
				categories: req.query.categories,
				searchChildren: req.query.searchChildren,
				hasTags: req.query.hasTags,
				replies: req.query.replies,
				repliesFilter: req.query.repliesFilter,
				timeRange: req.query.timeRange,
				timeFilter: req.query.timeFilter,
				sortBy: req.query.sortBy || meta.config.searchDefaultSortBy || '',
				sortDirection: req.query.sortDirection,
				page: page,
				uid: req.uid,
				qs: req.query,
			};

			async.parallel({
				categories: async.apply(categories.buildForSelect, req.uid, 'read'),
				search: async.apply(search.search, data),
			}, next);
		},
		function (results) {
			results.categories = results.categories.filter(function (category) {
				return category && !category.link;
			});

			var categoriesData = [
				{ value: 'all', text: '[[unread:all_categories]]' },
				{ value: 'watched', text: '[[category:watched-categories]]' },
			].concat(results.categories);

			var searchData = results.search;
			searchData.categories = categoriesData;
			searchData.categoriesCount = Math.max(10, Math.min(20, categoriesData.length));
			searchData.pagination = pagination.create(page, searchData.pageCount, req.query);
			searchData.showAsPosts = !req.query.showAs || req.query.showAs === 'posts';
			searchData.showAsTopics = req.query.showAs === 'topics';
			searchData.title = '[[global:header.search]]';
			searchData.breadcrumbs = helpers.buildBreadcrumbs([{ text: '[[global:search]]' }]);
			searchData.expandSearch = !req.query.term;
			searchData.searchDefaultSortBy = meta.config.searchDefaultSortBy || '';
			searchData.search_query = validator.escape(String(req.query.term || ''));
			searchData.term = req.query.term;
			res.render('search', searchData);
		},
	], next);
};<|MERGE_RESOLUTION|>--- conflicted
+++ resolved
@@ -18,14 +18,6 @@
 	if (!plugins.hasListeners('filter:search.query')) {
 		return next();
 	}
-<<<<<<< HEAD
-
-	if (!req.user && !meta.config.allowGuestSearching) {
-		return helpers.notAllowed(req, res);
-	}
-
-=======
->>>>>>> ee2f9e94
 	var page = Math.max(1, parseInt(req.query.page, 10)) || 1;
 
 	async.waterfall([
