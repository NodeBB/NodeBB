'use strict';

var async = require('async');
var _ = require('lodash');

var user = require('../../user');
var languages = require('../../languages');
var meta = require('../../meta');
var plugins = require('../../plugins');
var privileges = require('../../privileges');
var categories = require('../../categories');
var notifications = require('../../notifications');
var db = require('../../database');
var helpers = require('../helpers');
var accountHelpers = require('./helpers');

var settingsController = module.exports;

settingsController.get = function (req, res, callback) {
	var userData;
	async.waterfall([
		function (next) {
			accountHelpers.getUserDataByUserSlug(req.params.userslug, req.uid, next);
		},
		function (_userData, next) {
			userData = _userData;
			if (!userData) {
				return callback();
			}
			async.parallel({
				settings: function (next) {
					user.getSettings(userData.uid, next);
				},
				languages: function (next) {
					languages.list(next);
				},
				soundsMapping: function (next) {
					meta.sounds.getUserSoundMap(userData.uid, next);
				},
			}, next);
		},
		function (results, next) {
			userData.settings = results.settings;
			userData.languages = results.languages;
			if (userData.isAdmin && userData.isSelf) {
				userData.acpLanguages = _.cloneDeep(results.languages);
			}

			var types = [
				'notification',
				'chat-incoming',
				'chat-outgoing',
			];
			var aliases = {
				notification: 'notificationSound',
				'chat-incoming': 'incomingChatSound',
				'chat-outgoing': 'outgoingChatSound',
			};

			types.forEach(function (type) {
				var soundpacks = plugins.soundpacks.map(function (pack) {
					var sounds = Object.keys(pack.sounds).map(function (soundName) {
						var value = pack.name + ' | ' + soundName;
						return {
							name: soundName,
							value: value,
							selected: value === results.soundsMapping[type],
						};
					});

					return {
						name: pack.name,
						sounds: sounds,
					};
				});

				userData[type + '-sound'] = soundpacks;
				// fallback
				userData[aliases[type]] = soundpacks.concat.apply([], soundpacks.map(function (pack) {
					return pack.sounds.map(function (sound) {
						return {
							name: sound.value,
							selected: sound.selected,
						};
					});
				}));
			});

			plugins.fireHook('filter:user.customSettings', { settings: results.settings, customSettings: [], uid: req.uid }, next);
		},
		function (data, next) {
			userData.customSettings = data.customSettings;
<<<<<<< HEAD
			userData.disableEmailSubscriptions = meta.config.disableEmailSubscriptions;
=======
			async.parallel({
				notificationSettings: function (next) {
					getNotificationSettings(userData, next);
				},
				routes: function (next) {
					getHomePageRoutes(userData, next);
				},
			}, next);
		},
		function (results) {
			userData.homePageRoutes = results.routes;
			userData.notificationSettings = results.notificationSettings;
			userData.disableEmailSubscriptions = parseInt(meta.config.disableEmailSubscriptions, 10) === 1;
>>>>>>> ee2f9e94

			userData.dailyDigestFreqOptions = [
				{ value: 'off', name: '[[user:digest_off]]', selected: userData.settings.dailyDigestFreq === 'off' },
				{ value: 'day', name: '[[user:digest_daily]]', selected: userData.settings.dailyDigestFreq === 'day' },
				{ value: 'week', name: '[[user:digest_weekly]]', selected: userData.settings.dailyDigestFreq === 'week' },
				{ value: 'month', name: '[[user:digest_monthly]]', selected: userData.settings.dailyDigestFreq === 'month' },
			];

			userData.bootswatchSkinOptions = [
				{ name: 'No skin', value: 'noskin' },
				{ name: 'Default', value: 'default' },
				{ name: 'Cerulean', value: 'cerulean' },
				{ name: 'Cosmo', value: 'cosmo'	},
				{ name: 'Cyborg', value: 'cyborg' },
				{ name: 'Darkly', value: 'darkly' },
				{ name: 'Flatly', value: 'flatly' },
				{ name: 'Journal', value: 'journal'	},
				{ name: 'Lumen', value: 'lumen' },
				{ name: 'Paper', value: 'paper' },
				{ name: 'Readable', value: 'readable' },
				{ name: 'Sandstone', value: 'sandstone' },
				{ name: 'Simplex', value: 'simplex' },
				{ name: 'Slate', value: 'slate'	},
				{ name: 'Spacelab', value: 'spacelab' },
				{ name: 'Superhero', value: 'superhero' },
				{ name: 'United', value: 'united' },
				{ name: 'Yeti', value: 'yeti' },
			];

			userData.bootswatchSkinOptions.forEach(function (skin) {
				skin.selected = skin.value === userData.settings.bootswatchSkin;
			});

			userData.languages.forEach(function (language) {
				language.selected = language.code === userData.settings.userLang;
			});

<<<<<<< HEAD
			userData.disableCustomUserSkins = meta.config.disableCustomUserSkins;
=======
			if (userData.isAdmin && userData.isSelf) {
				userData.acpLanguages.forEach(function (language) {
					language.selected = language.code === userData.settings.acpLang;
				});
			}

			var notifFreqOptions = [
				'all',
				'first',
				'everyTen',
				'threshold',
				'logarithmic',
				'disabled',
			];

			userData.upvoteNotifFreq = notifFreqOptions.map(function (name) {
				return {
					name: name,
					selected: name === userData.settings.upvoteNotifFreq,
				};
			});

			userData.disableCustomUserSkins = parseInt(meta.config.disableCustomUserSkins, 10) === 1;
>>>>>>> ee2f9e94

			userData.allowUserHomePage = meta.config.allowUserHomePage;

			userData.hideFullname = meta.config.hideFullname;
			userData.hideEmail = meta.config.hideEmail;

			userData.inTopicSearchAvailable = plugins.hasListeners('filter:topic.search');

			userData.maxTopicsPerPage = parseInt(meta.config.maxTopicsPerPage, 10) || 20;
			userData.maxPostsPerPage = parseInt(meta.config.maxPostsPerPage, 10) || 20;

			userData.title = '[[pages:account/settings]]';
			userData.breadcrumbs = helpers.buildBreadcrumbs([{ text: userData.username, url: '/user/' + userData.userslug }, { text: '[[user:settings]]' }]);

			res.render('account/settings', userData);
		},
	], callback);
};

function getNotificationSettings(userData, callback) {
	var privilegedTypes = [];

	async.waterfall([
		function (next) {
			user.getPrivileges(userData.uid, next);
		},
		function (privileges, next) {
			if (privileges.isAdmin) {
				privilegedTypes.push('notificationType_new-register');
			}
			if (privileges.isAdmin || privileges.isGlobalMod || privileges.isModeratorOfAnyCategory) {
				privilegedTypes.push('notificationType_post-queue', 'notificationType_new-post-flag');
			}
			if (privileges.isAdmin || privileges.isGlobalMod) {
				privilegedTypes.push('notificationType_new-user-flag');
			}
			plugins.fireHook('filter:user.notificationTypes', {
				types: notifications.baseTypes.slice(),
				privilegedTypes: privilegedTypes,
			}, next);
		},
		function (results, next) {
			function modifyType(type) {
				var setting = userData.settings[type];

				return {
					name: type,
					label: '[[notifications:' + type + ']]',
					none: setting === 'none',
					notification: setting === 'notification',
					email: setting === 'email',
					notificationemail: setting === 'notificationemail',
				};
			}
			var notificationSettings = results.types.map(modifyType).concat(results.privilegedTypes.map(modifyType));
			next(null, notificationSettings);
		},
	], callback);
}

function getHomePageRoutes(userData, callback) {
	async.waterfall([
		function (next) {
			db.getSortedSetRange('cid:0:children', 0, -1, next);
		},
		function (cids, next) {
			privileges.categories.filterCids('find', cids, 0, next);
		},
		function (cids, next) {
			categories.getCategoriesFields(cids, ['name', 'slug'], next);
		},
		function (categoryData, next) {
			categoryData = categoryData.map(function (category) {
				return {
					route: 'category/' + category.slug,
					name: 'Category: ' + category.name,
				};
			});

			categoryData = categoryData || [];

			plugins.fireHook('filter:homepage.get', { routes: [
				{
					route: 'categories',
					name: 'Categories',
				},
				{
					route: 'unread',
					name: 'Unread',
				},
				{
					route: 'recent',
					name: 'Recent',
				},
				{
					route: 'top',
					name: 'Top',
				},
				{
					route: 'popular',
					name: 'Popular',
				},
			].concat(categoryData, [
				{
					route: 'custom',
					name: 'Custom',
				},
			]) }, next);
		},
		function (data, next) {
			// Set selected for each route
			var customIdx;
			var hasSelected = false;
			data.routes = data.routes.map(function (route, idx) {
				if (route.route === userData.settings.homePageRoute) {
					route.selected = true;
					hasSelected = true;
				} else {
					route.selected = false;
				}

				if (route.route === 'custom') {
					customIdx = idx;
				}

				return route;
			});

			if (!hasSelected && customIdx && userData.settings.homePageRoute !== 'none') {
				data.routes[customIdx].selected = true;
			}

			next(null, data.routes);
		},
	], callback);
}<|MERGE_RESOLUTION|>--- conflicted
+++ resolved
@@ -90,9 +90,6 @@
 		},
 		function (data, next) {
 			userData.customSettings = data.customSettings;
-<<<<<<< HEAD
-			userData.disableEmailSubscriptions = meta.config.disableEmailSubscriptions;
-=======
 			async.parallel({
 				notificationSettings: function (next) {
 					getNotificationSettings(userData, next);
@@ -105,8 +102,7 @@
 		function (results) {
 			userData.homePageRoutes = results.routes;
 			userData.notificationSettings = results.notificationSettings;
-			userData.disableEmailSubscriptions = parseInt(meta.config.disableEmailSubscriptions, 10) === 1;
->>>>>>> ee2f9e94
+			userData.disableEmailSubscriptions = meta.config.disableEmailSubscriptions;
 
 			userData.dailyDigestFreqOptions = [
 				{ value: 'off', name: '[[user:digest_off]]', selected: userData.settings.dailyDigestFreq === 'off' },
@@ -144,9 +140,6 @@
 				language.selected = language.code === userData.settings.userLang;
 			});
 
-<<<<<<< HEAD
-			userData.disableCustomUserSkins = meta.config.disableCustomUserSkins;
-=======
 			if (userData.isAdmin && userData.isSelf) {
 				userData.acpLanguages.forEach(function (language) {
 					language.selected = language.code === userData.settings.acpLang;
@@ -169,8 +162,7 @@
 				};
 			});
 
-			userData.disableCustomUserSkins = parseInt(meta.config.disableCustomUserSkins, 10) === 1;
->>>>>>> ee2f9e94
+			userData.disableCustomUserSkins = meta.config.disableCustomUserSkins;
 
 			userData.allowUserHomePage = meta.config.allowUserHomePage;
 
