--- conflicted
+++ resolved
@@ -5,10 +5,6 @@
 	async = require('async'),
 	semver = require('semver'),
 	winston = require('winston'),
-<<<<<<< HEAD
-=======
-
->>>>>>> 3acf2e08
 	pkg = require('../../package.json');
 
 module.exports = function(Meta) {
