--- conflicted
+++ resolved
@@ -73,11 +73,7 @@
 		} else if (tests.isCategory.test(urlFragment)) {
 			var cid = urlFragment.match(/category\/(\d+)/)[1];
 
-<<<<<<< HEAD
-			require('../categories').getCategoryFields(cid, ['title', 'name'], callback);
-=======
-			require('../categories').getCategoryField(cid, 'name', onParsed);
->>>>>>> 8a0112ec
+			require('../categories').getCategoryField(cid, ['title', 'name'], onParsed);
 		} else if (tests.isTopic.test(urlFragment)) {
 			var tid = urlFragment.match(/topic\/(\d+)/)[1];
 
