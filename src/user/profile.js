--- conflicted
+++ resolved
@@ -11,11 +11,8 @@
 const db = require('../database');
 const groups = require('../groups');
 const plugins = require('../plugins');
-<<<<<<< HEAD
 const api = require('../api');
-=======
 const tx = require('../translator');
->>>>>>> 2e0b8b32
 
 module.exports = function (User) {
 	User.updateProfile = async function (uid, data, extraFields) {
