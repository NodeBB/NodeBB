--- conflicted
+++ resolved
@@ -2,11 +2,7 @@
 'use strict';
 
 var async = require('async');
-<<<<<<< HEAD
-var _ = require('underscore');
-=======
 var _ = require('lodash');
->>>>>>> 883b3524
 
 var meta = require('../meta');
 var db = require('../database');
