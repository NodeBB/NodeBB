
'use strict';

var async = require('async'),
	db = require('../database'),
	utils = require('../../public/src/utils'),
	plugins = require('../plugins');
<<<<<<< HEAD

=======
>>>>>>> 03b0d282

module.exports = function(Categories) {

	Categories.update = function(modified, callback) {

		function updateCategory(cid, next) {
			Categories.exists(cid, function(err, exists) {
				if (err || !exists) {
					return next(err);
				}

				plugins.fireHook('filter:category.update', modified[cid], function(err, category) {
					var fields = Object.keys(category);
					async.each(fields, function(key, next) {
						updateCategoryField(cid, key, category[key], next);
					}, next);
				});
			});
		}

		var cids = Object.keys(modified);

		async.each(cids, updateCategory, function(err) {
			callback(err, cids);
		});
	};

	function updateCategoryField(cid, key, value, callback) {
		db.setObjectField('category:' + cid, key, value, function(err) {
			plugins.fireHook('filter:category.updateField', {cid: cid, key: key, value: value}, function(err, data){
				if (err) {
					return callback(err);
				}
				
				if (key === 'name') {
					var value = data.value || utils.slugify(value);
					var slug = cid + '/' + value;
					db.setObjectField('category:' + cid, 'slug', slug, callback);
				} else if (key === 'order') {
					db.sortedSetAdd('categories:cid', value, cid, callback);
				} else {
					callback();
				}
			});
		});
	}

};<|MERGE_RESOLUTION|>--- conflicted
+++ resolved
@@ -5,10 +5,6 @@
 	db = require('../database'),
 	utils = require('../../public/src/utils'),
 	plugins = require('../plugins');
-<<<<<<< HEAD
-
-=======
->>>>>>> 03b0d282
 
 module.exports = function(Categories) {
 
@@ -38,21 +34,18 @@
 
 	function updateCategoryField(cid, key, value, callback) {
 		db.setObjectField('category:' + cid, key, value, function(err) {
-			plugins.fireHook('filter:category.updateField', {cid: cid, key: key, value: value}, function(err, data){
-				if (err) {
-					return callback(err);
-				}
-				
-				if (key === 'name') {
-					var value = data.value || utils.slugify(value);
-					var slug = cid + '/' + value;
-					db.setObjectField('category:' + cid, 'slug', slug, callback);
-				} else if (key === 'order') {
-					db.sortedSetAdd('categories:cid', value, cid, callback);
-				} else {
-					callback();
-				}
-			});
+			if (err) {
+				return callback(err);
+			}
+
+			if (key === 'name') {
+				var slug = cid + '/' + utils.slugify(value);
+				db.setObjectField('category:' + cid, 'slug', slug, callback);
+			} else if (key === 'order') {
+				db.sortedSetAdd('categories:cid', value, cid, callback);
+			} else {
+				callback();
+			}
 		});
 	}
 
