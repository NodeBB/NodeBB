--- conflicted
+++ resolved
@@ -151,23 +151,17 @@
 	}
 
 	for (const [key, value] of Object.entries(counters)) {
-<<<<<<< HEAD
 		incrByBulk.push([`analytics:${key}`, value, today.getTime()]);
+    metrics.push(key);
 		delete counters[key];
 	}
 
 	if (incrByBulk.length) {
 		dbQueue.push(sortedSetIncrByBulk(incrByBulk));
 	}
-=======
-		dbQueue.push(db.sortedSetIncrBy(`analytics:${key}`, value, today.getTime()));
-		metrics.push(key);
-		delete counters[key];
-	}
 
 	// Update list of tracked metrics
 	dbQueue.push(db.sortedSetAdd('analyticsKeys', metrics.map(() => +Date.now()), metrics));
->>>>>>> 6ea3b51f
 
 	try {
 		await Promise.all(dbQueue);
