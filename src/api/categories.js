--- conflicted
+++ resolved
@@ -124,19 +124,11 @@
 	}
 
 	const infScrollTopicsPerPage = 20;
-<<<<<<< HEAD
-	const sort = data.sort || data.categoryTopicSort || meta.config.categoryTopicSort || 'newest_to_oldest';
+	const sort = data.sort || data.categoryTopicSort || meta.config.categoryTopicSort || 'recently_replied';
 
 	let start = Math.max(0, parseInt(data.after || 0, 10));
 
-	if (data.direction === -1) {
-=======
-	const sort = data.sort || data.categoryTopicSort || meta.config.categoryTopicSort || 'recently_replied';
-
-	let start = Math.max(0, parseInt(data.after || 0, 10));
-
 	if (parseInt(data.direction, 10) === -1) {
->>>>>>> 07151f8a
 		start -= infScrollTopicsPerPage;
 	}
 
