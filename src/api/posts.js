'use strict';

const validator = require('validator');
const _ = require('lodash');

const db = require('../database');
const utils = require('../utils');
const user = require('../user');
const posts = require('../posts');
const topics = require('../topics');
const groups = require('../groups');
const plugins = require('../plugins');
const meta = require('../meta');
const events = require('../events');
const privileges = require('../privileges');
const activitypub = require('../activitypub');
const apiHelpers = require('./helpers');
const websockets = require('../socket.io');
const socketHelpers = require('../socket.io/helpers');

const postsAPI = module.exports;

postsAPI.get = async function (caller, data) {
	const [userPrivileges, post, voted] = await Promise.all([
		privileges.posts.get([data.pid], caller.uid),
		posts.getPostData(data.pid),
		posts.hasVoted(data.pid, caller.uid),
	]);
	const userPrivilege = userPrivileges[0];

	if (!post || !userPrivilege.read || !userPrivilege['topics:read']) {
		return null;
	}

	Object.assign(post, voted);
	post.ip = userPrivilege.isAdminOrMod ? post.ip : undefined;

	const selfPost = caller.uid && caller.uid === parseInt(post.uid, 10);
	if (post.deleted && !(userPrivilege.isAdminOrMod || selfPost)) {
		post.content = '[[topic:post-is-deleted]]';
	}

	return post;
};

postsAPI.getIndex = async (caller, { pid, sort }) => {
	const tid = await posts.getPostField(pid, 'tid');
	const topicPrivileges = await privileges.topics.get(tid, caller.uid);
	if (!topicPrivileges.read || !topicPrivileges['topics:read']) {
		return null;
	}

	return await posts.getPidIndex(pid, tid, sort);
};

postsAPI.getSummary = async (caller, { pid }) => {
	const tid = await posts.getPostField(pid, 'tid');
	const topicPrivileges = await privileges.topics.get(tid, caller.uid);
	if (!topicPrivileges.read || !topicPrivileges['topics:read']) {
		return null;
	}

	const postsData = await posts.getPostSummaryByPids([pid], caller.uid, { stripTags: false });
	posts.modifyPostByPrivilege(postsData[0], topicPrivileges);
	return postsData[0];
};

postsAPI.getRaw = async (caller, { pid }) => {
	const userPrivileges = await privileges.posts.get([pid], caller.uid);
	const userPrivilege = userPrivileges[0];
	if (!userPrivilege['topics:read']) {
		return null;
	}

	const postData = await posts.getPostFields(pid, ['content', 'deleted']);
	const selfPost = caller.uid && caller.uid === parseInt(postData.uid, 10);

	if (postData.deleted && !(userPrivilege.isAdminOrMod || selfPost)) {
		return null;
	}
	postData.pid = pid;
	const result = await plugins.hooks.fire('filter:post.getRawPost', { uid: caller.uid, postData: postData });
	return result.postData.content;
};

postsAPI.edit = async function (caller, data) {
	if (!data || !data.pid || (meta.config.minimumPostLength !== 0 && !data.content)) {
		throw new Error('[[error:invalid-data]]');
	}
	if (!caller.uid) {
		throw new Error('[[error:not-logged-in]]');
	}

	// Discard content for non-local posts
	if (!utils.isNumber(data.pid)) {
		data.content = null;
	} else {
		// Trim and remove HTML (latter for composers that send in HTML, like redactor)
		const contentLen = utils.stripHTMLTags(data.content).trim().length;

		if (meta.config.minimumPostLength !== 0 && contentLen < meta.config.minimumPostLength) {
			throw new Error(`[[error:content-too-short, ${meta.config.minimumPostLength}]]`);
		} else if (contentLen > meta.config.maximumPostLength) {
			throw new Error(`[[error:content-too-long, ${meta.config.maximumPostLength}]]`);
		}
	}

	if (data.title && data.title.length < meta.config.minimumTitleLength) {
		throw new Error(`[[error:title-too-short, ${meta.config.minimumTitleLength}]]`);
	} else if (data.title && data.title.length > meta.config.maximumTitleLength) {
		throw new Error(`[[error:title-too-long, ${meta.config.maximumTitleLength}]]`);
	} else if (!await posts.canUserPostContentWithLinks(caller.uid, data.content)) {
		throw new Error(`[[error:not-enough-reputation-to-post-links, ${meta.config['min:rep:post-links']}]]`);
	}

	data.uid = caller.uid;
	data.req = apiHelpers.buildReqObject(caller);
	data.timestamp = parseInt(data.timestamp, 10) || Date.now();

	const editResult = await posts.edit(data);
	if (editResult.topic.isMainPost) {
		await topics.thumbs.migrate(data.uuid, editResult.topic.tid);
	}
	const selfPost = parseInt(caller.uid, 10) === parseInt(editResult.post.uid, 10);
	if (!selfPost && editResult.post.changed) {
		await events.log({
			type: `post-edit`,
			uid: caller.uid,
			ip: caller.ip,
			pid: editResult.post.pid,
			oldContent: editResult.post.oldContent,
			newContent: editResult.post.newContent,
		});
	}

	if (editResult.topic.renamed) {
		await events.log({
			type: 'topic-rename',
			uid: caller.uid,
			ip: caller.ip,
			tid: editResult.topic.tid,
			oldTitle: validator.escape(String(editResult.topic.oldTitle)),
			newTitle: validator.escape(String(editResult.topic.title)),
		});
	}
	const postObj = await posts.getPostSummaryByPids([editResult.post.pid], caller.uid, { parse: false, extraFields: ['edited'] });
	postObj.content = editResult.post.content; // re-use already parsed html
	const returnData = { ...postObj[0], ...editResult.post };
	returnData.topic = { ...postObj[0].topic, ...editResult.post.topic };

	if (!editResult.post.deleted) {
		websockets.in(`topic_${editResult.topic.tid}`).emit('event:post_edited', editResult);
		setTimeout(() => {
			require('.').activitypub.update.note(caller, { post: postObj[0] });
		}, 5000);

		return returnData;
	}

	const memberData = await groups.getMembersOfGroups([
		'administrators',
		'Global Moderators',
		`cid:${editResult.topic.cid}:privileges:moderate`,
		`cid:${editResult.topic.cid}:privileges:groups:moderate`,
	]);

	const uids = _.uniq(_.flatten(memberData).concat(String(caller.uid)));
	uids.forEach(uid => websockets.in(`uid_${uid}`).emit('event:post_edited', editResult));

	return returnData;
};

postsAPI.delete = async function (caller, data) {
	await deleteOrRestore(caller, data, {
		command: 'delete',
		event: 'event:post_deleted',
		type: 'post-delete',
	});
};

postsAPI.restore = async function (caller, data) {
	await deleteOrRestore(caller, data, {
		command: 'restore',
		event: 'event:post_restored',
		type: 'post-restore',
	});
};

async function deleteOrRestore(caller, data, params) {
	if (!data || !data.pid) {
		throw new Error('[[error:invalid-data]]');
	}
	const postData = await posts.tools[params.command](caller.uid, data.pid);
	const results = await isMainAndLastPost(data.pid);
	if (results.isMain && results.isLast) {
		await deleteOrRestoreTopicOf(params.command, data.pid, caller);
	}

	websockets.in(`topic_${postData.tid}`).emit(params.event, postData);

	await events.log({
		type: params.type,
		uid: caller.uid,
		pid: data.pid,
		tid: postData.tid,
		ip: caller.ip,
	});

	// Explicitly non-awaited
	posts.getPostSummaryByPids([data.pid], caller.uid, { extraFields: ['edited'] }).then(([post]) => {
		require('.').activitypub.update.note(caller, { post });
	});
}

async function deleteOrRestoreTopicOf(command, pid, caller) {
	const topic = await posts.getTopicFields(pid, ['tid', 'cid', 'deleted', 'scheduled']);
	// exempt scheduled topics from being deleted/restored
	if (topic.scheduled) {
		return;
	}
	// command: delete/restore
	await apiHelpers.doTopicAction(
		command,
		topic.deleted ? 'event:topic_restored' : 'event:topic_deleted',
		caller,
		{ tids: [topic.tid], cid: topic.cid }
	);
}

postsAPI.purge = async function (caller, data) {
	if (!data || !data.pid) {
		throw new Error('[[error:invalid-data]]');
	}

	const [exists, { isMain, isLast }] = await Promise.all([
		posts.exists(data.pid),
		isMainAndLastPost(data.pid),
	]);
	if (!exists) {
		throw new Error('[[error:no-post]]');
	}
	if (isMain && !isLast) {
		throw new Error('[[error:cant-purge-main-post]]');
	}

	const isMainAndLast = isMain && isLast;
	const postData = await posts.getPostFields(data.pid, ['toPid', 'tid']);
	postData.pid = data.pid;

	const canPurge = await privileges.posts.canPurge(data.pid, caller.uid);
	if (!canPurge) {
		throw new Error('[[error:no-privileges]]');
	}
	posts.clearCachedPost(data.pid);
	await Promise.all([
		posts.purge(data.pid, caller.uid),
		require('.').activitypub.delete.note(caller, { pid: data.pid }),
	]);

	websockets.in(`topic_${postData.tid}`).emit('event:post_purged', postData);
	const topicData = await topics.getTopicFields(postData.tid, ['title', 'cid']);

	await events.log({
		type: 'post-purge',
		pid: data.pid,
		uid: caller.uid,
		ip: caller.ip,
		tid: postData.tid,
		title: String(topicData.title),
	});

	if (isMainAndLast) {
		await apiHelpers.doTopicAction(
			'purge',
			'event:topic_purged',
			caller,
			{ tids: [postData.tid], cid: topicData.cid }
		);
	}
};

async function isMainAndLastPost(pid) {
	const [isMain, topicData] = await Promise.all([
		posts.isMain(pid),
		posts.getTopicFields(pid, ['postcount']),
	]);
	return {
		isMain: isMain,
		isLast: topicData && topicData.postcount === 1,
	};
}

postsAPI.move = async function (caller, data) {
	if (!caller.uid) {
		throw new Error('[[error:not-logged-in]]');
	}
	if (!data || !data.pid || !data.tid) {
		throw new Error('[[error:invalid-data]]');
	}
	const canMove = await Promise.all([
		privileges.topics.isAdminOrMod(data.tid, caller.uid),
		privileges.posts.canMove(data.pid, caller.uid),
	]);
	if (!canMove.every(Boolean)) {
		throw new Error('[[error:no-privileges]]');
	}

	await topics.movePostToTopic(caller.uid, data.pid, data.tid);

	const [postDeleted, topicDeleted] = await Promise.all([
		posts.getPostField(data.pid, 'deleted'),
		topics.getTopicField(data.tid, 'deleted'),
		await events.log({
			type: `post-move`,
			uid: caller.uid,
			ip: caller.ip,
			pid: data.pid,
			toTid: data.tid,
		}),
	]);

	if (!postDeleted && !topicDeleted) {
		socketHelpers.sendNotificationToPostOwner(data.pid, caller.uid, 'move', 'notifications:moved-your-post');
	}
};

postsAPI.upvote = async function (caller, data) {
	return await apiHelpers.postCommand(caller, 'upvote', 'voted', 'notifications:upvoted-your-post-in', data);
};

postsAPI.downvote = async function (caller, data) {
	return await apiHelpers.postCommand(caller, 'downvote', 'voted', '', data);
};

postsAPI.unvote = async function (caller, data) {
	return await apiHelpers.postCommand(caller, 'unvote', 'voted', '', data);
};

postsAPI.getVoters = async function (caller, data) {
	if (!data || !data.pid) {
		throw new Error('[[error:invalid-data]]');
	}
	const { pid } = data;
	const cid = await posts.getCidByPid(pid);
	const [canSeeUpvotes, canSeeDownvotes] = await Promise.all([
		canSeeVotes(caller.uid, cid, 'upvoteVisibility'),
		canSeeVotes(caller.uid, cid, 'downvoteVisibility'),
	]);

	if (!canSeeUpvotes && !canSeeDownvotes) {
		throw new Error('[[error:no-privileges]]');
	}
	const repSystemDisabled = meta.config['reputation:disabled'];
	const showUpvotes = canSeeUpvotes && !repSystemDisabled;
	const showDownvotes = canSeeDownvotes && !meta.config['downvote:disabled'] && !repSystemDisabled;
	const [upvoteUids, downvoteUids] = await Promise.all([
		showUpvotes ? db.getSetMembers(`pid:${data.pid}:upvote`) : [],
		showDownvotes ? db.getSetMembers(`pid:${data.pid}:downvote`) : [],
	]);

	const [upvoters, downvoters] = await Promise.all([
		user.getUsersFields(upvoteUids, ['username', 'userslug', 'picture']),
		user.getUsersFields(downvoteUids, ['username', 'userslug', 'picture']),
	]);

	return {
		upvoteCount: upvoters.length,
		downvoteCount: downvoters.length,
		showUpvotes: showUpvotes,
		showDownvotes: showDownvotes,
		upvoters: upvoters,
		downvoters: downvoters,
	};
};

postsAPI.getUpvoters = async function (caller, data) {
	if (!data.pid) {
		throw new Error('[[error:invalid-data]]');
	}
	const { pid } = data;
	const cid = await posts.getCidByPid(pid);
	if (!await canSeeVotes(caller.uid, cid, 'upvoteVisibility')) {
		throw new Error('[[error:no-privileges]]');
	}

	const upvotedUids = (await posts.getUpvotedUidsByPids([pid]))[0];
	return await getTooltipData(upvotedUids);
};

async function getTooltipData(uids) {
	const cutoff = 6;
	if (!uids.length) {
		return {
			otherCount: 0,
			usernames: [],
			cutoff,
		};
	}
	let otherCount = 0;
	if (uids.length > cutoff) {
		otherCount = uids.length - (cutoff - 1);
		uids = uids.slice(0, cutoff - 1);
	}

<<<<<<< HEAD
	const usernames = await user.getUsernamesByUids(uids);
=======
	const users = await user.getUsersFields(upvotedUids, ['username']);
>>>>>>> d05c203b
	return {
		otherCount,
		usernames: users.map(user => user.displayname),
		cutoff,
	};
}

postsAPI.getAnnouncers = async (caller, data) => {
	if (!data.pid) {
		throw new Error('[[error:invalid-data]]');
	}
	if (!meta.config.activitypubEnabled) {
		return [];
	}
	const { pid } = data;
	const cid = await posts.getCidByPid(pid);
	if (!await privileges.categories.isUserAllowedTo('topics:read', cid, caller.uid)) {
		throw new Error('[[error:no-privileges]]');
	}
	const notes = require('../activitypub/notes');
	const announcers = await notes.announce.list({ pid });
	const uids = announcers.map(ann => ann.actor);
	if (data.tooltip) {
		return await getTooltipData(uids);
	}
	return {
		announceCount: uids.length,
		announcers: await user.getUsersFields(uids, ['username', 'userslug', 'picture']),
	};
};

async function canSeeVotes(uid, cids, type) {
	const isArray = Array.isArray(cids);
	if (!isArray) {
		cids = [cids];
	}
	const uniqCids = _.uniq(cids);
	const [canRead, isAdmin, isMod] = await Promise.all([
		privileges.categories.isUserAllowedTo(
			'topics:read', uniqCids, uid
		),
		privileges.users.isAdministrator(uid),
		privileges.users.isModerator(uid, cids),
	]);
	const cidToAllowed = _.zipObject(uniqCids, canRead);
	const checks = cids.map(
		(cid, index) => isAdmin || isMod[index] ||
		(
			cidToAllowed[cid] &&
			(
				meta.config[type] === 'all' ||
				(meta.config[type] === 'loggedin' && parseInt(uid, 10) > 0)
			)
		)
	);
	return isArray ? checks : checks[0];
}

postsAPI.bookmark = async function (caller, data) {
	return await apiHelpers.postCommand(caller, 'bookmark', 'bookmarked', '', data);
};

postsAPI.unbookmark = async function (caller, data) {
	return await apiHelpers.postCommand(caller, 'unbookmark', 'bookmarked', '', data);
};

async function diffsPrivilegeCheck(pid, uid) {
	const [deleted, privilegesData] = await Promise.all([
		posts.getPostField(pid, 'deleted'),
		privileges.posts.get([pid], uid),
	]);

	const allowed = privilegesData[0]['posts:history'] && (deleted ? privilegesData[0]['posts:view_deleted'] : true);
	if (!allowed) {
		throw new Error('[[error:no-privileges]]');
	}
}

postsAPI.getDiffs = async (caller, data) => {
	await diffsPrivilegeCheck(data.pid, caller.uid);
	const timestamps = await posts.diffs.list(data.pid);
	const post = await posts.getPostFields(data.pid, ['timestamp', 'uid']);

	const diffs = await posts.diffs.get(data.pid);
	const uids = diffs.map(diff => diff.uid || null);
	uids.push(post.uid);
	let usernames = await user.getUsersFields(uids, ['username']);
	usernames = usernames.map(userObj => (userObj.uid ? userObj.username : null));

	const cid = await posts.getCidByPid(data.pid);
	const [isAdmin, isModerator] = await Promise.all([
		user.isAdministrator(caller.uid),
		privileges.users.isModerator(caller.uid, cid),
	]);

	// timestamps returned by posts.diffs.list are strings
	timestamps.push(String(post.timestamp));

	return {
		timestamps: timestamps,
		revisions: timestamps.map((timestamp, idx) => ({
			timestamp: timestamp,
			username: usernames[idx],
		})),
		// Only admins, global mods and moderator of that cid can delete a diff
		deletable: isAdmin || isModerator,
		// These and post owners can restore to a different post version
		editable: isAdmin || isModerator || parseInt(caller.uid, 10) === parseInt(post.uid, 10),
	};
};

postsAPI.loadDiff = async (caller, data) => {
	await diffsPrivilegeCheck(data.pid, caller.uid);
	return await posts.diffs.load(data.pid, data.since, caller.uid);
};

postsAPI.restoreDiff = async (caller, data) => {
	const cid = await posts.getCidByPid(data.pid);
	const canEdit = await privileges.categories.can('posts:edit', cid, caller.uid);
	if (!canEdit) {
		throw new Error('[[error:no-privileges]]');
	}

	const edit = await posts.diffs.restore(data.pid, data.since, caller.uid, apiHelpers.buildReqObject(caller));
	websockets.in(`topic_${edit.topic.tid}`).emit('event:post_edited', edit);
};

postsAPI.deleteDiff = async (caller, { pid, timestamp }) => {
	const cid = await posts.getCidByPid(pid);
	const [isAdmin, isModerator] = await Promise.all([
		privileges.users.isAdministrator(caller.uid),
		privileges.users.isModerator(caller.uid, cid),
	]);

	if (!(isAdmin || isModerator)) {
		throw new Error('[[error:no-privileges]]');
	}

	await posts.diffs.delete(pid, timestamp, caller.uid);
};

postsAPI.getReplies = async (caller, { pid }) => {
	if (!utils.isNumber(pid) && !activitypub.helpers.isUri(pid)) {
		throw new Error('[[error:invalid-data]]');
	}
	const { uid } = caller;
	const canRead = await privileges.posts.can('topics:read', pid, caller.uid);
	if (!canRead) {
		return null;
	}

	const { topicPostSort } = await user.getSettings(uid);
	const pids = await posts.getPidsFromSet(`pid:${pid}:replies`, 0, -1, topicPostSort === 'newest_to_oldest');

	let [postData, postPrivileges] = await Promise.all([
		posts.getPostsByPids(pids, uid),
		privileges.posts.get(pids, uid),
	]);
	postData = await topics.addPostData(postData, uid);
	postData.forEach((postData, index) => posts.modifyPostByPrivilege(postData, postPrivileges[index]));
	postData = postData.filter((postData, index) => postData && postPrivileges[index].read);
	postData = await user.blocks.filter(uid, postData);

	return postData;
};<|MERGE_RESOLUTION|>--- conflicted
+++ resolved
@@ -402,11 +402,7 @@
 		uids = uids.slice(0, cutoff - 1);
 	}
 
-<<<<<<< HEAD
-	const usernames = await user.getUsernamesByUids(uids);
-=======
-	const users = await user.getUsersFields(upvotedUids, ['username']);
->>>>>>> d05c203b
+	const users = await user.getUsersFields(uids, ['username']);
 	return {
 		otherCount,
 		usernames: users.map(user => user.displayname),
