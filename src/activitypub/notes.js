--- conflicted
+++ resolved
@@ -265,15 +265,9 @@
 
 		await Notes.syncUserInboxes(tid, uid);
 
-<<<<<<< HEAD
 		if (!hasTid && uid && options.cid) {
-			// New topic via search/post-redirect, have category announce it
-			activitypub.out.announce.topic(tid);
-=======
-		if (!hasTid && options.cid) {
 			// New topic, have category announce it
 			await activitypub.out.announce.topic(tid);
->>>>>>> 1f9f2dff
 		}
 
 		return { tid, count };
