var SocketIO = require('socket.io').listen(global.server, {
	log: false,
	transports: ['websocket', 'xhr-polling', 'jsonp-polling', 'flashsocket']
}),
	cookie = require('cookie'),
	express = require('express'),
	user = require('./user.js'),
	Groups = require('./groups'),
	posts = require('./posts.js'),
	favourites = require('./favourites.js'),
	utils = require('../public/src/utils.js'),
	util = require('util'),
	topics = require('./topics.js'),
	categories = require('./categories.js'),
	notifications = require('./notifications.js'),
	threadTools = require('./threadTools.js'),
	postTools = require('./postTools.js'),
	meta = require('./meta.js'),
	async = require('async'),
	RedisStoreLib = require('connect-redis')(express),
	RDB = require('./redis'),
	RedisStore = new RedisStoreLib({
		client: RDB,
		ttl: 60 * 60 * 24 * 14
	}),
	socketCookieParser = express.cookieParser(nconf.get('secret')),
	admin = {
		'categories': require('./admin/categories.js'),
		'user': require('./admin/user.js')
	},
	plugins = require('./plugins'),
	winston = require('winston');

(function(io) {
	var users = {},
		userSockets = {},
		rooms = {};

	global.io = io;

	io.sockets.on('connection', function(socket) {
		var hs = socket.handshake,
			sessionID, uid;

		// Validate the session, if present
		socketCookieParser(hs, {}, function(err) {
			sessionID = socket.handshake.signedCookies["express.sid"];
			RedisStore.get(sessionID, function(err, sessionData) {
				if (!err && sessionData && sessionData.passport && sessionData.passport.user) uid = users[sessionID] = sessionData.passport.user;
				else uid = users[sessionID] = 0;

				userSockets[uid] = userSockets[uid] || [];
				userSockets[uid].push(socket);

				if (uid) {
					socket.join('uid_' + uid);
					io.sockets. in ('global').emit('api:user.isOnline', isUserOnline(uid));

					user.getUserField(uid, 'username', function(err, username) {
						socket.emit('event:connect', {
							status: 1,
							username: username,
							uid: uid
						});
					});
				}
			});
		});



		socket.on('disconnect', function() {

			var index = userSockets[uid].indexOf(socket);
			if (index !== -1) {
				userSockets[uid].splice(index, 1);
			}

			if (userSockets[uid].length === 0) {
				delete users[sessionID];
				delete userSockets[uid];
				if (uid) {
					io.sockets. in ('global').emit('api:user.isOnline', isUserOnline(uid));
				}
			}

			emitOnlineUserCount();

			for (var roomName in rooms) {

				socket.leave(roomName);

				if (rooms[roomName][socket.id]) {
					delete rooms[roomName][socket.id];
				}

				updateRoomBrowsingText(roomName);
			}
		});

		socket.on('api:get_all_rooms', function(data) {
			socket.emit('api:get_all_rooms', io.sockets.manager.rooms);
		})

		function updateRoomBrowsingText(roomName) {

			function getUidsInRoom(room) {
				var uids = [];
				for (var socketId in room) {
					if (uids.indexOf(room[socketId]) === -1)
						uids.push(room[socketId]);
				}
				return uids;
			}

			function getAnonymousCount(roomName) {
				var clients = io.sockets.clients(roomName);
				var anonCount = 0;

				for (var i = 0; i < clients.length; ++i) {
					var hs = clients[i].handshake;

					if (hs && !users[sessionID]) {
						++anonCount;
					}
				}
				return anonCount;
			}

			var uids = getUidsInRoom(rooms[roomName]);

			var anonymousCount = getAnonymousCount(roomName);

			function userList(users, anonymousCount, userCount) {
				var usernames = [];

				for (var i = 0, ii = users.length; i < ii; ++i) {
					usernames[i] = '<strong>' + '<a href="/users/' + users[i].userslug + '">' + users[i].username + '</a></strong>';
				}

				var joiner = anonymousCount + userCount == 1 ? 'is' : 'are',
					userList = anonymousCount > 0 ? usernames.concat(util.format('%d guest%s', anonymousCount, anonymousCount > 1 ? 's' : '')) : usernames,
					lastUser = userList.length > 1 ? ' and ' + userList.pop() : '';

				return util.format('%s%s %s browsing this thread', userList.join(', '), lastUser, joiner);
			}


			if (uids.length === 0) {
				io.sockets. in (roomName).emit('api:get_users_in_room', userList([], anonymousCount, 0));
			} else {
				user.getMultipleUserFields(uids, ['username', 'userslug'], function(err, users) {
					if (!err)
						io.sockets. in (roomName).emit('api:get_users_in_room', userList(users, anonymousCount, users.length));
				});
			}
		}

		socket.on('event:enter_room', function(data) {

			if (data.leave !== null) {
				socket.leave(data.leave);
			}

			socket.join(data.enter);

			rooms[data.enter] = rooms[data.enter] || {};

			if (uid) {
				rooms[data.enter][socket.id] = uid;

				if (data.leave && rooms[data.leave] && rooms[data.leave][socket.id]) {
					delete rooms[data.leave][socket.id];
				}
			}

			if (data.leave)
				updateRoomBrowsingText(data.leave);

			updateRoomBrowsingText(data.enter);

			if (data.enter != 'admin')
				io.sockets. in ('admin').emit('api:get_all_rooms', io.sockets.manager.rooms);

		});

		// BEGIN: API calls (todo: organize)

		socket.on('api:updateHeader', function(data) {
			if (uid) {
				user.getUserFields(uid, data.fields, function(err, fields) {
					if (!err && fields) {
						fields.uid = uid;
						socket.emit('api:updateHeader', fields);
					}
				});
			} else {
				socket.emit('api:updateHeader', {
					uid: 0,
					username: "Anonymous User",
					email: '',
					picture: require('gravatar').url('', {
						s: '24'
					}, https = nconf.get('https'))
				});
			}

		});

		socket.on('user.exists', function(data) {
			if (data.username) {
				user.exists(utils.slugify(data.username), function(exists) {
					socket.emit('user.exists', {
						exists: exists
					});
				});
			}
		});

		socket.on('user.count', function(data) {
			user.count(socket, data);
		});

		socket.on('post.stats', function(data) {
			posts.getTopicPostStats(socket);
		});

		socket.on('user.latest', function(data) {
			user.latest(socket, data);
		});

		socket.on('user.email.exists', function(data) {
			user.email.exists(socket, data.email);
		});

		socket.on('user:reset.send', function(data) {
			user.reset.send(socket, data.email);
		});

		socket.on('user:reset.valid', function(data) {
			user.reset.validate(socket, data.code);
		});

		socket.on('user:reset.commit', function(data) {
			user.reset.commit(socket, data.code, data.password);
		});

		function isUserOnline(uid) {
			return !!userSockets[uid] && userSockets[uid].length > 0;
		}

		socket.on('api:user.get_online_users', function(data) {
			var returnData = [];

			for (var i = 0; i < data.length; ++i) {
				var uid = data[i];
				if (isUserOnline(uid))
					returnData.push(uid);
				else
					returnData.push(0);
			}
			socket.emit('api:user.get_online_users', returnData);
		});

		socket.on('api:user.isOnline', function(uid, callback) {
			callback({
				online: isUserOnline(uid),
				timestamp: Date.now()
			});
		});

		socket.on('api:user.changePassword', function(data, callback) {
			user.changePassword(uid, data, callback);
		});

		socket.on('api:user.updateProfile', function(data, callback) {
			user.updateProfile(uid, data, callback);
		});

		socket.on('api:user.changePicture', function(data, callback) {

			var type = data.type;

			function updateHeader() {
				user.getUserFields(uid, ['picture'], function(err, fields) {
					if (!err && fields) {
						fields.uid = uid;
						socket.emit('api:updateHeader', fields);
						callback(true);
					} else {
						callback(false);
					}
				});
			}

			if (type === 'gravatar') {
				user.getUserField(uid, 'gravatarpicture', function(err, gravatar) {
					user.setUserField(uid, 'picture', gravatar);
					updateHeader();
				});
			} else if (type === 'uploaded') {
				user.getUserField(uid, 'uploadedpicture', function(err, uploadedpicture) {
					user.setUserField(uid, 'picture', uploadedpicture);
					updateHeader();
				});
			} else {
				callback(false);
			}
		});

		socket.on('api:user.follow', function(data, callback) {
			if (uid) {
				user.follow(uid, data.uid, callback);
			}
		});

		socket.on('api:user.unfollow', function(data, callback) {
			if (uid) {
				user.unfollow(uid, data.uid, callback);
			}
		});

		socket.on('api:user.saveSettings', function(data, callback) {
			if (uid) {
				user.setUserFields(uid, {
					showemail: data.showemail
				});
				callback(true);
			}
		});

		socket.on('api:topics.post', function(data) {

<<<<<<< HEAD
			topics.post(uid, data.title, data.content, data.category_id, function(err, result) {
				if(err) {
					if(err.message === 'not-logged-in') {
=======
			topics.post(uid, data.title, data.content, data.category_id, data.images, function(err, result) {
				if (err) {
					if (err.message === 'not-logged-in') {
>>>>>>> 678db837
						socket.emit('event:alert', {
							title: 'Thank you for posting',
							message: 'Since you are unregistered, your post is awaiting approval. Click here to register now.',
							type: 'warning',
							timeout: 7500,
							clickfn: function() {
								ajaxify.go('register');
							}
						});
					} else if (err.message === 'title-too-short') {
						topics.emitTitleTooShortAlert(socket);
					} else if (err.message === 'content-too-short') {
						posts.emitContentTooShortAlert(socket);
					} else if (err.message === 'too-many-posts') {
						posts.emitTooManyPostsAlert(socket);
					}
					return;
				}

				if (result) {
					posts.getTopicPostStats(socket);

					socket.emit('event:alert', {
						title: 'Thank you for posting',
						message: 'You have successfully posted. Click here to view your post.',
						type: 'success',
						timeout: 2000
					});
				}
			});

		});

		socket.on('api:topics.markAllRead', function(data, callback) {
			topics.markAllRead(uid, function(err, success) {
				if (!err && success) {
					callback(true);
				} else {
					callback(false);
				}
			});
		});

		socket.on('api:posts.reply', function(data) {
			if (uid < 1) {
				socket.emit('event:alert', {
					title: 'Reply Unsuccessful',
					message: 'You don&apos;t seem to be logged in, so you cannot reply.',
					type: 'danger',
					timeout: 2000
				});
				return;
			}

<<<<<<< HEAD
			posts.reply(data.topic_id, uid, data.content, function(err, result) {
				if(err) {
					if(err.message === 'content-too-short') {
=======
			posts.reply(data.topic_id, uid, data.content, data.images, function(err, result) {
				if (err) {
					if (err.message === 'content-too-short') {
>>>>>>> 678db837
						posts.emitContentTooShortAlert(socket);
					} else if (err.message === 'too-many-posts') {
						posts.emitTooManyPostsAlert(socket);
					} else if (err.message === 'reply-error') {
						socket.emit('event:alert', {
							title: 'Reply Unsuccessful',
							message: 'Your reply could not be posted at this time. Please try again later.',
							type: 'warning',
							timeout: 2000
						});
					}
					return;
				}

				if (result) {

					posts.getTopicPostStats(socket);

					socket.emit('event:alert', {
						title: 'Reply Successful',
						message: 'You have successfully replied. Click here to view your reply.',
						type: 'success',
						timeout: 2000
					});

				}

			});
		});

		function emitOnlineUserCount() {
			var anon = userSockets[0] ? userSockets[0].length : 0;
			var registered = Object.keys(userSockets).length;
			if (anon)
				registered = registered - 1;

			var returnObj = {
				users: registered + anon
			};
			io.sockets.emit('api:user.active.get', returnObj)
		}

		socket.on('api:user.active.get', function() {
			emitOnlineUserCount();
		});

		socket.on('api:posts.favourite', function(data) {
			favourites.favourite(data.pid, data.room_id, uid, socket);
		});

		socket.on('api:posts.unfavourite', function(data) {
			favourites.unfavourite(data.pid, data.room_id, uid, socket);
		});

		socket.on('api:topic.delete', function(data) {
			threadTools.delete(data.tid, uid, function(err) {
				if (!err) {
					socket.emit('api:topic.delete', {
						status: 'ok',
						tid: data.tid
					});
				}
			});
		});

		socket.on('api:topic.restore', function(data) {
			threadTools.restore(data.tid, uid, socket);
		});

		socket.on('api:topic.lock', function(data) {
			threadTools.lock(data.tid, uid, socket);
		});

		socket.on('api:topic.unlock', function(data) {
			threadTools.unlock(data.tid, uid, socket);
		});

		socket.on('api:topic.pin', function(data) {
			threadTools.pin(data.tid, uid, socket);
		});

		socket.on('api:topic.unpin', function(data) {
			threadTools.unpin(data.tid, uid, socket);
		});

		socket.on('api:topic.move', function(data) {
			threadTools.move(data.tid, data.cid, socket);
		});

		socket.on('api:categories.get', function() {
			categories.getAllCategories(function(categories) {
				socket.emit('api:categories.get', categories);
			});
		});

		socket.on('api:posts.uploadImage', function(data, callback) {
			posts.uploadPostImage(data, callback);
		});

		socket.on('api:posts.getRawPost', function(data) {
			posts.getPostField(data.pid, 'content', function(raw) {
				socket.emit('api:posts.getRawPost', {
					post: raw
				});
			});
		});

		socket.on('api:posts.edit', function(data) {
			if (!data.title || data.title.length < topics.minimumTitleLength) {
				topics.emitTitleTooShortAlert(socket);
				return;
			} else if (!data.content || data.content.length < require('../public/config.json').minimumPostLength) {
				posts.emitContentTooShortAlert(socket);
				return;
			}
			postTools.edit(uid, data.pid, data.title, data.content, data.images);
		});

		socket.on('api:posts.delete', function(data) {
			postTools.delete(uid, data.pid);
		});

		socket.on('api:posts.restore', function(data) {
			postTools.restore(uid, data.pid);
		});

		socket.on('api:notifications.get', function(data, callback) {
			user.notifications.get(uid, function(notifs) {
				callback(notifs);
			});
		});

		socket.on('api:notifications.mark_read', function(nid) {
			notifications.mark_read(nid, uid);
		});

		socket.on('api:notifications.mark_all_read', function(data, callback) {
			notifications.mark_all_read(uid, function(err) {
				if (!err) callback();
			});
		});

		socket.on('api:categories.getRecentReplies', function(tid) {
			categories.getRecentReplies(tid, 4, function(replies) {
				socket.emit('api:categories.getRecentReplies', replies);
			});
		});

		socket.on('getChatMessages', function(data, callback) {
			var touid = data.touid;
			require('./messaging').getMessages(uid, touid, function(err, messages) {
				if (err)
					return callback(null);

				callback(messages);
			});
		});

		socket.on('sendChatMessage', function(data) {

			var touid = data.touid;
			if (touid === uid || uid === 0) {
				return;
			}

			var msg = utils.strip_tags(data.message);

			user.getUserField(uid, 'username', function(err, username) {
				var finalMessage = username + ' : ' + msg,
					notifText = 'New message from <strong>' + username + '</strong>';

				if (!isUserOnline(touid)) {
					notifications.create(notifText, 5, 'javascript:app.openChat(&apos;' + username + '&apos;, ' + uid + ');', 'notification_' + uid + '_' + touid, function(nid) {
						notifications.push(nid, [touid], function(success) {

						});
					});
				}

				require('./messaging').addMessage(uid, touid, msg, function(err, message) {
					var numSockets = 0;

					if (userSockets[touid]) {
						numSockets = userSockets[touid].length;

						for (var x = 0; x < numSockets; ++x) {
							userSockets[touid][x].emit('chatMessage', {
								fromuid: uid,
								username: username,
								message: finalMessage,
								timestamp: Date.now()
							});
						}
					}

					if (userSockets[uid]) {

						numSockets = userSockets[uid].length;

						for (var x = 0; x < numSockets; ++x) {
							userSockets[uid][x].emit('chatMessage', {
								fromuid: touid,
								username: username,
								message: 'You : ' + msg,
								timestamp: Date.now()
							});
						}
					}
				});
			});
		});

		socket.on('api:config.get', function(data) {
			meta.configs.list(function(err, config) {
				if (!err) socket.emit('api:config.get', config);
			});
		});

		socket.on('api:config.set', function(data) {
			meta.configs.set(data.key, data.value, function(err) {
				if (!err) socket.emit('api:config.set', {
					status: 'ok'
				});
			});
		});

		socket.on('api:config.remove', function(key) {
			meta.configs.remove(key);
		});

		socket.on('api:composer.push', function(data) {
			if (uid > 0) {
				if (parseInt(data.tid) > 0) {
					topics.getTopicData(data.tid, function(topicData) {
						if (data.body)
							topicData.body = data.body;

						socket.emit('api:composer.push', {
							tid: data.tid,
							title: topicData.title,
							body: topicData.body
						});
					});
				} else if (parseInt(data.cid) > 0) {
					user.getUserFields(uid, ['username', 'picture'], function(err, userData) {
						if (!err && userData) {
							socket.emit('api:composer.push', {
								tid: 0,
								cid: data.cid,
								username: userData.username,
								picture: userData.picture,
								title: undefined
							});
						}
					});
				} else if (parseInt(data.pid) > 0) {

					async.parallel([
						function(next) {
<<<<<<< HEAD
							posts.getPostFields(data.pid, ['content'], function(raw) {
=======
							posts.getPostFields(data.pid, ['content', 'uploadedImages'], function(raw) {
								try {
									raw.uploadedImages = JSON.parse(raw.uploadedImages);
								} catch (e) {
									winston.err(e);
									raw.uploadedImages = [];
								}

>>>>>>> 678db837
								next(null, raw);
							});
						},
						function(next) {
							topics.getTitleByPid(data.pid, function(title) {
								next(null, title);
							});
						}
					], function(err, results) {
						socket.emit('api:composer.push', {
							title: results[1],
							pid: data.pid,
							body: results[0].content
						});
					});
				}
			} else {
				socket.emit('api:composer.push', {
					error: 'no-uid'
				});
			}
		});

		socket.on('api:composer.editCheck', function(pid) {
			posts.getPostField(pid, 'tid', function(tid) {
				postTools.isMain(pid, tid, function(isMain) {
					socket.emit('api:composer.editCheck', {
						titleEditable: isMain
					});
				})
			})
		});

		socket.on('api:post.privileges', function(pid) {
			postTools.privileges(pid, uid, function(privileges) {
				privileges.pid = parseInt(pid);
				socket.emit('api:post.privileges', privileges);
			});
		});

		socket.on('api:topic.followCheck', function(tid) {
			threadTools.isFollowing(tid, uid, function(following) {
				socket.emit('api:topic.followCheck', following);
			});
		});

		socket.on('api:topic.follow', function(tid) {
			if (uid && uid > 0) {
				threadTools.toggleFollow(tid, uid, function(follow) {
					if (follow.status === 'ok') socket.emit('api:topic.follow', follow);
				});
			} else {
				socket.emit('api:topic.follow', {
					status: 'error',
					error: 'not-logged-in'
				});
			}
		});

		socket.on('api:topic.loadMore', function(data, callback) {
			var start = data.after,
				end = start + 9;

			topics.getTopicPosts(data.tid, start, end, uid, function(posts) {
				callback({
					posts: posts
				});
			});
		});

		socket.on('api:category.loadMore', function(data, callback) {
			var start = data.after,
				end = start + 9;

			categories.getCategoryTopics(data.cid, start, end, uid, function(topics) {
				callback({
					topics: topics
				});
			});
		});

		socket.on('api:topics.loadMoreRecentTopics', function(data, callback) {
			var start = data.after,
				end = start + 9;

			topics.getLatestTopics(uid, start, end, function(latestTopics) {
				callback(latestTopics);
			});
		});

		socket.on('api:topics.loadMoreUnreadTopics', function(data, callback) {
			var start = data.after,
				end = start + 9;

			topics.getUnreadTopics(uid, start, end, function(unreadTopics) {
				callback(unreadTopics);
			});
		});

		socket.on('api:users.loadMore', function(data, callback) {
			var start = data.after,
				end = start + 19;

			user.getUsers(data.set, start, end, function(err, data) {
				if (err) {
					winston.err(err);
				} else {
					callback({
						users: data
					});
				}
			});
		});

		socket.on('api:admin.topics.getMore', function(data, callback) {
			topics.getAllTopics(data.limit, data.after, function(topics) {
				callback(JSON.stringify(topics));
			});
		});

		socket.on('api:admin.categories.create', function(data, callback) {
			admin.categories.create(data, function(err, data) {
				callback(err, data);
			});
		});

		socket.on('api:admin.categories.update', function(data) {
			admin.categories.update(data, socket);
		});

		socket.on('api:admin.user.makeAdmin', function(theirid) {
			if (uid && uid > 0) {
				admin.user.makeAdmin(uid, theirid, socket);
			}
		});

		socket.on('api:admin.user.removeAdmin', function(theirid) {
			if (uid && uid > 0) {
				admin.user.removeAdmin(uid, theirid, socket);
			}
		});

		socket.on('api:admin.user.deleteUser', function(theirid) {
			if (uid && uid > 0) {
				admin.user.deleteUser(uid, theirid, socket);
			}
		});

		socket.on('api:admin.user.banUser', function(theirid) {
			if (uid && uid > 0) {
				admin.user.banUser(uid, theirid, socket);
			}
		});

		socket.on('api:admin.user.unbanUser', function(theirid) {
			if (uid && uid > 0) {
				admin.user.unbanUser(uid, theirid, socket);
			}
		});

		socket.on('api:admin.user.search', function(username, callback) {
			if (uid && uid > 0) {
				user.search(username, function(data) {
					if (!callback) socket.emit('api:admin.user.search', data);
					else callback(null, data);
				});
			} else {
				if (!callback) socket.emit('api:admin.user.search', null);
				else callback();
			}
		});

		socket.on('api:admin.themes.getInstalled', function(callback) {
			meta.themes.get(function(err, themeArr) {
				callback(themeArr);
			});
		});

		socket.on('api:admin.plugins.toggle', function(plugin_id) {
			plugins.toggleActive(plugin_id, function(status) {
				socket.emit('api:admin.plugins.toggle', status);
			});
		});

		socket.on('api:meta.buildTitle', function(text, callback) {
			meta.title.build(text, uid, function(err, title, numNotifications) {
				callback(title, numNotifications);
			});
		});

		/*
			GROUPS
		*/

		socket.on('api:groups.create', function(data, callback) {
			Groups.create(data.name, data.description, function(err, groupObj) {
				callback(err ? err.message : null, groupObj || undefined);
			});
		});

		socket.on('api:groups.delete', function(gid, callback) {
			Groups.destroy(gid, function(err) {
				callback(err ? err.message : null, err ? null : 'OK');
			});
		});

		socket.on('api:groups.get', function(gid, callback) {
			Groups.get(gid, {
				expand: true
			}, function(err, groupObj) {
				callback(err ? err.message : null, groupObj || undefined);
			});
		});

		socket.on('api:groups.join', function(data, callback) {
			Groups.join(data.gid, data.uid, callback);
		});

		socket.on('api:groups.leave', function(data, callback) {
			Groups.leave(data.gid, data.uid, callback);
		});

		socket.on('api:groups.update', function(data, callback) {
			Groups.update(data.gid, data.values, function(err) {
				callback(err ? err.message : null);
			});
		});
	});

}(SocketIO));<|MERGE_RESOLUTION|>--- conflicted
+++ resolved
@@ -1,906 +1,883 @@
-var SocketIO = require('socket.io').listen(global.server, {
-	log: false,
-	transports: ['websocket', 'xhr-polling', 'jsonp-polling', 'flashsocket']
-}),
-	cookie = require('cookie'),
-	express = require('express'),
-	user = require('./user.js'),
-	Groups = require('./groups'),
-	posts = require('./posts.js'),
-	favourites = require('./favourites.js'),
-	utils = require('../public/src/utils.js'),
-	util = require('util'),
-	topics = require('./topics.js'),
-	categories = require('./categories.js'),
-	notifications = require('./notifications.js'),
-	threadTools = require('./threadTools.js'),
-	postTools = require('./postTools.js'),
-	meta = require('./meta.js'),
-	async = require('async'),
-	RedisStoreLib = require('connect-redis')(express),
-	RDB = require('./redis'),
-	RedisStore = new RedisStoreLib({
-		client: RDB,
-		ttl: 60 * 60 * 24 * 14
-	}),
-	socketCookieParser = express.cookieParser(nconf.get('secret')),
-	admin = {
-		'categories': require('./admin/categories.js'),
-		'user': require('./admin/user.js')
-	},
-	plugins = require('./plugins'),
-	winston = require('winston');
-
-(function(io) {
-	var users = {},
-		userSockets = {},
-		rooms = {};
-
-	global.io = io;
-
-	io.sockets.on('connection', function(socket) {
-		var hs = socket.handshake,
-			sessionID, uid;
-
-		// Validate the session, if present
-		socketCookieParser(hs, {}, function(err) {
-			sessionID = socket.handshake.signedCookies["express.sid"];
-			RedisStore.get(sessionID, function(err, sessionData) {
-				if (!err && sessionData && sessionData.passport && sessionData.passport.user) uid = users[sessionID] = sessionData.passport.user;
-				else uid = users[sessionID] = 0;
-
-				userSockets[uid] = userSockets[uid] || [];
-				userSockets[uid].push(socket);
-
-				if (uid) {
-					socket.join('uid_' + uid);
-					io.sockets. in ('global').emit('api:user.isOnline', isUserOnline(uid));
-
-					user.getUserField(uid, 'username', function(err, username) {
-						socket.emit('event:connect', {
-							status: 1,
-							username: username,
-							uid: uid
-						});
-					});
-				}
-			});
-		});
-
-
-
-		socket.on('disconnect', function() {
-
-			var index = userSockets[uid].indexOf(socket);
-			if (index !== -1) {
-				userSockets[uid].splice(index, 1);
-			}
-
-			if (userSockets[uid].length === 0) {
-				delete users[sessionID];
-				delete userSockets[uid];
-				if (uid) {
-					io.sockets. in ('global').emit('api:user.isOnline', isUserOnline(uid));
-				}
-			}
-
-			emitOnlineUserCount();
-
-			for (var roomName in rooms) {
-
-				socket.leave(roomName);
-
-				if (rooms[roomName][socket.id]) {
-					delete rooms[roomName][socket.id];
-				}
-
-				updateRoomBrowsingText(roomName);
-			}
-		});
-
-		socket.on('api:get_all_rooms', function(data) {
-			socket.emit('api:get_all_rooms', io.sockets.manager.rooms);
-		})
-
-		function updateRoomBrowsingText(roomName) {
-
-			function getUidsInRoom(room) {
-				var uids = [];
-				for (var socketId in room) {
-					if (uids.indexOf(room[socketId]) === -1)
-						uids.push(room[socketId]);
-				}
-				return uids;
-			}
-
-			function getAnonymousCount(roomName) {
-				var clients = io.sockets.clients(roomName);
-				var anonCount = 0;
-
-				for (var i = 0; i < clients.length; ++i) {
-					var hs = clients[i].handshake;
-
-					if (hs && !users[sessionID]) {
-						++anonCount;
-					}
-				}
-				return anonCount;
-			}
-
-			var uids = getUidsInRoom(rooms[roomName]);
-
-			var anonymousCount = getAnonymousCount(roomName);
-
-			function userList(users, anonymousCount, userCount) {
-				var usernames = [];
-
-				for (var i = 0, ii = users.length; i < ii; ++i) {
-					usernames[i] = '<strong>' + '<a href="/users/' + users[i].userslug + '">' + users[i].username + '</a></strong>';
-				}
-
-				var joiner = anonymousCount + userCount == 1 ? 'is' : 'are',
-					userList = anonymousCount > 0 ? usernames.concat(util.format('%d guest%s', anonymousCount, anonymousCount > 1 ? 's' : '')) : usernames,
-					lastUser = userList.length > 1 ? ' and ' + userList.pop() : '';
-
-				return util.format('%s%s %s browsing this thread', userList.join(', '), lastUser, joiner);
-			}
-
-
-			if (uids.length === 0) {
-				io.sockets. in (roomName).emit('api:get_users_in_room', userList([], anonymousCount, 0));
-			} else {
-				user.getMultipleUserFields(uids, ['username', 'userslug'], function(err, users) {
-					if (!err)
-						io.sockets. in (roomName).emit('api:get_users_in_room', userList(users, anonymousCount, users.length));
-				});
-			}
-		}
-
-		socket.on('event:enter_room', function(data) {
-
-			if (data.leave !== null) {
-				socket.leave(data.leave);
-			}
-
-			socket.join(data.enter);
-
-			rooms[data.enter] = rooms[data.enter] || {};
-
-			if (uid) {
-				rooms[data.enter][socket.id] = uid;
-
-				if (data.leave && rooms[data.leave] && rooms[data.leave][socket.id]) {
-					delete rooms[data.leave][socket.id];
-				}
-			}
-
-			if (data.leave)
-				updateRoomBrowsingText(data.leave);
-
-			updateRoomBrowsingText(data.enter);
-
-			if (data.enter != 'admin')
-				io.sockets. in ('admin').emit('api:get_all_rooms', io.sockets.manager.rooms);
-
-		});
-
-		// BEGIN: API calls (todo: organize)
-
-		socket.on('api:updateHeader', function(data) {
-			if (uid) {
-				user.getUserFields(uid, data.fields, function(err, fields) {
-					if (!err && fields) {
-						fields.uid = uid;
-						socket.emit('api:updateHeader', fields);
-					}
-				});
-			} else {
-				socket.emit('api:updateHeader', {
-					uid: 0,
-					username: "Anonymous User",
-					email: '',
-					picture: require('gravatar').url('', {
-						s: '24'
-					}, https = nconf.get('https'))
-				});
-			}
-
-		});
-
-		socket.on('user.exists', function(data) {
-			if (data.username) {
-				user.exists(utils.slugify(data.username), function(exists) {
-					socket.emit('user.exists', {
-						exists: exists
-					});
-				});
-			}
-		});
-
-		socket.on('user.count', function(data) {
-			user.count(socket, data);
-		});
-
-		socket.on('post.stats', function(data) {
-			posts.getTopicPostStats(socket);
-		});
-
-		socket.on('user.latest', function(data) {
-			user.latest(socket, data);
-		});
-
-		socket.on('user.email.exists', function(data) {
-			user.email.exists(socket, data.email);
-		});
-
-		socket.on('user:reset.send', function(data) {
-			user.reset.send(socket, data.email);
-		});
-
-		socket.on('user:reset.valid', function(data) {
-			user.reset.validate(socket, data.code);
-		});
-
-		socket.on('user:reset.commit', function(data) {
-			user.reset.commit(socket, data.code, data.password);
-		});
-
-		function isUserOnline(uid) {
-			return !!userSockets[uid] && userSockets[uid].length > 0;
-		}
-
-		socket.on('api:user.get_online_users', function(data) {
-			var returnData = [];
-
-			for (var i = 0; i < data.length; ++i) {
-				var uid = data[i];
-				if (isUserOnline(uid))
-					returnData.push(uid);
-				else
-					returnData.push(0);
-			}
-			socket.emit('api:user.get_online_users', returnData);
-		});
-
-		socket.on('api:user.isOnline', function(uid, callback) {
-			callback({
-				online: isUserOnline(uid),
-				timestamp: Date.now()
-			});
-		});
-
-		socket.on('api:user.changePassword', function(data, callback) {
-			user.changePassword(uid, data, callback);
-		});
-
-		socket.on('api:user.updateProfile', function(data, callback) {
-			user.updateProfile(uid, data, callback);
-		});
-
-		socket.on('api:user.changePicture', function(data, callback) {
-
-			var type = data.type;
-
-			function updateHeader() {
-				user.getUserFields(uid, ['picture'], function(err, fields) {
-					if (!err && fields) {
-						fields.uid = uid;
-						socket.emit('api:updateHeader', fields);
-						callback(true);
-					} else {
-						callback(false);
-					}
-				});
-			}
-
-			if (type === 'gravatar') {
-				user.getUserField(uid, 'gravatarpicture', function(err, gravatar) {
-					user.setUserField(uid, 'picture', gravatar);
-					updateHeader();
-				});
-			} else if (type === 'uploaded') {
-				user.getUserField(uid, 'uploadedpicture', function(err, uploadedpicture) {
-					user.setUserField(uid, 'picture', uploadedpicture);
-					updateHeader();
-				});
-			} else {
-				callback(false);
-			}
-		});
-
-		socket.on('api:user.follow', function(data, callback) {
-			if (uid) {
-				user.follow(uid, data.uid, callback);
-			}
-		});
-
-		socket.on('api:user.unfollow', function(data, callback) {
-			if (uid) {
-				user.unfollow(uid, data.uid, callback);
-			}
-		});
-
-		socket.on('api:user.saveSettings', function(data, callback) {
-			if (uid) {
-				user.setUserFields(uid, {
-					showemail: data.showemail
-				});
-				callback(true);
-			}
-		});
-
-		socket.on('api:topics.post', function(data) {
-
-<<<<<<< HEAD
-			topics.post(uid, data.title, data.content, data.category_id, function(err, result) {
-				if(err) {
-					if(err.message === 'not-logged-in') {
-=======
-			topics.post(uid, data.title, data.content, data.category_id, data.images, function(err, result) {
-				if (err) {
-					if (err.message === 'not-logged-in') {
->>>>>>> 678db837
-						socket.emit('event:alert', {
-							title: 'Thank you for posting',
-							message: 'Since you are unregistered, your post is awaiting approval. Click here to register now.',
-							type: 'warning',
-							timeout: 7500,
-							clickfn: function() {
-								ajaxify.go('register');
-							}
-						});
-					} else if (err.message === 'title-too-short') {
-						topics.emitTitleTooShortAlert(socket);
-					} else if (err.message === 'content-too-short') {
-						posts.emitContentTooShortAlert(socket);
-					} else if (err.message === 'too-many-posts') {
-						posts.emitTooManyPostsAlert(socket);
-					}
-					return;
-				}
-
-				if (result) {
-					posts.getTopicPostStats(socket);
-
-					socket.emit('event:alert', {
-						title: 'Thank you for posting',
-						message: 'You have successfully posted. Click here to view your post.',
-						type: 'success',
-						timeout: 2000
-					});
-				}
-			});
-
-		});
-
-		socket.on('api:topics.markAllRead', function(data, callback) {
-			topics.markAllRead(uid, function(err, success) {
-				if (!err && success) {
-					callback(true);
-				} else {
-					callback(false);
-				}
-			});
-		});
-
-		socket.on('api:posts.reply', function(data) {
-			if (uid < 1) {
-				socket.emit('event:alert', {
-					title: 'Reply Unsuccessful',
-					message: 'You don&apos;t seem to be logged in, so you cannot reply.',
-					type: 'danger',
-					timeout: 2000
-				});
-				return;
-			}
-
-<<<<<<< HEAD
-			posts.reply(data.topic_id, uid, data.content, function(err, result) {
-				if(err) {
-					if(err.message === 'content-too-short') {
-=======
-			posts.reply(data.topic_id, uid, data.content, data.images, function(err, result) {
-				if (err) {
-					if (err.message === 'content-too-short') {
->>>>>>> 678db837
-						posts.emitContentTooShortAlert(socket);
-					} else if (err.message === 'too-many-posts') {
-						posts.emitTooManyPostsAlert(socket);
-					} else if (err.message === 'reply-error') {
-						socket.emit('event:alert', {
-							title: 'Reply Unsuccessful',
-							message: 'Your reply could not be posted at this time. Please try again later.',
-							type: 'warning',
-							timeout: 2000
-						});
-					}
-					return;
-				}
-
-				if (result) {
-
-					posts.getTopicPostStats(socket);
-
-					socket.emit('event:alert', {
-						title: 'Reply Successful',
-						message: 'You have successfully replied. Click here to view your reply.',
-						type: 'success',
-						timeout: 2000
-					});
-
-				}
-
-			});
-		});
-
-		function emitOnlineUserCount() {
-			var anon = userSockets[0] ? userSockets[0].length : 0;
-			var registered = Object.keys(userSockets).length;
-			if (anon)
-				registered = registered - 1;
-
-			var returnObj = {
-				users: registered + anon
-			};
-			io.sockets.emit('api:user.active.get', returnObj)
-		}
-
-		socket.on('api:user.active.get', function() {
-			emitOnlineUserCount();
-		});
-
-		socket.on('api:posts.favourite', function(data) {
-			favourites.favourite(data.pid, data.room_id, uid, socket);
-		});
-
-		socket.on('api:posts.unfavourite', function(data) {
-			favourites.unfavourite(data.pid, data.room_id, uid, socket);
-		});
-
-		socket.on('api:topic.delete', function(data) {
-			threadTools.delete(data.tid, uid, function(err) {
-				if (!err) {
-					socket.emit('api:topic.delete', {
-						status: 'ok',
-						tid: data.tid
-					});
-				}
-			});
-		});
-
-		socket.on('api:topic.restore', function(data) {
-			threadTools.restore(data.tid, uid, socket);
-		});
-
-		socket.on('api:topic.lock', function(data) {
-			threadTools.lock(data.tid, uid, socket);
-		});
-
-		socket.on('api:topic.unlock', function(data) {
-			threadTools.unlock(data.tid, uid, socket);
-		});
-
-		socket.on('api:topic.pin', function(data) {
-			threadTools.pin(data.tid, uid, socket);
-		});
-
-		socket.on('api:topic.unpin', function(data) {
-			threadTools.unpin(data.tid, uid, socket);
-		});
-
-		socket.on('api:topic.move', function(data) {
-			threadTools.move(data.tid, data.cid, socket);
-		});
-
-		socket.on('api:categories.get', function() {
-			categories.getAllCategories(function(categories) {
-				socket.emit('api:categories.get', categories);
-			});
-		});
-
-		socket.on('api:posts.uploadImage', function(data, callback) {
-			posts.uploadPostImage(data, callback);
-		});
-
-		socket.on('api:posts.getRawPost', function(data) {
-			posts.getPostField(data.pid, 'content', function(raw) {
-				socket.emit('api:posts.getRawPost', {
-					post: raw
-				});
-			});
-		});
-
-		socket.on('api:posts.edit', function(data) {
-			if (!data.title || data.title.length < topics.minimumTitleLength) {
-				topics.emitTitleTooShortAlert(socket);
-				return;
-			} else if (!data.content || data.content.length < require('../public/config.json').minimumPostLength) {
-				posts.emitContentTooShortAlert(socket);
-				return;
-			}
-			postTools.edit(uid, data.pid, data.title, data.content, data.images);
-		});
-
-		socket.on('api:posts.delete', function(data) {
-			postTools.delete(uid, data.pid);
-		});
-
-		socket.on('api:posts.restore', function(data) {
-			postTools.restore(uid, data.pid);
-		});
-
-		socket.on('api:notifications.get', function(data, callback) {
-			user.notifications.get(uid, function(notifs) {
-				callback(notifs);
-			});
-		});
-
-		socket.on('api:notifications.mark_read', function(nid) {
-			notifications.mark_read(nid, uid);
-		});
-
-		socket.on('api:notifications.mark_all_read', function(data, callback) {
-			notifications.mark_all_read(uid, function(err) {
-				if (!err) callback();
-			});
-		});
-
-		socket.on('api:categories.getRecentReplies', function(tid) {
-			categories.getRecentReplies(tid, 4, function(replies) {
-				socket.emit('api:categories.getRecentReplies', replies);
-			});
-		});
-
-		socket.on('getChatMessages', function(data, callback) {
-			var touid = data.touid;
-			require('./messaging').getMessages(uid, touid, function(err, messages) {
-				if (err)
-					return callback(null);
-
-				callback(messages);
-			});
-		});
-
-		socket.on('sendChatMessage', function(data) {
-
-			var touid = data.touid;
-			if (touid === uid || uid === 0) {
-				return;
-			}
-
-			var msg = utils.strip_tags(data.message);
-
-			user.getUserField(uid, 'username', function(err, username) {
-				var finalMessage = username + ' : ' + msg,
-					notifText = 'New message from <strong>' + username + '</strong>';
-
-				if (!isUserOnline(touid)) {
-					notifications.create(notifText, 5, 'javascript:app.openChat(&apos;' + username + '&apos;, ' + uid + ');', 'notification_' + uid + '_' + touid, function(nid) {
-						notifications.push(nid, [touid], function(success) {
-
-						});
-					});
-				}
-
-				require('./messaging').addMessage(uid, touid, msg, function(err, message) {
-					var numSockets = 0;
-
-					if (userSockets[touid]) {
-						numSockets = userSockets[touid].length;
-
-						for (var x = 0; x < numSockets; ++x) {
-							userSockets[touid][x].emit('chatMessage', {
-								fromuid: uid,
-								username: username,
-								message: finalMessage,
-								timestamp: Date.now()
-							});
-						}
-					}
-
-					if (userSockets[uid]) {
-
-						numSockets = userSockets[uid].length;
-
-						for (var x = 0; x < numSockets; ++x) {
-							userSockets[uid][x].emit('chatMessage', {
-								fromuid: touid,
-								username: username,
-								message: 'You : ' + msg,
-								timestamp: Date.now()
-							});
-						}
-					}
-				});
-			});
-		});
-
-		socket.on('api:config.get', function(data) {
-			meta.configs.list(function(err, config) {
-				if (!err) socket.emit('api:config.get', config);
-			});
-		});
-
-		socket.on('api:config.set', function(data) {
-			meta.configs.set(data.key, data.value, function(err) {
-				if (!err) socket.emit('api:config.set', {
-					status: 'ok'
-				});
-			});
-		});
-
-		socket.on('api:config.remove', function(key) {
-			meta.configs.remove(key);
-		});
-
-		socket.on('api:composer.push', function(data) {
-			if (uid > 0) {
-				if (parseInt(data.tid) > 0) {
-					topics.getTopicData(data.tid, function(topicData) {
-						if (data.body)
-							topicData.body = data.body;
-
-						socket.emit('api:composer.push', {
-							tid: data.tid,
-							title: topicData.title,
-							body: topicData.body
-						});
-					});
-				} else if (parseInt(data.cid) > 0) {
-					user.getUserFields(uid, ['username', 'picture'], function(err, userData) {
-						if (!err && userData) {
-							socket.emit('api:composer.push', {
-								tid: 0,
-								cid: data.cid,
-								username: userData.username,
-								picture: userData.picture,
-								title: undefined
-							});
-						}
-					});
-				} else if (parseInt(data.pid) > 0) {
-
-					async.parallel([
-						function(next) {
-<<<<<<< HEAD
-							posts.getPostFields(data.pid, ['content'], function(raw) {
-=======
-							posts.getPostFields(data.pid, ['content', 'uploadedImages'], function(raw) {
-								try {
-									raw.uploadedImages = JSON.parse(raw.uploadedImages);
-								} catch (e) {
-									winston.err(e);
-									raw.uploadedImages = [];
-								}
-
->>>>>>> 678db837
-								next(null, raw);
-							});
-						},
-						function(next) {
-							topics.getTitleByPid(data.pid, function(title) {
-								next(null, title);
-							});
-						}
-					], function(err, results) {
-						socket.emit('api:composer.push', {
-							title: results[1],
-							pid: data.pid,
-							body: results[0].content
-						});
-					});
-				}
-			} else {
-				socket.emit('api:composer.push', {
-					error: 'no-uid'
-				});
-			}
-		});
-
-		socket.on('api:composer.editCheck', function(pid) {
-			posts.getPostField(pid, 'tid', function(tid) {
-				postTools.isMain(pid, tid, function(isMain) {
-					socket.emit('api:composer.editCheck', {
-						titleEditable: isMain
-					});
-				})
-			})
-		});
-
-		socket.on('api:post.privileges', function(pid) {
-			postTools.privileges(pid, uid, function(privileges) {
-				privileges.pid = parseInt(pid);
-				socket.emit('api:post.privileges', privileges);
-			});
-		});
-
-		socket.on('api:topic.followCheck', function(tid) {
-			threadTools.isFollowing(tid, uid, function(following) {
-				socket.emit('api:topic.followCheck', following);
-			});
-		});
-
-		socket.on('api:topic.follow', function(tid) {
-			if (uid && uid > 0) {
-				threadTools.toggleFollow(tid, uid, function(follow) {
-					if (follow.status === 'ok') socket.emit('api:topic.follow', follow);
-				});
-			} else {
-				socket.emit('api:topic.follow', {
-					status: 'error',
-					error: 'not-logged-in'
-				});
-			}
-		});
-
-		socket.on('api:topic.loadMore', function(data, callback) {
-			var start = data.after,
-				end = start + 9;
-
-			topics.getTopicPosts(data.tid, start, end, uid, function(posts) {
-				callback({
-					posts: posts
-				});
-			});
-		});
-
-		socket.on('api:category.loadMore', function(data, callback) {
-			var start = data.after,
-				end = start + 9;
-
-			categories.getCategoryTopics(data.cid, start, end, uid, function(topics) {
-				callback({
-					topics: topics
-				});
-			});
-		});
-
-		socket.on('api:topics.loadMoreRecentTopics', function(data, callback) {
-			var start = data.after,
-				end = start + 9;
-
-			topics.getLatestTopics(uid, start, end, function(latestTopics) {
-				callback(latestTopics);
-			});
-		});
-
-		socket.on('api:topics.loadMoreUnreadTopics', function(data, callback) {
-			var start = data.after,
-				end = start + 9;
-
-			topics.getUnreadTopics(uid, start, end, function(unreadTopics) {
-				callback(unreadTopics);
-			});
-		});
-
-		socket.on('api:users.loadMore', function(data, callback) {
-			var start = data.after,
-				end = start + 19;
-
-			user.getUsers(data.set, start, end, function(err, data) {
-				if (err) {
-					winston.err(err);
-				} else {
-					callback({
-						users: data
-					});
-				}
-			});
-		});
-
-		socket.on('api:admin.topics.getMore', function(data, callback) {
-			topics.getAllTopics(data.limit, data.after, function(topics) {
-				callback(JSON.stringify(topics));
-			});
-		});
-
-		socket.on('api:admin.categories.create', function(data, callback) {
-			admin.categories.create(data, function(err, data) {
-				callback(err, data);
-			});
-		});
-
-		socket.on('api:admin.categories.update', function(data) {
-			admin.categories.update(data, socket);
-		});
-
-		socket.on('api:admin.user.makeAdmin', function(theirid) {
-			if (uid && uid > 0) {
-				admin.user.makeAdmin(uid, theirid, socket);
-			}
-		});
-
-		socket.on('api:admin.user.removeAdmin', function(theirid) {
-			if (uid && uid > 0) {
-				admin.user.removeAdmin(uid, theirid, socket);
-			}
-		});
-
-		socket.on('api:admin.user.deleteUser', function(theirid) {
-			if (uid && uid > 0) {
-				admin.user.deleteUser(uid, theirid, socket);
-			}
-		});
-
-		socket.on('api:admin.user.banUser', function(theirid) {
-			if (uid && uid > 0) {
-				admin.user.banUser(uid, theirid, socket);
-			}
-		});
-
-		socket.on('api:admin.user.unbanUser', function(theirid) {
-			if (uid && uid > 0) {
-				admin.user.unbanUser(uid, theirid, socket);
-			}
-		});
-
-		socket.on('api:admin.user.search', function(username, callback) {
-			if (uid && uid > 0) {
-				user.search(username, function(data) {
-					if (!callback) socket.emit('api:admin.user.search', data);
-					else callback(null, data);
-				});
-			} else {
-				if (!callback) socket.emit('api:admin.user.search', null);
-				else callback();
-			}
-		});
-
-		socket.on('api:admin.themes.getInstalled', function(callback) {
-			meta.themes.get(function(err, themeArr) {
-				callback(themeArr);
-			});
-		});
-
-		socket.on('api:admin.plugins.toggle', function(plugin_id) {
-			plugins.toggleActive(plugin_id, function(status) {
-				socket.emit('api:admin.plugins.toggle', status);
-			});
-		});
-
-		socket.on('api:meta.buildTitle', function(text, callback) {
-			meta.title.build(text, uid, function(err, title, numNotifications) {
-				callback(title, numNotifications);
-			});
-		});
-
-		/*
-			GROUPS
-		*/
-
-		socket.on('api:groups.create', function(data, callback) {
-			Groups.create(data.name, data.description, function(err, groupObj) {
-				callback(err ? err.message : null, groupObj || undefined);
-			});
-		});
-
-		socket.on('api:groups.delete', function(gid, callback) {
-			Groups.destroy(gid, function(err) {
-				callback(err ? err.message : null, err ? null : 'OK');
-			});
-		});
-
-		socket.on('api:groups.get', function(gid, callback) {
-			Groups.get(gid, {
-				expand: true
-			}, function(err, groupObj) {
-				callback(err ? err.message : null, groupObj || undefined);
-			});
-		});
-
-		socket.on('api:groups.join', function(data, callback) {
-			Groups.join(data.gid, data.uid, callback);
-		});
-
-		socket.on('api:groups.leave', function(data, callback) {
-			Groups.leave(data.gid, data.uid, callback);
-		});
-
-		socket.on('api:groups.update', function(data, callback) {
-			Groups.update(data.gid, data.values, function(err) {
-				callback(err ? err.message : null);
-			});
-		});
-	});
-
-}(SocketIO));+var SocketIO = require('socket.io').listen(global.server, {
+	log: false,
+	transports: ['websocket', 'xhr-polling', 'jsonp-polling', 'flashsocket']
+}),
+	cookie = require('cookie'),
+	express = require('express'),
+	user = require('./user.js'),
+	Groups = require('./groups'),
+	posts = require('./posts.js'),
+	favourites = require('./favourites.js'),
+	utils = require('../public/src/utils.js'),
+	util = require('util'),
+	topics = require('./topics.js'),
+	categories = require('./categories.js'),
+	notifications = require('./notifications.js'),
+	threadTools = require('./threadTools.js'),
+	postTools = require('./postTools.js'),
+	meta = require('./meta.js'),
+	async = require('async'),
+	RedisStoreLib = require('connect-redis')(express),
+	RDB = require('./redis'),
+	RedisStore = new RedisStoreLib({
+		client: RDB,
+		ttl: 60 * 60 * 24 * 14
+	}),
+	socketCookieParser = express.cookieParser(nconf.get('secret')),
+	admin = {
+		'categories': require('./admin/categories.js'),
+		'user': require('./admin/user.js')
+	},
+	plugins = require('./plugins'),
+	winston = require('winston');
+
+(function(io) {
+	var users = {},
+		userSockets = {},
+		rooms = {};
+
+	global.io = io;
+
+	io.sockets.on('connection', function(socket) {
+		var hs = socket.handshake,
+			sessionID, uid;
+
+		// Validate the session, if present
+		socketCookieParser(hs, {}, function(err) {
+			sessionID = socket.handshake.signedCookies["express.sid"];
+			RedisStore.get(sessionID, function(err, sessionData) {
+				if (!err && sessionData && sessionData.passport && sessionData.passport.user) uid = users[sessionID] = sessionData.passport.user;
+				else uid = users[sessionID] = 0;
+
+				userSockets[uid] = userSockets[uid] || [];
+				userSockets[uid].push(socket);
+
+				if (uid) {
+					socket.join('uid_' + uid);
+					io.sockets. in ('global').emit('api:user.isOnline', isUserOnline(uid));
+
+					user.getUserField(uid, 'username', function(err, username) {
+						socket.emit('event:connect', {
+							status: 1,
+							username: username,
+							uid: uid
+						});
+					});
+				}
+			});
+		});
+
+
+
+		socket.on('disconnect', function() {
+
+			var index = userSockets[uid].indexOf(socket);
+			if (index !== -1) {
+				userSockets[uid].splice(index, 1);
+			}
+
+			if (userSockets[uid].length === 0) {
+				delete users[sessionID];
+				delete userSockets[uid];
+				if (uid) {
+					io.sockets. in ('global').emit('api:user.isOnline', isUserOnline(uid));
+				}
+			}
+
+			emitOnlineUserCount();
+
+			for (var roomName in rooms) {
+
+				socket.leave(roomName);
+
+				if (rooms[roomName][socket.id]) {
+					delete rooms[roomName][socket.id];
+				}
+
+				updateRoomBrowsingText(roomName);
+			}
+		});
+
+		socket.on('api:get_all_rooms', function(data) {
+			socket.emit('api:get_all_rooms', io.sockets.manager.rooms);
+		})
+
+		function updateRoomBrowsingText(roomName) {
+
+			function getUidsInRoom(room) {
+				var uids = [];
+				for (var socketId in room) {
+					if (uids.indexOf(room[socketId]) === -1)
+						uids.push(room[socketId]);
+				}
+				return uids;
+			}
+
+			function getAnonymousCount(roomName) {
+				var clients = io.sockets.clients(roomName);
+				var anonCount = 0;
+
+				for (var i = 0; i < clients.length; ++i) {
+					var hs = clients[i].handshake;
+
+					if (hs && !users[sessionID]) {
+						++anonCount;
+					}
+				}
+				return anonCount;
+			}
+
+			var uids = getUidsInRoom(rooms[roomName]);
+
+			var anonymousCount = getAnonymousCount(roomName);
+
+			function userList(users, anonymousCount, userCount) {
+				var usernames = [];
+
+				for (var i = 0, ii = users.length; i < ii; ++i) {
+					usernames[i] = '<strong>' + '<a href="/users/' + users[i].userslug + '">' + users[i].username + '</a></strong>';
+				}
+
+				var joiner = anonymousCount + userCount == 1 ? 'is' : 'are',
+					userList = anonymousCount > 0 ? usernames.concat(util.format('%d guest%s', anonymousCount, anonymousCount > 1 ? 's' : '')) : usernames,
+					lastUser = userList.length > 1 ? ' and ' + userList.pop() : '';
+
+				return util.format('%s%s %s browsing this thread', userList.join(', '), lastUser, joiner);
+			}
+
+
+			if (uids.length === 0) {
+				io.sockets. in (roomName).emit('api:get_users_in_room', userList([], anonymousCount, 0));
+			} else {
+				user.getMultipleUserFields(uids, ['username', 'userslug'], function(err, users) {
+					if (!err)
+						io.sockets. in (roomName).emit('api:get_users_in_room', userList(users, anonymousCount, users.length));
+				});
+			}
+		}
+
+		socket.on('event:enter_room', function(data) {
+
+			if (data.leave !== null) {
+				socket.leave(data.leave);
+			}
+
+			socket.join(data.enter);
+
+			rooms[data.enter] = rooms[data.enter] || {};
+
+			if (uid) {
+				rooms[data.enter][socket.id] = uid;
+
+				if (data.leave && rooms[data.leave] && rooms[data.leave][socket.id]) {
+					delete rooms[data.leave][socket.id];
+				}
+			}
+
+			if (data.leave)
+				updateRoomBrowsingText(data.leave);
+
+			updateRoomBrowsingText(data.enter);
+
+			if (data.enter != 'admin')
+				io.sockets. in ('admin').emit('api:get_all_rooms', io.sockets.manager.rooms);
+
+		});
+
+		// BEGIN: API calls (todo: organize)
+
+		socket.on('api:updateHeader', function(data) {
+			if (uid) {
+				user.getUserFields(uid, data.fields, function(err, fields) {
+					if (!err && fields) {
+						fields.uid = uid;
+						socket.emit('api:updateHeader', fields);
+					}
+				});
+			} else {
+				socket.emit('api:updateHeader', {
+					uid: 0,
+					username: "Anonymous User",
+					email: '',
+					picture: require('gravatar').url('', {
+						s: '24'
+					}, https = nconf.get('https'))
+				});
+			}
+
+		});
+
+		socket.on('user.exists', function(data) {
+			if (data.username) {
+				user.exists(utils.slugify(data.username), function(exists) {
+					socket.emit('user.exists', {
+						exists: exists
+					});
+				});
+			}
+		});
+
+		socket.on('user.count', function(data) {
+			user.count(socket, data);
+		});
+
+		socket.on('post.stats', function(data) {
+			posts.getTopicPostStats(socket);
+		});
+
+		socket.on('user.latest', function(data) {
+			user.latest(socket, data);
+		});
+
+		socket.on('user.email.exists', function(data) {
+			user.email.exists(socket, data.email);
+		});
+
+		socket.on('user:reset.send', function(data) {
+			user.reset.send(socket, data.email);
+		});
+
+		socket.on('user:reset.valid', function(data) {
+			user.reset.validate(socket, data.code);
+		});
+
+		socket.on('user:reset.commit', function(data) {
+			user.reset.commit(socket, data.code, data.password);
+		});
+
+		function isUserOnline(uid) {
+			return !!userSockets[uid] && userSockets[uid].length > 0;
+		}
+
+		socket.on('api:user.get_online_users', function(data) {
+			var returnData = [];
+
+			for (var i = 0; i < data.length; ++i) {
+				var uid = data[i];
+				if (isUserOnline(uid))
+					returnData.push(uid);
+				else
+					returnData.push(0);
+			}
+			socket.emit('api:user.get_online_users', returnData);
+		});
+
+		socket.on('api:user.isOnline', function(uid, callback) {
+			callback({
+				online: isUserOnline(uid),
+				timestamp: Date.now()
+			});
+		});
+
+		socket.on('api:user.changePassword', function(data, callback) {
+			user.changePassword(uid, data, callback);
+		});
+
+		socket.on('api:user.updateProfile', function(data, callback) {
+			user.updateProfile(uid, data, callback);
+		});
+
+		socket.on('api:user.changePicture', function(data, callback) {
+
+			var type = data.type;
+
+			function updateHeader() {
+				user.getUserFields(uid, ['picture'], function(err, fields) {
+					if (!err && fields) {
+						fields.uid = uid;
+						socket.emit('api:updateHeader', fields);
+						callback(true);
+					} else {
+						callback(false);
+					}
+				});
+			}
+
+			if (type === 'gravatar') {
+				user.getUserField(uid, 'gravatarpicture', function(err, gravatar) {
+					user.setUserField(uid, 'picture', gravatar);
+					updateHeader();
+				});
+			} else if (type === 'uploaded') {
+				user.getUserField(uid, 'uploadedpicture', function(err, uploadedpicture) {
+					user.setUserField(uid, 'picture', uploadedpicture);
+					updateHeader();
+				});
+			} else {
+				callback(false);
+			}
+		});
+
+		socket.on('api:user.follow', function(data, callback) {
+			if (uid) {
+				user.follow(uid, data.uid, callback);
+			}
+		});
+
+		socket.on('api:user.unfollow', function(data, callback) {
+			if (uid) {
+				user.unfollow(uid, data.uid, callback);
+			}
+		});
+
+		socket.on('api:user.saveSettings', function(data, callback) {
+			if (uid) {
+				user.setUserFields(uid, {
+					showemail: data.showemail
+				});
+				callback(true);
+			}
+		});
+
+		socket.on('api:topics.post', function(data) {
+
+			topics.post(uid, data.title, data.content, data.category_id, function(err, result) {
+				if(err) {
+					if(err.message === 'not-logged-in') {
+						socket.emit('event:alert', {
+							title: 'Thank you for posting',
+							message: 'Since you are unregistered, your post is awaiting approval. Click here to register now.',
+							type: 'warning',
+							timeout: 7500,
+							clickfn: function() {
+								ajaxify.go('register');
+							}
+						});
+					} else if (err.message === 'title-too-short') {
+						topics.emitTitleTooShortAlert(socket);
+					} else if (err.message === 'content-too-short') {
+						posts.emitContentTooShortAlert(socket);
+					} else if (err.message === 'too-many-posts') {
+						posts.emitTooManyPostsAlert(socket);
+					}
+					return;
+				}
+
+				if (result) {
+					posts.getTopicPostStats(socket);
+
+					socket.emit('event:alert', {
+						title: 'Thank you for posting',
+						message: 'You have successfully posted. Click here to view your post.',
+						type: 'success',
+						timeout: 2000
+					});
+				}
+			});
+
+		});
+
+		socket.on('api:topics.markAllRead', function(data, callback) {
+			topics.markAllRead(uid, function(err, success) {
+				if (!err && success) {
+					callback(true);
+				} else {
+					callback(false);
+				}
+			});
+		});
+
+		socket.on('api:posts.reply', function(data) {
+			if (uid < 1) {
+				socket.emit('event:alert', {
+					title: 'Reply Unsuccessful',
+					message: 'You don&apos;t seem to be logged in, so you cannot reply.',
+					type: 'danger',
+					timeout: 2000
+				});
+				return;
+			}
+
+			posts.reply(data.topic_id, uid, data.content, function(err, result) {
+				if(err) {
+					if(err.message === 'content-too-short') {
+						posts.emitContentTooShortAlert(socket);
+					} else if (err.message === 'too-many-posts') {
+						posts.emitTooManyPostsAlert(socket);
+					} else if (err.message === 'reply-error') {
+						socket.emit('event:alert', {
+							title: 'Reply Unsuccessful',
+							message: 'Your reply could not be posted at this time. Please try again later.',
+							type: 'warning',
+							timeout: 2000
+						});
+					}
+					return;
+				}
+
+				if (result) {
+
+					posts.getTopicPostStats(socket);
+
+					socket.emit('event:alert', {
+						title: 'Reply Successful',
+						message: 'You have successfully replied. Click here to view your reply.',
+						type: 'success',
+						timeout: 2000
+					});
+
+				}
+
+			});
+		});
+
+		function emitOnlineUserCount() {
+			var anon = userSockets[0] ? userSockets[0].length : 0;
+			var registered = Object.keys(userSockets).length;
+			if (anon)
+				registered = registered - 1;
+
+			var returnObj = {
+				users: registered + anon
+			};
+			io.sockets.emit('api:user.active.get', returnObj)
+		}
+
+		socket.on('api:user.active.get', function() {
+			emitOnlineUserCount();
+		});
+
+		socket.on('api:posts.favourite', function(data) {
+			favourites.favourite(data.pid, data.room_id, uid, socket);
+		});
+
+		socket.on('api:posts.unfavourite', function(data) {
+			favourites.unfavourite(data.pid, data.room_id, uid, socket);
+		});
+
+		socket.on('api:topic.delete', function(data) {
+			threadTools.delete(data.tid, uid, function(err) {
+				if (!err) {
+					socket.emit('api:topic.delete', {
+						status: 'ok',
+						tid: data.tid
+					});
+				}
+			});
+		});
+
+		socket.on('api:topic.restore', function(data) {
+			threadTools.restore(data.tid, uid, socket);
+		});
+
+		socket.on('api:topic.lock', function(data) {
+			threadTools.lock(data.tid, uid, socket);
+		});
+
+		socket.on('api:topic.unlock', function(data) {
+			threadTools.unlock(data.tid, uid, socket);
+		});
+
+		socket.on('api:topic.pin', function(data) {
+			threadTools.pin(data.tid, uid, socket);
+		});
+
+		socket.on('api:topic.unpin', function(data) {
+			threadTools.unpin(data.tid, uid, socket);
+		});
+
+		socket.on('api:topic.move', function(data) {
+			threadTools.move(data.tid, data.cid, socket);
+		});
+
+		socket.on('api:categories.get', function() {
+			categories.getAllCategories(function(categories) {
+				socket.emit('api:categories.get', categories);
+			});
+		});
+
+		socket.on('api:posts.uploadImage', function(data, callback) {
+			posts.uploadPostImage(data, callback);
+		});
+
+		socket.on('api:posts.getRawPost', function(data) {
+			posts.getPostField(data.pid, 'content', function(raw) {
+				socket.emit('api:posts.getRawPost', {
+					post: raw
+				});
+			});
+		});
+
+		socket.on('api:posts.edit', function(data) {
+			if (!data.title || data.title.length < topics.minimumTitleLength) {
+				topics.emitTitleTooShortAlert(socket);
+				return;
+			} else if (!data.content || data.content.length < require('../public/config.json').minimumPostLength) {
+				posts.emitContentTooShortAlert(socket);
+				return;
+			}
+			postTools.edit(uid, data.pid, data.title, data.content, data.images);
+		});
+
+		socket.on('api:posts.delete', function(data) {
+			postTools.delete(uid, data.pid);
+		});
+
+		socket.on('api:posts.restore', function(data) {
+			postTools.restore(uid, data.pid);
+		});
+
+		socket.on('api:notifications.get', function(data, callback) {
+			user.notifications.get(uid, function(notifs) {
+				callback(notifs);
+			});
+		});
+
+		socket.on('api:notifications.mark_read', function(nid) {
+			notifications.mark_read(nid, uid);
+		});
+
+		socket.on('api:notifications.mark_all_read', function(data, callback) {
+			notifications.mark_all_read(uid, function(err) {
+				if (!err) callback();
+			});
+		});
+
+		socket.on('api:categories.getRecentReplies', function(tid) {
+			categories.getRecentReplies(tid, 4, function(replies) {
+				socket.emit('api:categories.getRecentReplies', replies);
+			});
+		});
+
+		socket.on('getChatMessages', function(data, callback) {
+			var touid = data.touid;
+			require('./messaging').getMessages(uid, touid, function(err, messages) {
+				if (err)
+					return callback(null);
+
+				callback(messages);
+			});
+		});
+
+		socket.on('sendChatMessage', function(data) {
+
+			var touid = data.touid;
+			if (touid === uid || uid === 0) {
+				return;
+			}
+
+			var msg = utils.strip_tags(data.message);
+
+			user.getUserField(uid, 'username', function(err, username) {
+				var finalMessage = username + ' : ' + msg,
+					notifText = 'New message from <strong>' + username + '</strong>';
+
+				if (!isUserOnline(touid)) {
+					notifications.create(notifText, 5, 'javascript:app.openChat(&apos;' + username + '&apos;, ' + uid + ');', 'notification_' + uid + '_' + touid, function(nid) {
+						notifications.push(nid, [touid], function(success) {
+
+						});
+					});
+				}
+
+				require('./messaging').addMessage(uid, touid, msg, function(err, message) {
+					var numSockets = 0;
+
+					if (userSockets[touid]) {
+						numSockets = userSockets[touid].length;
+
+						for (var x = 0; x < numSockets; ++x) {
+							userSockets[touid][x].emit('chatMessage', {
+								fromuid: uid,
+								username: username,
+								message: finalMessage,
+								timestamp: Date.now()
+							});
+						}
+					}
+
+					if (userSockets[uid]) {
+
+						numSockets = userSockets[uid].length;
+
+						for (var x = 0; x < numSockets; ++x) {
+							userSockets[uid][x].emit('chatMessage', {
+								fromuid: touid,
+								username: username,
+								message: 'You : ' + msg,
+								timestamp: Date.now()
+							});
+						}
+					}
+				});
+			});
+		});
+
+		socket.on('api:config.get', function(data) {
+			meta.configs.list(function(err, config) {
+				if (!err) socket.emit('api:config.get', config);
+			});
+		});
+
+		socket.on('api:config.set', function(data) {
+			meta.configs.set(data.key, data.value, function(err) {
+				if (!err) socket.emit('api:config.set', {
+					status: 'ok'
+				});
+			});
+		});
+
+		socket.on('api:config.remove', function(key) {
+			meta.configs.remove(key);
+		});
+
+		socket.on('api:composer.push', function(data) {
+			if (uid > 0) {
+				if (parseInt(data.tid) > 0) {
+					topics.getTopicData(data.tid, function(topicData) {
+						if (data.body)
+							topicData.body = data.body;
+
+						socket.emit('api:composer.push', {
+							tid: data.tid,
+							title: topicData.title,
+							body: topicData.body
+						});
+					});
+				} else if (parseInt(data.cid) > 0) {
+					user.getUserFields(uid, ['username', 'picture'], function(err, userData) {
+						if (!err && userData) {
+							socket.emit('api:composer.push', {
+								tid: 0,
+								cid: data.cid,
+								username: userData.username,
+								picture: userData.picture,
+								title: undefined
+							});
+						}
+					});
+				} else if (parseInt(data.pid) > 0) {
+
+					async.parallel([
+						function(next) {
+							posts.getPostFields(data.pid, ['content'], function(raw) {
+								next(null, raw);
+							});
+						},
+						function(next) {
+							topics.getTitleByPid(data.pid, function(title) {
+								next(null, title);
+							});
+						}
+					], function(err, results) {
+						socket.emit('api:composer.push', {
+							title: results[1],
+							pid: data.pid,
+							body: results[0].content
+						});
+					});
+				}
+			} else {
+				socket.emit('api:composer.push', {
+					error: 'no-uid'
+				});
+			}
+		});
+
+		socket.on('api:composer.editCheck', function(pid) {
+			posts.getPostField(pid, 'tid', function(tid) {
+				postTools.isMain(pid, tid, function(isMain) {
+					socket.emit('api:composer.editCheck', {
+						titleEditable: isMain
+					});
+				})
+			})
+		});
+
+		socket.on('api:post.privileges', function(pid) {
+			postTools.privileges(pid, uid, function(privileges) {
+				privileges.pid = parseInt(pid);
+				socket.emit('api:post.privileges', privileges);
+			});
+		});
+
+		socket.on('api:topic.followCheck', function(tid) {
+			threadTools.isFollowing(tid, uid, function(following) {
+				socket.emit('api:topic.followCheck', following);
+			});
+		});
+
+		socket.on('api:topic.follow', function(tid) {
+			if (uid && uid > 0) {
+				threadTools.toggleFollow(tid, uid, function(follow) {
+					if (follow.status === 'ok') socket.emit('api:topic.follow', follow);
+				});
+			} else {
+				socket.emit('api:topic.follow', {
+					status: 'error',
+					error: 'not-logged-in'
+				});
+			}
+		});
+
+		socket.on('api:topic.loadMore', function(data, callback) {
+			var start = data.after,
+				end = start + 9;
+
+			topics.getTopicPosts(data.tid, start, end, uid, function(posts) {
+				callback({
+					posts: posts
+				});
+			});
+		});
+
+		socket.on('api:category.loadMore', function(data, callback) {
+			var start = data.after,
+				end = start + 9;
+
+			categories.getCategoryTopics(data.cid, start, end, uid, function(topics) {
+				callback({
+					topics: topics
+				});
+			});
+		});
+
+		socket.on('api:topics.loadMoreRecentTopics', function(data, callback) {
+			var start = data.after,
+				end = start + 9;
+
+			topics.getLatestTopics(uid, start, end, function(latestTopics) {
+				callback(latestTopics);
+			});
+		});
+
+		socket.on('api:topics.loadMoreUnreadTopics', function(data, callback) {
+			var start = data.after,
+				end = start + 9;
+
+			topics.getUnreadTopics(uid, start, end, function(unreadTopics) {
+				callback(unreadTopics);
+			});
+		});
+
+		socket.on('api:users.loadMore', function(data, callback) {
+			var start = data.after,
+				end = start + 19;
+
+			user.getUsers(data.set, start, end, function(err, data) {
+				if (err) {
+					winston.err(err);
+				} else {
+					callback({
+						users: data
+					});
+				}
+			});
+		});
+
+		socket.on('api:admin.topics.getMore', function(data, callback) {
+			topics.getAllTopics(data.limit, data.after, function(topics) {
+				callback(JSON.stringify(topics));
+			});
+		});
+
+		socket.on('api:admin.categories.create', function(data, callback) {
+			admin.categories.create(data, function(err, data) {
+				callback(err, data);
+			});
+		});
+
+		socket.on('api:admin.categories.update', function(data) {
+			admin.categories.update(data, socket);
+		});
+
+		socket.on('api:admin.user.makeAdmin', function(theirid) {
+			if (uid && uid > 0) {
+				admin.user.makeAdmin(uid, theirid, socket);
+			}
+		});
+
+		socket.on('api:admin.user.removeAdmin', function(theirid) {
+			if (uid && uid > 0) {
+				admin.user.removeAdmin(uid, theirid, socket);
+			}
+		});
+
+		socket.on('api:admin.user.deleteUser', function(theirid) {
+			if (uid && uid > 0) {
+				admin.user.deleteUser(uid, theirid, socket);
+			}
+		});
+
+		socket.on('api:admin.user.banUser', function(theirid) {
+			if (uid && uid > 0) {
+				admin.user.banUser(uid, theirid, socket);
+			}
+		});
+
+		socket.on('api:admin.user.unbanUser', function(theirid) {
+			if (uid && uid > 0) {
+				admin.user.unbanUser(uid, theirid, socket);
+			}
+		});
+
+		socket.on('api:admin.user.search', function(username, callback) {
+			if (uid && uid > 0) {
+				user.search(username, function(data) {
+					if (!callback) socket.emit('api:admin.user.search', data);
+					else callback(null, data);
+				});
+			} else {
+				if (!callback) socket.emit('api:admin.user.search', null);
+				else callback();
+			}
+		});
+
+		socket.on('api:admin.themes.getInstalled', function(callback) {
+			meta.themes.get(function(err, themeArr) {
+				callback(themeArr);
+			});
+		});
+
+		socket.on('api:admin.plugins.toggle', function(plugin_id) {
+			plugins.toggleActive(plugin_id, function(status) {
+				socket.emit('api:admin.plugins.toggle', status);
+			});
+		});
+
+		socket.on('api:meta.buildTitle', function(text, callback) {
+			meta.title.build(text, uid, function(err, title, numNotifications) {
+				callback(title, numNotifications);
+			});
+		});
+
+		/*
+			GROUPS
+		*/
+
+		socket.on('api:groups.create', function(data, callback) {
+			Groups.create(data.name, data.description, function(err, groupObj) {
+				callback(err ? err.message : null, groupObj || undefined);
+			});
+		});
+
+		socket.on('api:groups.delete', function(gid, callback) {
+			Groups.destroy(gid, function(err) {
+				callback(err ? err.message : null, err ? null : 'OK');
+			});
+		});
+
+		socket.on('api:groups.get', function(gid, callback) {
+			Groups.get(gid, {
+				expand: true
+			}, function(err, groupObj) {
+				callback(err ? err.message : null, groupObj || undefined);
+			});
+		});
+
+		socket.on('api:groups.join', function(data, callback) {
+			Groups.join(data.gid, data.uid, callback);
+		});
+
+		socket.on('api:groups.leave', function(data, callback) {
+			Groups.leave(data.gid, data.uid, callback);
+		});
+
+		socket.on('api:groups.update', function(data, callback) {
+			Groups.update(data.gid, data.values, function(err) {
+				callback(err ? err.message : null);
+			});
+		});
+	});
+
+}(SocketIO));