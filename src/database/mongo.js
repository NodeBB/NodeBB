
'use strict';

var winston = require('winston');
var async = require('async');
var nconf = require('nconf');
var session = require('express-session');
var _ = require('underscore');
var semver = require('semver');
var db;

_.mixin(require('underscore.deep'));

var Mongo = module.exports;

Mongo.questions = [
	{
		name: 'mongo:host',
		description: 'Host IP or address of your MongoDB instance',
		default: nconf.get('mongo:host') || '127.0.0.1',
	},
	{
		name: 'mongo:port',
		description: 'Host port of your MongoDB instance',
		default: nconf.get('mongo:port') || 27017,
	},
	{
		name: 'mongo:username',
		description: 'MongoDB username',
		default: nconf.get('mongo:username') || '',
	},
	{
		name: 'mongo:password',
		description: 'Password of your MongoDB database',
		hidden: true,
		default: nconf.get('mongo:password') || '',
		before: function (value) { value = value || nconf.get('mongo:password') || ''; return value; },
	},
	{
		name: 'mongo:database',
		description: 'MongoDB database name',
		default: nconf.get('mongo:database') || 'nodebb',
	},
];

Mongo.helpers = Mongo.helpers || {};
Mongo.helpers.mongo = require('./mongo/helpers');

Mongo.init = function (callback) {
	callback = callback || function () { };

	var mongoClient = require('mongodb').MongoClient;

	var usernamePassword = '';
	if (nconf.get('mongo:username') && nconf.get('mongo:password')) {
		usernamePassword = nconf.get('mongo:username') + ':' + encodeURIComponent(nconf.get('mongo:password')) + '@';
	}

	// Sensible defaults for Mongo, if not set
	if (!nconf.get('mongo:host')) {
		nconf.set('mongo:host', '127.0.0.1');
	}
	if (!nconf.get('mongo:port')) {
		nconf.set('mongo:port', 27017);
	}
	if (!nconf.get('mongo:database')) {
		nconf.set('mongo:database', 'nodebb');
	}

	var hosts = nconf.get('mongo:host').split(',');
	var ports = nconf.get('mongo:port').toString().split(',');
	var servers = [];

	for (var i = 0; i < hosts.length; i += 1) {
		servers.push(hosts[i] + ':' + ports[i]);
	}

	var connString = 'mongodb://' + usernamePassword + servers.join() + '/' + nconf.get('mongo:database');

	var connOptions = {
		poolSize: 10,
		reconnectTries: 3600,
		reconnectInterval: 1000,
		autoReconnect: true,
	};

	connOptions = _.deepExtend(connOptions, nconf.get('mongo:options') || {});

	mongoClient.connect(connString, connOptions, function (err, _db) {
		if (err) {
			winston.error('NodeBB could not connect to your Mongo database. Mongo returned the following error: ' + err.message);
			return callback(err);
		}

		db = _db;

<<<<<<< HEAD
		Mongo.client = db;
=======
		var ttl = meta.getSessionTTLSeconds();
>>>>>>> fdee61b4

		require('./mongo/main')(db, Mongo);
		require('./mongo/hash')(db, Mongo);
		require('./mongo/sets')(db, Mongo);
		require('./mongo/sorted')(db, Mongo);
		require('./mongo/list')(db, Mongo);

		if (nconf.get('mongo:password') && nconf.get('mongo:username')) {
			db.authenticate(nconf.get('mongo:username'), nconf.get('mongo:password'), function (err) {
				callback(err);
			});
		} else {
			winston.warn('You have no mongo password setup!');
			callback();
		}
	});
};

Mongo.initSessionStore = function (callback) {
	var meta = require('../meta');
	var sessionStore;

	var ttlDays = 1000 * 60 * 60 * 24 * (parseInt(meta.config.loginDays, 10) || 0);
	var ttlSeconds = 1000 * (parseInt(meta.config.loginSeconds, 10) || 0);
	var ttl = ttlSeconds || ttlDays || 1209600000; // Default to 14 days

	if (nconf.get('redis')) {
		sessionStore = require('connect-redis')(session);
		var rdb = require('./redis');
		rdb.client = rdb.connect();

		Mongo.sessionStore = new sessionStore({
			client: rdb.client,
			ttl: ttl,
		});
	} else if (nconf.get('mongo')) {
		sessionStore = require('connect-mongo')(session);
		Mongo.sessionStore = new sessionStore({
			db: db,
			ttl: ttl,
		});
	}

	callback();
};

Mongo.createIndices = function (callback) {
	function createIndex(collection, index, options, callback) {
		Mongo.client.collection(collection).createIndex(index, options, callback);
	}

	if (!Mongo.client) {
		winston.warn('[database/createIndices] database not initialized');
		return callback();
	}

	winston.info('[database] Checking database indices.');
	async.series([
		async.apply(createIndex, 'objects', { _key: 1, score: -1 }, { background: true }),
		async.apply(createIndex, 'objects', { _key: 1, value: -1 }, { background: true, unique: true, sparse: true }),
		async.apply(createIndex, 'objects', { expireAt: 1 }, { expireAfterSeconds: 0, background: true }),
	], function (err) {
		if (err) {
			winston.error('Error creating index ' + err.message);
			return callback(err);
		}
		winston.info('[database] Checking database indices done!');
		callback();
	});
};

Mongo.checkCompatibility = function (callback) {
	var mongoPkg = require('mongodb/package.json');

	if (semver.lt(mongoPkg.version, '2.0.0')) {
		return callback(new Error('The `mongodb` package is out-of-date, please run `./nodebb setup` again.'));
	}

	callback();
};

Mongo.info = function (db, callback) {
	if (!db) {
		return callback();
	}
	async.parallel({
		serverStatus: function (next) {
			db.command({ serverStatus: 1 }, next);
		},
		stats: function (next) {
			db.command({ dbStats: 1 }, next);
		},
		listCollections: function (next) {
			db.listCollections().toArray(function (err, items) {
				if (err) {
					return next(err);
				}
				async.map(items, function (collection, next) {
					db.collection(collection.name).stats(next);
				}, next);
			});
		},
	}, function (err, results) {
		if (err) {
			return callback(err);
		}
		var stats = results.stats;
		var scale = 1024 * 1024;

		results.listCollections = results.listCollections.map(function (collectionInfo) {
			return {
				name: collectionInfo.ns,
				count: collectionInfo.count,
				size: collectionInfo.size,
				avgObjSize: collectionInfo.avgObjSize,
				storageSize: collectionInfo.storageSize,
				totalIndexSize: collectionInfo.totalIndexSize,
				indexSizes: collectionInfo.indexSizes,
			};
		});

		stats.mem = results.serverStatus.mem;
		stats.collectionData = results.listCollections;
		stats.network = results.serverStatus.network;
		stats.raw = JSON.stringify(stats, null, 4);

		stats.avgObjSize = stats.avgObjSize.toFixed(2);
		stats.dataSize = (stats.dataSize / scale).toFixed(2);
		stats.storageSize = (stats.storageSize / scale).toFixed(2);
		stats.fileSize = stats.fileSize ? (stats.fileSize / scale).toFixed(2) : 0;
		stats.indexSize = (stats.indexSize / scale).toFixed(2);
		stats.storageEngine = results.serverStatus.storageEngine ? results.serverStatus.storageEngine.name : 'mmapv1';
		stats.host = results.serverStatus.host;
		stats.version = results.serverStatus.version;
		stats.uptime = results.serverStatus.uptime;
		stats.mongo = true;

		callback(null, stats);
	});
};

Mongo.close = function () {
	db.close();
};<|MERGE_RESOLUTION|>--- conflicted
+++ resolved
@@ -94,11 +94,7 @@
 
 		db = _db;
 
-<<<<<<< HEAD
 		Mongo.client = db;
-=======
-		var ttl = meta.getSessionTTLSeconds();
->>>>>>> fdee61b4
 
 		require('./mongo/main')(db, Mongo);
 		require('./mongo/hash')(db, Mongo);
@@ -121,9 +117,7 @@
 	var meta = require('../meta');
 	var sessionStore;
 
-	var ttlDays = 1000 * 60 * 60 * 24 * (parseInt(meta.config.loginDays, 10) || 0);
-	var ttlSeconds = 1000 * (parseInt(meta.config.loginSeconds, 10) || 0);
-	var ttl = ttlSeconds || ttlDays || 1209600000; // Default to 14 days
+	var ttl = meta.getSessionTTLSeconds();
 
 	if (nconf.get('redis')) {
 		sessionStore = require('connect-redis')(session);
