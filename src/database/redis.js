'use strict';

(function(module) {

	var winston = require('winston'),
		nconf = require('nconf'),
		path = require('path'),
		semver = require('semver'),
		session = require('express-session'),
		utils = require('./../../public/src/utils.js'),
		redis,
		connectRedis,
		redisSearch,
		redisClient,
		postSearch,
		topicSearch;

	module.questions = [
		{
			name: 'redis:host',
			description: 'Host IP or address of your Redis instance',
			'default': nconf.get('redis:host') || '127.0.0.1'
		},
		{
			name: 'redis:port',
			description: 'Host port of your Redis instance',
			'default': nconf.get('redis:port') || 6379
		},
		{
			name: 'redis:password',
			description: 'Password of your Redis database',
			hidden: true,
			before: function(value) { value = value || nconf.get('redis:password') || ''; return value; }
		},
		{
			name: "redis:database",
			description: "Which database to use (0..n)",
			'default': nconf.get('redis:database') || 0
		}
	];

	module.init = function(callback) {
		try {
			redis = require('redis');
			connectRedis = require('connect-redis')(session);
			redisSearch = require('redisearch');
		} catch (err) {
			winston.error('Unable to initialize Redis! Is Redis installed? Error :' + err.message);
			process.exit();
		}

		redisClient = module.connect();

		module.client = redisClient;

		module.sessionStore = new connectRedis({
			client: redisClient,
			ttl: 60 * 60 * 24 * 14
		});

		module.postSearch = redisSearch.createSearch('nodebbpostsearch', redisClient);
		module.topicSearch = redisSearch.createSearch('nodebbtopicsearch', redisClient);

		require('./redis/main')(redisClient, module);
		require('./redis/hash')(redisClient, module);
		require('./redis/sets')(redisClient, module);
		require('./redis/sorted')(redisClient, module);
		require('./redis/list')(redisClient, module);

		if(typeof callback === 'function') {
			callback();
		}
	};

	module.connect = function(options) {
		var redis_socket_or_host = nconf.get('redis:host'),
			cxn, dbIdx;

		options = options || {};

		if (!redis) {
			redis = require('redis');
		}

		if (redis_socket_or_host && redis_socket_or_host.indexOf('/') >= 0) {
			/* If redis.host contains a path name character, use the unix dom sock connection. ie, /tmp/redis.sock */
			cxn = redis.createClient(nconf.get('redis:host'), options);
		} else {
			/* Else, connect over tcp/ip */
			cxn = redis.createClient(nconf.get('redis:port'), nconf.get('redis:host'), options);
		}

		cxn.on('error', function (err) {
			winston.error(err.stack);
			process.exit(1);
		});

		if (nconf.get('redis:password')) {
			cxn.auth(nconf.get('redis:password'));
		}

		dbIdx = parseInt(nconf.get('redis:database'), 10);
		if (dbIdx) {
			cxn.select(dbIdx, function(error) {
				if(error) {
					winston.error("NodeBB could not connect to your Redis database. Redis returned the following error: " + error.message);
					process.exit();
				}
			});
		}

		return cxn;
	};

	module.checkCompatibility = function(callback) {
<<<<<<< HEAD
		// Redis requires v2.8.9
		module.info(module.client, function(err, info) {
			var err = semver.lt(info.redis_version, '2.8.9') ? new Error('Your Redis version is not new enough to support NodeBB, please upgrade Redis to v2.8.9 or higher.') : null;
			if (err) {
				err.stacktrace = false;
			}
=======
		module.info(module.client, function(err, info) {
			if (err) {
				return callback(err);
			}

			if (semver.lt(info.redis_version, '2.8.9')) {
				err = new Error('Your Redis version is not new enough to support NodeBB, please upgrade Redis to v2.8.9 or higher.');
				err.stacktrace = false;
			}

>>>>>>> 05cac46c
			callback(err);
		});
	};

	module.close = function() {
		redisClient.quit();
	};

	module.info = function(cxn, callback) {
		cxn.info(function (err, data) {
			if (err) {
				return callback(err);
			}

			var lines = data.toString().split("\r\n").sort();
			var redisData = {};
			lines.forEach(function (line) {
				var parts = line.split(':');
				if (parts[1]) {
					redisData[parts[0]] = parts[1];
				}
			});

			redisData.raw = JSON.stringify(redisData, null, 4);
			redisData.redis = true;

			callback(null, redisData);
		});
	};

	module.helpers = module.helpers || {};
	module.helpers.redis = require('./redis/helpers');
}(exports));
<|MERGE_RESOLUTION|>--- conflicted
+++ resolved
@@ -113,14 +113,6 @@
 	};
 
 	module.checkCompatibility = function(callback) {
-<<<<<<< HEAD
-		// Redis requires v2.8.9
-		module.info(module.client, function(err, info) {
-			var err = semver.lt(info.redis_version, '2.8.9') ? new Error('Your Redis version is not new enough to support NodeBB, please upgrade Redis to v2.8.9 or higher.') : null;
-			if (err) {
-				err.stacktrace = false;
-			}
-=======
 		module.info(module.client, function(err, info) {
 			if (err) {
 				return callback(err);
@@ -131,7 +123,6 @@
 				err.stacktrace = false;
 			}
 
->>>>>>> 05cac46c
 			callback(err);
 		});
 	};
