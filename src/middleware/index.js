--- conflicted
+++ resolved
@@ -121,15 +121,6 @@
 middleware.routeTouchIcon = function (req, res) {
 	if (meta.config['brand:touchIcon'] && validator.isURL(meta.config['brand:touchIcon'])) {
 		return res.redirect(meta.config['brand:touchIcon']);
-<<<<<<< HEAD
-	} else {
-		var touchIconPath = meta.config['brand:touchIcon'] || 'logo.png';
-		touchIconPath = path.join(nconf.get('base_dir'), 'public', touchIconPath.replace(/assets\/uploads/, 'uploads'));
-		return res.sendFile(touchIconPath, {
-			maxAge: req.app.enabled('cache') ? 5184000000 : 0
-		});
-=======
->>>>>>> 449352d8
 	}
 	return res.sendFile(path.join(__dirname, '../../public', meta.config['brand:touchIcon'] || '/logo.png'), {
 		maxAge: req.app.enabled('cache') ? 5184000000 : 0,
