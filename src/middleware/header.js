'use strict';

var async = require('async');
var nconf = require('nconf');
var jsesc = require('jsesc');

var db = require('../database');
var user = require('../user');
var topics = require('../topics');
var messaging = require('../messaging');
var meta = require('../meta');
var plugins = require('../plugins');
var navigation = require('../navigation');
var translator = require('../translator');
var privileges = require('../privileges');
var utils = require('../utils');

var controllers = {
	api: require('../controllers/api'),
	helpers: require('../controllers/helpers'),
};

module.exports = function (middleware) {
	middleware.buildHeader = function (req, res, next) {
		res.locals.renderHeader = true;
		res.locals.isAPI = false;
		async.waterfall([
			function (next) {
				middleware.applyCSRF(req, res, next);
			},
			function (next) {
				async.parallel({
					config: function (next) {
						controllers.api.getConfig(req, res, next);
					},
					plugins: function (next) {
						plugins.fireHook('filter:middleware.buildHeader', { req: req, locals: res.locals }, next);
					},
				}, next);
			},
			function (results, next) {
				res.locals.config = results.config;
				next();
			},
		], next);
	};

	middleware.renderHeader = function (req, res, data, callback) {
		var registrationType = meta.config.registrationType || 'normal';
		res.locals.config = res.locals.config || {};
		var templateValues = {
			title: meta.config.title || '',
			'title:url': meta.config['title:url'] || '',
			description: meta.config.description || '',
			'cache-buster': meta.config['cache-buster'] || '',
			'brand:logo': meta.config['brand:logo'] || '',
			'brand:logo:url': meta.config['brand:logo:url'] || '',
			'brand:logo:alt': meta.config['brand:logo:alt'] || '',
			'brand:logo:display': meta.config['brand:logo'] ? '' : 'hide',
			allowRegistration: registrationType === 'normal' || registrationType === 'admin-approval' || registrationType === 'admin-approval-ip',
			searchEnabled: plugins.hasListeners('filter:search.query'),
			config: res.locals.config,
			relative_path: nconf.get('relative_path'),
			bodyClass: data.bodyClass,
		};

		templateValues.configJSON = jsesc(JSON.stringify(res.locals.config), { isScriptContext: true });

		async.waterfall([
			function (next) {
				async.parallel({
					isAdmin: function (next) {
						user.isAdministrator(req.uid, next);
					},
					isGlobalMod: function (next) {
						user.isGlobalModerator(req.uid, next);
					},
					isModerator: function (next) {
						user.isModeratorOfAnyCategory(req.uid, next);
					},
					privileges: function (next) {
						privileges.global.get(req.uid, next);
					},
					user: function (next) {
						var userData = {
							uid: req.uid,
							username: '[[global:guest]]',
							userslug: '',
							fullname: '[[global:guest]]',
							email: '',
							picture: user.getDefaultAvatar(),
							status: 'offline',
							reputation: 0,
							'email:confirmed': 0,
						};
						if (req.loggedIn) {
							user.getUserFields(req.uid, Object.keys(userData), next);
						} else {
							next(null, userData);
						}
					},
					isEmailConfirmSent: function (next) {
						if (!meta.config.requireEmailConfirmation || !req.uid) {
							return next(null, false);
						}
						db.get('uid:' + req.uid + ':confirm:email:sent', next);
					},
					languageDirection: function (next) {
						translator.translate('[[language:dir]]', res.locals.config.userLang, function (translated) {
							next(null, translated);
						});
					},
					browserTitle: function (next) {
						translator.translate(controllers.helpers.buildTitle(translator.unescape(data.title)), function (translated) {
							next(null, translated);
						});
					},
					navigation: navigation.get,
					tags: async.apply(meta.tags.parse, req, data, res.locals.metaTags, res.locals.linkTags),
					banned: async.apply(user.isBanned, req.uid),
					banReason: async.apply(user.getBannedReason, req.uid),

					unreadCounts: async.apply(topics.getUnreadTids, { uid: req.uid, count: true }),
					unreadChatCount: async.apply(messaging.getUnreadCount, req.uid),
					unreadNotificationCount: async.apply(user.notifications.getUnreadCount, req.uid),
				}, next);
			},
			function (results, next) {
				if (results.banned) {
					req.logout();
					return res.redirect('/');
				}

				results.user.isAdmin = results.isAdmin;
				results.user.isGlobalMod = results.isGlobalMod;
				results.user.isMod = !!results.isModerator;
				results.user.privileges = results.privileges;
				results.user[results.user.status] = true;

				results.user.uid = parseInt(results.user.uid, 10);
				results.user.email = String(results.user.email);
				results.user['email:confirmed'] = parseInt(results.user['email:confirmed'], 10) === 1;
				results.user.isEmailConfirmSent = !!results.isEmailConfirmSent;

				templateValues.bootswatchSkin = parseInt(meta.config.disableCustomUserSkins, 10) !== 1 ? res.locals.config.bootswatchSkin || '' : '';

				var unreadCount = {
					topic: results.unreadCounts[''] || 0,
					newTopic: results.unreadCounts.new || 0,
					watchedTopic: results.unreadCounts.watched || 0,
					unrepliedTopic: results.unreadCounts.unreplied || 0,
					chat: results.unreadChatCount || 0,
					notification: results.unreadNotificationCount || 0,
				};

				Object.keys(unreadCount).forEach(function (key) {
					if (unreadCount[key] > 99) {
						unreadCount[key] = '99+';
					}
				});

				results.navigation = results.navigation.map(function (item) {
					function modifyNavItem(item, route, count, content) {
						if (item && item.originalRoute === route) {
							item.content = content;
							if (count > 0) {
								item.iconClass += ' unread-count';
							}
						}
					}
					modifyNavItem(item, '/unread', results.unreadCounts[''], unreadCount.topic);
					modifyNavItem(item, '/unread?filter=new', results.unreadCounts.new, unreadCount.newTopic);
					modifyNavItem(item, '/unread?filter=watched', results.unreadCounts.watched, unreadCount.watchedTopic);
					modifyNavItem(item, '/unread?filter=unreplied', results.unreadCounts.unreplied, unreadCount.unrepliedTopic);
					return item;
				});

				templateValues.browserTitle = results.browserTitle;
				templateValues.navigation = results.navigation;
				templateValues.unreadCount = unreadCount;
				templateValues.metaTags = results.tags.meta;
				templateValues.linkTags = results.tags.link;
				templateValues.isAdmin = results.user.isAdmin;
				templateValues.isGlobalMod = results.user.isGlobalMod;
				templateValues.showModMenu = results.user.isAdmin || results.user.isGlobalMod || results.user.isMod;
				templateValues.canChat = results.canChat && meta.config.disableChat !== 1;
				templateValues.user = results.user;
				templateValues.userJSON = jsesc(JSON.stringify(results.user), { isScriptContext: true });
				templateValues.useCustomCSS = meta.config.useCustomCSS && meta.config.customCSS;
				templateValues.customCSS = templateValues.useCustomCSS ? (meta.config.renderedCustomCSS || '') : '';
				templateValues.useCustomHTML = meta.config.useCustomHTML;
				templateValues.customHTML = templateValues.useCustomHTML ? meta.config.customHTML : '';
				templateValues.maintenanceHeader = meta.config.maintenanceMode && !results.isAdmin;
				templateValues.defaultLang = meta.config.defaultLang || 'en-GB';
				templateValues.userLang = res.locals.config.userLang;
				templateValues.languageDirection = results.languageDirection;
				templateValues.privateUserInfo = meta.config.privateUserInfo;
				templateValues.privateTagListing = meta.config.privateTagListing;

				templateValues.template = { name: res.locals.template };
				templateValues.template[res.locals.template] = true;

				if (req.route && req.route.path === '/') {
					modifyTitle(templateValues);
				}

				plugins.fireHook('filter:middleware.renderHeader', {
					req: req,
					res: res,
					templateValues: templateValues,
				}, next);
			},
			function (data, next) {
				req.app.render('header', data.templateValues, next);
			},
		], callback);
	};

	function addTimeagoLocaleScript(scripts, userLang) {
		var languageCode = utils.userLangToTimeagoCode(userLang);
		scripts.push({ src: nconf.get('relative_path') + '/assets/vendor/jquery/timeago/locales/jquery.timeago.' + languageCode + '.js' });
	}

	middleware.renderFooter = function (req, res, data, callback) {
		async.waterfall([
			function (next) {
				plugins.fireHook('filter:middleware.renderFooter', {
					req: req,
					res: res,
					templateValues: data,
				}, next);
			},
			function (data, next) {
				async.parallel({
					scripts: async.apply(plugins.fireHook, 'filter:scripts.get', []),
				}, function (err, results) {
					next(err, data, results);
				});
			},
			function (data, results, next) {
				data.templateValues.scripts = results.scripts.map(function (script) {
					return { src: script };
				});
				addTimeagoLocaleScript(data.templateValues.scripts, res.locals.config.userLang);

				data.templateValues.useCustomJS = meta.config.useCustomJS;
				data.templateValues.customJS = data.templateValues.useCustomJS ? meta.config.customJS : '';
				data.templateValues.isSpider = req.isSpider();
				req.app.render('footer', data.templateValues, next);
			},
		], callback);
	};

	function modifyTitle(obj) {
		var title = controllers.helpers.buildTitle(meta.config.homePageTitle || '[[pages:home]]');
		obj.browserTitle = title;

		if (obj.metaTags) {
			obj.metaTags.forEach(function (tag, i) {
				if (tag.property === 'og:title') {
					obj.metaTags[i].content = title;
				}
			});
		}

		return title;
	}
<<<<<<< HEAD
=======

	function setBootswatchCSS(obj, config) {
		if (config && config.bootswatchSkin !== 'noskin') {
			var skinToUse = '';

			if (!meta.config.disableCustomUserSkins) {
				skinToUse = config.bootswatchSkin;
			} else if (meta.config.bootswatchSkin) {
				skinToUse = meta.config.bootswatchSkin;
			}

			if (skinToUse) {
				obj.bootswatchCSS = '//maxcdn.bootstrapcdn.com/bootswatch/3.3.7/' + skinToUse + '/bootstrap.min.css';
			}
		}
	}
>>>>>>> ab7657d4
};
<|MERGE_RESOLUTION|>--- conflicted
+++ resolved
@@ -265,23 +265,4 @@
 
 		return title;
 	}
-<<<<<<< HEAD
-=======
-
-	function setBootswatchCSS(obj, config) {
-		if (config && config.bootswatchSkin !== 'noskin') {
-			var skinToUse = '';
-
-			if (!meta.config.disableCustomUserSkins) {
-				skinToUse = config.bootswatchSkin;
-			} else if (meta.config.bootswatchSkin) {
-				skinToUse = meta.config.bootswatchSkin;
-			}
-
-			if (skinToUse) {
-				obj.bootswatchCSS = '//maxcdn.bootstrapcdn.com/bootswatch/3.3.7/' + skinToUse + '/bootstrap.min.css';
-			}
-		}
-	}
->>>>>>> ab7657d4
 };
