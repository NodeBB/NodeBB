'use strict';

var path = require('path');
var async = require('async');
var nconf = require('nconf');
var jsesc = require('jsesc');
var _ = require('lodash');

var db = require('../database');
var user = require('../user');
var topics = require('../topics');
var messaging = require('../messaging');
var meta = require('../meta');
var plugins = require('../plugins');
var navigation = require('../navigation');
var translator = require('../translator');
var privileges = require('../privileges');
var languages = require('../languages');
var utils = require('../utils');
var file = require('../file');

var controllers = {
	api: require('../controllers/api'),
	helpers: require('../controllers/helpers'),
};

module.exports = function (middleware) {
	middleware.buildHeader = function buildHeader(req, res, next) {
		res.locals.renderHeader = true;
		res.locals.isAPI = false;
		async.waterfall([
			function (next) {
				if (req.uid >= 0) {
					middleware.applyCSRF(req, res, next);
				} else {
					setImmediate(next);
				}
			},
			function (next) {
				async.parallel({
					config: function (next) {
						controllers.api.getConfig(req, res, next);
					},
					plugins: function (next) {
						plugins.fireHook('filter:middleware.buildHeader', { req: req, locals: res.locals }, next);
					},
				}, next);
			},
			function (results, next) {
				// Return no arguments
				setImmediate(next);
			},
		], next);
	};

	middleware.generateHeader = function generateHeader(req, res, data, callback) {
		var registrationType = meta.config.registrationType || 'normal';
		res.locals.config = res.locals.config || {};
		var templateValues = {
			title: meta.config.title || '',
			'title:url': meta.config['title:url'] || '',
			description: meta.config.description || '',
			'cache-buster': meta.config['cache-buster'] || '',
			'brand:logo': meta.config['brand:logo'] || '',
			'brand:logo:url': meta.config['brand:logo:url'] || '',
			'brand:logo:alt': meta.config['brand:logo:alt'] || '',
			'brand:logo:display': meta.config['brand:logo'] ? '' : 'hide',
			allowRegistration: registrationType === 'normal' || registrationType === 'admin-approval' || registrationType === 'admin-approval-ip',
			searchEnabled: plugins.hasListeners('filter:search.query'),
			config: res.locals.config,
			relative_path: nconf.get('relative_path'),
			bodyClass: data.bodyClass,
		};

		templateValues.configJSON = jsesc(JSON.stringify(res.locals.config), { isScriptContext: true });

		async.waterfall([
			function (next) {
				async.parallel({
					isAdmin: function (next) {
						user.isAdministrator(req.uid, next);
					},
					isGlobalMod: function (next) {
						user.isGlobalModerator(req.uid, next);
					},
					isModerator: function (next) {
						user.isModeratorOfAnyCategory(req.uid, next);
					},
					privileges: function (next) {
						privileges.global.get(req.uid, next);
					},
					user: function (next) {
						user.getUserData(req.uid, next);
					},
					isEmailConfirmSent: function (next) {
						if (!meta.config.requireEmailConfirmation || req.uid <= 0) {
							return next(null, false);
						}
						db.get('uid:' + req.uid + ':confirm:email:sent', next);
					},
					languageDirection: function (next) {
						translator.translate('[[language:dir]]', res.locals.config.userLang, function (translated) {
							next(null, translated);
						});
					},
					browserTitle: function (next) {
						translator.translate(controllers.helpers.buildTitle(translator.unescape(data.title)), function (translated) {
							next(null, translated);
						});
					},
					navigation: async.apply(navigation.get, req.uid),
					tags: async.apply(meta.tags.parse, req, data, res.locals.metaTags, res.locals.linkTags),
					banned: async.apply(user.isBanned, req.uid),
					banReason: async.apply(user.getBannedReason, req.uid),

					unreadData: async.apply(topics.getUnreadData, { uid: req.uid }),
					unreadChatCount: async.apply(messaging.getUnreadCount, req.uid),
					unreadNotificationCount: async.apply(user.notifications.getUnreadCount, req.uid),
				}, next);
			},
			function (results, next) {
				if (results.banned) {
					req.logout();
					return res.redirect('/');
				}

				const unreadData = {
					'': {},
					new: {},
					watched: {},
					unreplied: {},
				};

				results.user.unreadData = unreadData;
				results.user.isAdmin = results.isAdmin;
				results.user.isGlobalMod = results.isGlobalMod;
				results.user.isMod = !!results.isModerator;
				results.user.privileges = results.privileges;
				results.user[results.user.status] = true;

				results.user.email = String(results.user.email);
				results.user['email:confirmed'] = results.user['email:confirmed'] === 1;
				results.user.isEmailConfirmSent = !!results.isEmailConfirmSent;

				templateValues.bootswatchSkin = (parseInt(meta.config.disableCustomUserSkins, 10) !== 1 ? res.locals.config.bootswatchSkin : '') || meta.config.bootswatchSkin || '';
				templateValues.config.bootswatchSkin = templateValues.bootswatchSkin || 'noskin';	// TODO remove in v1.12.0+

				const unreadCounts = results.unreadData.counts;
				var unreadCount = {
					topic: unreadCounts[''] || 0,
					newTopic: unreadCounts.new || 0,
					watchedTopic: unreadCounts.watched || 0,
					unrepliedTopic: unreadCounts.unreplied || 0,
					chat: results.unreadChatCount || 0,
					notification: results.unreadNotificationCount || 0,
				};

				Object.keys(unreadCount).forEach(function (key) {
					if (unreadCount[key] > 99) {
						unreadCount[key] = '99+';
					}
				});

				const tidsByFilter = results.unreadData.tidsByFilter;
				results.navigation = results.navigation.map(function (item) {
					function modifyNavItem(item, route, filter, content) {
						if (item && item.originalRoute === route) {
							unreadData[filter] = _.zipObject(tidsByFilter[filter], tidsByFilter[filter].map(() => true));
							item.content = content;
							if (unreadCounts[filter] > 0) {
								item.iconClass += ' unread-count';
							}
						}
					}
					modifyNavItem(item, '/unread', '', unreadCount.topic);
					modifyNavItem(item, '/unread?filter=new', 'new', unreadCount.newTopic);
					modifyNavItem(item, '/unread?filter=watched', 'watched', unreadCount.watchedTopic);
					modifyNavItem(item, '/unread?filter=unreplied', 'unreplied', unreadCount.unrepliedTopic);
					return item;
				});

				templateValues.browserTitle = results.browserTitle;
				templateValues.navigation = results.navigation;
				templateValues.unreadCount = unreadCount;
				templateValues.metaTags = results.tags.meta;
				templateValues.linkTags = results.tags.link;
				templateValues.isAdmin = results.user.isAdmin;
				templateValues.isGlobalMod = results.user.isGlobalMod;
				templateValues.showModMenu = results.user.isAdmin || results.user.isGlobalMod || results.user.isMod;
				templateValues.canChat = results.canChat && meta.config.disableChat !== 1;
				templateValues.user = results.user;
				templateValues.userJSON = jsesc(JSON.stringify(results.user), { isScriptContext: true });
				templateValues.useCustomCSS = meta.config.useCustomCSS && meta.config.customCSS;
				templateValues.customCSS = templateValues.useCustomCSS ? (meta.config.renderedCustomCSS || '') : '';
				templateValues.useCustomHTML = meta.config.useCustomHTML;
				templateValues.customHTML = templateValues.useCustomHTML ? meta.config.customHTML : '';
				templateValues.maintenanceHeader = meta.config.maintenanceMode && !results.isAdmin;
				templateValues.defaultLang = meta.config.defaultLang || 'en-GB';
				templateValues.userLang = res.locals.config.userLang;
				templateValues.languageDirection = results.languageDirection;
				templateValues.privateUserInfo = meta.config.privateUserInfo;
				templateValues.privateTagListing = meta.config.privateTagListing;

				templateValues.template = { name: res.locals.template };
				templateValues.template[res.locals.template] = true;

				if (req.route && req.route.path === '/') {
					modifyTitle(templateValues);
				}

				plugins.fireHook('filter:middleware.renderHeader', {
					req: req,
					res: res,
					templateValues: templateValues,
				}, next);
			},
		], function (err, data) {
			callback(err, data.templateValues);
		});
	};

	middleware.renderHeader = function renderHeader(req, res, data, callback) {
		async.waterfall([
			async.apply(middleware.generateHeader, req, res, data),
			function (templateValues, next) {
				req.app.render('header', templateValues, next);
			},
		], callback);
	};

<<<<<<< HEAD
	middleware.renderFooter = function (req, res, data, callback) {
=======
	middleware.renderFooter = function renderFooter(req, res, data, callback) {
>>>>>>> bc41848a
		async.waterfall([
			function (next) {
				plugins.fireHook('filter:middleware.renderFooter', {
					req: req,
					res: res,
					templateValues: data,
				}, next);
			},
			function (data, next) {
				async.parallel({
					scripts: async.apply(plugins.fireHook, 'filter:scripts.get', []),
					timeagoLocale: (next) => {
<<<<<<< HEAD
						const userLang = res.locals.config.userLang;
						const pathToLocaleFile = '/vendor/jquery/timeago/locales/jquery.timeago.' + utils.userLangToTimeagoCode(userLang) + '.js';

						async.waterfall([
							async.apply(languages.list),
							(languages, next) => {
								if (!languages.some(obj => obj.code === userLang)) {
									return next(null, false);
								}

								file.exists(path.join(__dirname, '../../public', pathToLocaleFile), next);
							},
							(exists, next) => {
								next(null, exists ? (nconf.get('relative_path') + '/assets' + pathToLocaleFile) : null);
=======
						async.waterfall([
							async.apply(languages.listCodes),
							(languageCodes, next) => {
								const userLang = res.locals.config.userLang;
								const timeagoCode = utils.userLangToTimeagoCode(userLang);

								if (languageCodes.includes(userLang) && languages.timeagoCodes.includes(timeagoCode)) {
									const pathToLocaleFile = '/vendor/jquery/timeago/locales/jquery.timeago.' + timeagoCode + '.js';
									next(null, (nconf.get('relative_path') + '/assets' + pathToLocaleFile));
								} else {
									next(null, false);
								}
>>>>>>> bc41848a
							},
						], next);
					},
				}, function (err, results) {
					next(err, data, results);
				});
			},
			function (data, results, next) {
				if (results.timeagoLocale) {
					results.scripts.push(results.timeagoLocale);
				}
				data.templateValues.scripts = results.scripts.map(function (script) {
					return { src: script };
				});

				data.templateValues.useCustomJS = meta.config.useCustomJS;
				data.templateValues.customJS = data.templateValues.useCustomJS ? meta.config.customJS : '';
				data.templateValues.isSpider = req.uid === -1;
				req.app.render('footer', data.templateValues, next);
			},
		], callback);
	};

	function modifyTitle(obj) {
		var title = controllers.helpers.buildTitle(meta.config.homePageTitle || '[[pages:home]]');
		obj.browserTitle = title;

		if (obj.metaTags) {
			obj.metaTags.forEach(function (tag, i) {
				if (tag.property === 'og:title') {
					obj.metaTags[i].content = title;
				}
			});
		}

		return title;
	}
};<|MERGE_RESOLUTION|>--- conflicted
+++ resolved
@@ -228,11 +228,7 @@
 		], callback);
 	};
 
-<<<<<<< HEAD
-	middleware.renderFooter = function (req, res, data, callback) {
-=======
 	middleware.renderFooter = function renderFooter(req, res, data, callback) {
->>>>>>> bc41848a
 		async.waterfall([
 			function (next) {
 				plugins.fireHook('filter:middleware.renderFooter', {
@@ -245,22 +241,6 @@
 				async.parallel({
 					scripts: async.apply(plugins.fireHook, 'filter:scripts.get', []),
 					timeagoLocale: (next) => {
-<<<<<<< HEAD
-						const userLang = res.locals.config.userLang;
-						const pathToLocaleFile = '/vendor/jquery/timeago/locales/jquery.timeago.' + utils.userLangToTimeagoCode(userLang) + '.js';
-
-						async.waterfall([
-							async.apply(languages.list),
-							(languages, next) => {
-								if (!languages.some(obj => obj.code === userLang)) {
-									return next(null, false);
-								}
-
-								file.exists(path.join(__dirname, '../../public', pathToLocaleFile), next);
-							},
-							(exists, next) => {
-								next(null, exists ? (nconf.get('relative_path') + '/assets' + pathToLocaleFile) : null);
-=======
 						async.waterfall([
 							async.apply(languages.listCodes),
 							(languageCodes, next) => {
@@ -273,7 +253,6 @@
 								} else {
 									next(null, false);
 								}
->>>>>>> bc41848a
 							},
 						], next);
 					},
