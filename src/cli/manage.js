--- conflicted
+++ resolved
@@ -14,14 +14,10 @@
 const reset = require('./reset');
 const { pluginNamePattern, themeNamePattern, paths } = require('../constants');
 
-<<<<<<< HEAD
-async function install(plugin) {
-=======
 async function install(plugin, options) {
 	if (!options) {
 		options = {};
 	}
->>>>>>> bbaf26ce
 	try {
 		await db.init();
 		if (!pluginNamePattern.test(plugin)) {
@@ -38,15 +34,11 @@
 		const nbbVersion = require(paths.currentPackage).version;
 		const suggested = await plugins.suggest(plugin, nbbVersion);
 		if (!suggested.version) {
-<<<<<<< HEAD
-			throw new Error(suggested.message);
-=======
 			if (!options.force) {
 				throw new Error(suggested.message);
 			}
 			winston.warn(`${suggested.message} Proceeding with installation anyway due to force option being provided`);
 			suggested.version = 'latest';
->>>>>>> bbaf26ce
 		}
 		winston.info('Installing Plugin `%s@%s`', plugin, suggested.version);
 		await plugins.toggleInstall(plugin, suggested.version);
