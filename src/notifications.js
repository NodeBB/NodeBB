--- conflicted
+++ resolved
@@ -1,21 +1,5 @@
 'use strict';
 
-<<<<<<< HEAD
-var async = require('async'),
-	winston = require('winston'),
-	cron = require('cron').CronJob,
-	nconf = require('nconf'),
-	S = require('string'),
-	_ = require('underscore'),
-
-	db = require('./database'),
-	User = require('./user'),
-	groups = require('./groups'),
-	meta = require('./meta'),
-	plugins = require('./plugins'),
-	topics = require('./topics'),
-	categories = require('./categories');
-=======
 var async = require('async');
 var winston = require('winston');
 var cron = require('cron').CronJob;
@@ -29,7 +13,8 @@
 var meta = require('./meta');
 var plugins = require('./plugins');
 var utils = require('../public/src/utils');
->>>>>>> 2a773278
+var topics = require('./topics');
+var categories = require('./categories');
 
 (function(Notifications) {
 
