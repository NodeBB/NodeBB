'use strict';

<<<<<<< HEAD
var async = require('async'),
	winston = require('winston'),
	cron = require('cron').CronJob,
	nconf = require('nconf'),
	S = require('string'),
	_ = require('underscore'),

	db = require('./database'),
	User = require('./user'),
	groups = require('./groups'),
	meta = require('./meta'),
	plugins = require('./plugins'),
	topics = require('./topics'),
	categories = require('./categories');
=======
var async = require('async');
var winston = require('winston');
var cron = require('cron').CronJob;
var nconf = require('nconf');
var S = require('string');
var _ = require('underscore');

var db = require('./database');
var User = require('./user');
var groups = require('./groups');
var meta = require('./meta');
var plugins = require('./plugins');
>>>>>>> 14df793b

(function(Notifications) {

	Notifications.init = function() {
		winston.verbose('[notifications.init] Registering jobs.');
		new cron('*/30 * * * *', Notifications.prune, null, true);
	};

	Notifications.get = function(nid, callback) {
		Notifications.getMultiple([nid], function(err, notifications) {
			callback(err, Array.isArray(notifications) && notifications.length ? notifications[0] : null);
		});
	};

	Notifications.getMultiple = function(nids, callback) {
		var keys = nids.map(function(nid) {
			return 'notifications:' + nid;
		});

		db.getObjects(keys, function(err, notifications) {
			if (err) {
				return callback(err);
			}

			if (!Array.isArray(notifications) || !notifications.length) {
				return callback(null, []);
			}

			async.map(notifications, function(notification, next) {
				if (!notification) {
					return next(null, null);
				}

				if (notification.bodyLong) {
					notification.bodyLong = S(notification.bodyLong).escapeHTML().s;
				}

				if (notification.from && !notification.image) {
					User.getUserFields(notification.from, ['username', 'userslug', 'picture'], function(err, userData) {
						if (err) {
							return next(err);
						}
						notification.image = userData.picture || null;
						notification.user = userData;

						if (userData.username === '[[global:guest]]') {
							notification.bodyShort = notification.bodyShort.replace(/([\s\S]*?),[\s\S]*?,([\s\S]*?)/, '$1, [[global:guest]], $2');
						}

						next(null, notification);
					});
					return;
				} else if (notification.image) {
					switch(notification.image) {
						case 'brand:logo':
							notification.image = meta.config['brand:logo'] || nconf.get('relative_path') + '/logo.png';
						break;
					}

					return next(null, notification);
				} else {
					notification.image = meta.config['brand:logo'] || nconf.get('relative_path') + '/logo.png';
					return next(null, notification);
				}

			}, callback);
		});
	};

	Notifications.findRelated = function(mergeIds, set, callback) {
		// A related notification is one in a zset that has the same mergeId
		var _nids;

		async.waterfall([
			async.apply(db.getSortedSetRevRange, set, 0, -1),
			function(nids, next) {
				_nids = nids;

				var keys = nids.map(function(nid) {
					return 'notifications:' + nid;
				});

				db.getObjectsFields(keys, ['mergeId'], next);
			},
		], function(err, sets) {
			if (err) {
				return callback(err);
			}

			sets = sets.map(function(set) {
				return set.mergeId;
			});

			callback(null, _nids.filter(function(nid, idx) {
				return mergeIds.indexOf(sets[idx]) !== -1;
			}));
		});
	};

	Notifications.create = function(data, callback) {
		if (!data.nid) {
			return callback(new Error('no-notification-id'));
		}
		data.importance = data.importance || 5;
		db.getObject('notifications:' + data.nid, function(err, oldNotification) {
			if (err) {
				return callback(err);
			}

			if (oldNotification) {
				if (parseInt(oldNotification.pid, 10) === parseInt(data.pid, 10) && parseInt(oldNotification.importance, 10) > parseInt(data.importance, 10)) {
					return callback(null, null);
				}
			}

			var now = Date.now();
			data.datetime = now;
			async.parallel([
				function(next) {
					db.sortedSetAdd('notifications', now, data.nid, next);
				},
				function(next) {
					db.setObject('notifications:' + data.nid, data, next);
				}
			], function(err) {
				callback(err, data);
			});
		});
	};

	Notifications.push = function(notification, uids, callback) {
		callback = callback || function() {};

		if (!notification.nid) {
			return callback();
		}

		if (!Array.isArray(uids)) {
			uids = [uids];
		}

		uids = uids.filter(function(uid, index, array) {
			return parseInt(uid, 10) && array.indexOf(uid) === index;
		});

		async.waterfall([
			function(next){
				if( !notification.tid ){
					return next(null, uids);
				}
				else{
					return topics.filterIgnoringUids(notification.tid, uids, next );
				}
			},
			function(uids, next){
				if(!notification.cid){
					if(!notification.tid){
						return next(null, uids);
					}
					else{
						async.waterfall([
							function(next){
								topics.getTopicField(notification.tid, 'cid', next);
							},
							function(cid, next){
								categories.filterIgnoringUids(cid, uids, next );
							}],
							next);
					}
				}
				else{
					return categories.filterIgnoringUids(notification.cid, uids, next );
				}
			}],
		function(err, notifyUids){
			uids = notifyUids;
			if (!uids.length) {
				return callback();
			}

			var done = false;
			var start = 0;
			var batchSize = 50;

			setTimeout(function() {
				async.whilst(
					function() {
						return !done;
					},
					function(next) {
						var currentUids = uids.slice(start, start + batchSize);
						if (!currentUids.length) {
							done = true;
							return next();
						}
						pushToUids(currentUids, notification, function(err) {
							if (err) {
								return next(err);
							}
							start = start + batchSize;

							setTimeout(next, 1000);
						});
					},
					function(err) {
						if (err) {
							winston.error(err.stack);
						}
					}
				);
			}, 1000);

			callback();
		});
	};

	function pushToUids(uids, notification, callback) {
		var oneWeekAgo = Date.now() - 604800000;
		var unreadKeys = [];
		var readKeys = [];

		async.waterfall([
			function (next) {
				plugins.fireHook('filter:notification.push', {notification: notification, uids: uids}, next);
			},
			function (data, next) {
				uids = data.uids;
				notification = data.notification;

				uids.forEach(function(uid) {
					unreadKeys.push('uid:' + uid + ':notifications:unread');
					readKeys.push('uid:' + uid + ':notifications:read');
				});

				db.sortedSetsAdd(unreadKeys, notification.datetime, notification.nid, next);
			},
			function (next) {
				db.sortedSetsRemove(readKeys, notification.nid, next);
			},
			function (next) {
				db.sortedSetsRemoveRangeByScore(unreadKeys, '-inf', oneWeekAgo, next);
			},
			function (next) {
				db.sortedSetsRemoveRangeByScore(readKeys, '-inf', oneWeekAgo, next);
			},
			function (next) {
				var websockets = require('./socket.io');
				if (websockets.server) {
					uids.forEach(function(uid) {
						websockets.in('uid_' + uid).emit('event:new_notification', notification);
					});
				}

				plugins.fireHook('action:notification.pushed', {notification: notification, uids: uids});
				next();
			}
		], callback);
	}

	Notifications.pushGroup = function(notification, groupName, callback) {
		callback = callback || function() {};
		groups.getMembers(groupName, 0, -1, function(err, members) {
			if (err || !Array.isArray(members) || !members.length) {
				return callback(err);
			}

			Notifications.push(notification, members, callback);
		});
	};

	Notifications.markRead = function(nid, uid, callback) {
		callback = callback || function() {};
		if (!parseInt(uid, 10) || !nid) {
			return callback();
		}
		Notifications.markReadMultiple([nid], uid, callback);
	};

	Notifications.markUnread = function(nid, uid, callback) {
		callback = callback || function() {};
		if (!parseInt(uid, 10) || !nid) {
			return callback();
		}

		db.getObject('notifications:' + nid, function(err, notification) {
			if (err || !notification) {
				return callback(err || new Error('[[error:no-notification]]'));
			}
			notification.datetime = notification.datetime || Date.now();

			async.parallel([
				async.apply(db.sortedSetRemove, 'uid:' + uid + ':notifications:read', nid),
				async.apply(db.sortedSetAdd, 'uid:' + uid + ':notifications:unread', notification.datetime, nid)
			], callback);
		});
	};

	Notifications.markReadMultiple = function(nids, uid, callback) {
		callback = callback || function() {};
		nids = nids.filter(Boolean);
		if (!Array.isArray(nids) || !nids.length) {
			return callback();
		}

		var notificationKeys = nids.map(function(nid) {
			return 'notifications:' + nid;
		});

		async.waterfall([
			async.apply(db.getObjectsFields, notificationKeys, ['mergeId']),
			function(mergeIds, next) {
				// Isolate mergeIds and find related notifications
				mergeIds = mergeIds.map(function(set) {
					return set.mergeId;
				}).reduce(function(memo, mergeId, idx, arr) {
					if (mergeId && idx === arr.indexOf(mergeId)) {
						memo.push(mergeId);
					}
					return memo;
				}, []);

				Notifications.findRelated(mergeIds, 'uid:' + uid + ':notifications:unread', next);
			},
			function(relatedNids, next) {
				notificationKeys = _.union(nids, relatedNids).map(function(nid) {
					return 'notifications:' + nid;
				});

				db.getObjectsFields(notificationKeys, ['nid', 'datetime'], next);
			}
		], function(err, notificationData) {
			if (err) {
				return callback(err);
			}

			// Filter out notifications that didn't exist
			notificationData = notificationData.filter(function(notification) {
				return notification && notification.nid;
			});

			// Extract nid
			nids = notificationData.map(function(notification) {
				return notification.nid;
			});

			var datetimes = notificationData.map(function(notification) {
				return (notification && notification.datetime) || Date.now();
			});

			async.parallel([
				function(next) {
					db.sortedSetRemove('uid:' + uid + ':notifications:unread', nids, next);
				},
				function(next) {
					db.sortedSetAdd('uid:' + uid + ':notifications:read', datetimes, nids, next);
				}
			], callback);
		});
	};

	Notifications.markAllRead = function(uid, callback) {
		db.getSortedSetRevRange('uid:' + uid + ':notifications:unread', 0, 99, function(err, nids) {
			if (err) {
				return callback(err);
			}

			if (!Array.isArray(nids) || !nids.length) {
				return callback();
			}

			Notifications.markReadMultiple(nids, uid, callback);
		});
	};

	Notifications.prune = function() {
		var	week = 604800000,
			numPruned = 0;

		var	cutoffTime = Date.now() - week;

		db.getSortedSetRangeByScore('notifications', 0, 500, '-inf', cutoffTime, function(err, nids) {
			if (err) {
				return winston.error(err.message);
			}

			if (!Array.isArray(nids) || !nids.length) {
				return;
			}

			var	keys = nids.map(function(nid) {
				return 'notifications:' + nid;
			});

			numPruned = nids.length;

			async.parallel([
				function(next) {
					db.sortedSetRemove('notifications', nids, next);
				},
				function(next) {
					db.deleteAll(keys, next);
				}
			], function(err) {
				if (err) {
					return winston.error('Encountered error pruning notifications: ' + err.message);
				}
			});
		});
	};

	Notifications.merge = function(notifications, callback) {
		// When passed a set of notification objects, merge any that can be merged
		var mergeIds = [
				'notifications:favourited_your_post_in',
				'notifications:upvoted_your_post_in',
				'notifications:user_started_following_you',
				'notifications:user_posted_to',
				'notifications:user_flagged_post_in',
				'new_register'
			],
			isolated, differentiators, differentiator, modifyIndex, set;

		notifications = mergeIds.reduce(function(notifications, mergeId) {
			isolated = notifications.filter(function(notifObj) {
				if (!notifObj || !notifObj.hasOwnProperty('mergeId')) {
					return false;
				}

				return notifObj.mergeId.split('|')[0] === mergeId;
			});

			if (isolated.length <= 1) {
				return notifications;	// Nothing to merge
			}

			// Each isolated mergeId may have multiple differentiators, so process each separately
			differentiators = isolated.reduce(function(cur, next) {
				differentiator = next.mergeId.split('|')[1] || 0;
				if (cur.indexOf(differentiator) === -1) {
					cur.push(differentiator);
				}

				return cur;
			}, []);

			differentiators.forEach(function(differentiator) {
				if (differentiator === 0 && differentiators.length === 1) {
					set = isolated;
				} else {
					set = isolated.filter(function(notifObj) {
						return notifObj.mergeId === (mergeId + '|' + differentiator);
					});
				}

				modifyIndex = notifications.indexOf(set[0]);
				if (modifyIndex === -1 || set.length === 1) {
					return notifications;
				}

				switch(mergeId) {
					case 'notifications:favourited_your_post_in':	// intentional fall-through
					case 'notifications:upvoted_your_post_in':
					case 'notifications:user_started_following_you':
					case 'notifications:user_posted_to':
					case 'notifications:user_flagged_post_in':
						var usernames = set.map(function(notifObj) {
							return notifObj && notifObj.user && notifObj.user.username;
						}).filter(function(username, idx, array) {
							return array.indexOf(username) === idx;
						});
						var numUsers = usernames.length;

						var title = S(notifications[modifyIndex].topicTitle || '').decodeHTMLEntities().s;
						var titleEscaped = title.replace(/%/g, '&#37;').replace(/,/g, '&#44;');
						titleEscaped = titleEscaped ? (', ' + titleEscaped) : '';

						if (numUsers === 2) {
							notifications[modifyIndex].bodyShort = '[[' + mergeId + '_dual, ' + usernames.join(', ') + titleEscaped + ']]';
						} else if (numUsers > 2) {
							notifications[modifyIndex].bodyShort = '[[' + mergeId + '_multiple, ' + usernames[0] + ', ' + (numUsers - 1) + titleEscaped + ']]';
						}
						break;

					case 'new_register':
						notifications[modifyIndex].bodyShort = '[[notifications:' + mergeId + '_multiple, ' + set.length + ']]';
						break;
				}

				// Filter out duplicates
				notifications = notifications.filter(function(notifObj, idx) {
					if (!notifObj || !notifObj.mergeId) {
						return true;
					}

					return !(notifObj.mergeId === (mergeId + (differentiator ? '|' + differentiator : '')) && idx !== modifyIndex);
				});
			});

			return notifications;
		}, notifications);

		plugins.fireHook('filter:notifications.merge', {
			notifications: notifications
		}, function(err, data) {
			callback(err, data.notifications);
		});
	};

}(exports));
<|MERGE_RESOLUTION|>--- conflicted
+++ resolved
@@ -1,6 +1,5 @@
 'use strict';
 
-<<<<<<< HEAD
 var async = require('async'),
 	winston = require('winston'),
 	cron = require('cron').CronJob,
@@ -15,20 +14,6 @@
 	plugins = require('./plugins'),
 	topics = require('./topics'),
 	categories = require('./categories');
-=======
-var async = require('async');
-var winston = require('winston');
-var cron = require('cron').CronJob;
-var nconf = require('nconf');
-var S = require('string');
-var _ = require('underscore');
-
-var db = require('./database');
-var User = require('./user');
-var groups = require('./groups');
-var meta = require('./meta');
-var plugins = require('./plugins');
->>>>>>> 14df793b
 
 (function(Notifications) {
 
