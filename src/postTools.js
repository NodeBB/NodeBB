--- conflicted
+++ resolved
@@ -75,18 +75,17 @@
 							if (err) {
 								return next(err);
 							}
-							
+
 							var postData = res.post,
 								results = res.topic,
 								slug = res.slug || title;
-							
+
 							options.tags = options.tags || [];
 
 							if (!results.isMain) {
 								return next(null, {
 									tid: tid,
 									cid: results.cid,
-<<<<<<< HEAD
 									isMainPost: false
 								});
 							}
@@ -97,15 +96,15 @@
 								uid: postData.uid,
 								mainPid: data.pid
 							};
-							
+
 							if (title) {
 								topicData.title = title;
 							}
-							
+
 							if (slug){
 								topicData.slug = tid + '/' + utils.slugify(slug);
 							}
-							
+
 							if (options.topic_thumb) {
 								topicData.thumb = options.topic_thumb;
 							}
@@ -127,13 +126,6 @@
 										isMainPost: results.isMain,
 										tags: tags
 									});
-=======
-									uid: postData.uid,
-									title: validator.escape(title),
-									slug: topicData.slug,
-									isMainPost: results.isMain,
-									tags: tags
->>>>>>> 3de08320
 								});
 							});
 						});
