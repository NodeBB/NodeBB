'use strict';

var winston = require('winston'),
	async = require('async'),
	nconf = require('nconf'),
	validator = require('validator'),

	db = require('./database'),
	posts = require('./posts'),
	topics = require('./topics'),
	threadTools = require('./threadTools'),
	privileges = require('./privileges'),
	user = require('./user'),
	utils = require('../public/src/utils'),
	plugins = require('./plugins'),
	events = require('./events'),
	meta = require('./meta'),
	LRU = require('lru-cache');

var cache = LRU({
	max: 1048576,
	length: function (n) { return n.length; },
	maxAge: 1000 * 60 * 60
});

(function(PostTools) {

	PostTools.edit = function(data, callback) {
		var options = data.options || {},
			title = data.title.trim();

		async.waterfall([
			function (next) {
				privileges.posts.canEdit(data.pid, data.uid, next);
			},
			function(canEdit, next) {
				if (!canEdit) {
					return next(new Error('[[error:no-privileges]]'));
				}
				posts.getPostData(data.pid, next);
			},
			function(postData, next) {
				postData.content = data.content;
				plugins.fireHook('filter:post.edit', {post: postData, uid: data.uid}, next);
			}
		], function(err, result) {
			if (err) {
				return callback(err);
			}

			var postData = result.post;
			async.parallel({
				post: function(next) {
					var d = {
						edited: Date.now(),
						editor: data.uid,
						content: postData.content
					};
					if (data.handle) {
						d.handle = data.handle;
					}
					posts.setPostFields(data.pid, d, next);
				},
				topic: function(next) {
					var tid = postData.tid;
					async.parallel({
						cid: function(next) {
							topics.getTopicField(tid, 'cid', next);
						},
						isMain: function(next) {
							posts.isMain(data.pid, next);
						}
					}, function(err, results) {
<<<<<<< HEAD
						plugins.fireHook('filter:topic.edit', {post: postData, topic: results, title: title}, function(err, res) {
=======
						if (err) {
							return next(err);
						}

						options.tags = options.tags || [];

						if (!results.isMain) {
							return next(null, {
								tid: tid,
								cid: results.cid,
								isMainPost: false
							});
						}

						var topicData = {
							tid: tid,
							cid: results.cid,
							uid: postData.uid,
							mainPid: data.pid
						};

						if (title) {
							topicData.title = title;
							topicData.slug = tid + '/' + utils.slugify(title);
						}

						if (options.topic_thumb) {
							topicData.thumb = options.topic_thumb;
						}

						db.setObject('topic:' + tid, topicData, function(err) {
							plugins.fireHook('action:topic.edit', topicData);
						});

						topics.updateTags(tid, options.tags, function(err) {
>>>>>>> f1766111
							if (err) {
								return next(err);
							}
							
							var postData = res.post,
								results = res.topic,
								slug = res.slug || title;
							
							options.tags = options.tags || [];

							if (!results.isMain) {
								return next(null, {
									tid: tid,
									cid: results.cid,
									isMainPost: false
								});
							}

							var topicData = {
								tid: tid,
								cid: results.cid,
								uid: postData.uid,
								mainPid: data.pid,
								title: title,
								slug: tid + '/' + utils.slugify(slug)
							};
							if (options.topic_thumb) {
								topicData.thumb = options.topic_thumb;
							}

							db.setObject('topic:' + tid, topicData, function(err) {
								plugins.fireHook('action:topic.edit', topicData);
							});

							topics.updateTags(tid, options.tags, function(err) {
								if (err) {
									return next(err);
								}
								topics.getTopicTagsObjects(tid, function(err, tags) {
									next(err, {
										tid: tid,
										cid: results.cid,
										uid: postData.uid,
										title: validator.escape(title),
										isMainPost: results.isMain,
										tags: tags
									});
								});
							});
						});
					});
				},
				postData: function(next) {
					cache.del(postData.pid);
					PostTools.parsePost(postData, next);
				}
			}, function(err, results) {
				if (err) {
					return callback(err);
				}
				postData.cid = results.topic.cid;
				results.content = results.postData.content;

				plugins.fireHook('action:post.edit', postData);
				callback(null, results);
			});
		});
	};

	PostTools.delete = function(uid, pid, callback) {
		togglePostDelete(uid, pid, true, callback);
	};

	PostTools.restore = function(uid, pid, callback) {
		togglePostDelete(uid, pid, false, callback);
	};

	function togglePostDelete(uid, pid, isDelete, callback) {
		async.waterfall([
			function(next) {
				posts.getPostField(pid, 'deleted', next);
			},
			function(deleted, next) {
				if(parseInt(deleted, 10) === 1 && isDelete) {
					return next(new Error('[[error:post-already-deleted]]'));
				} else if(parseInt(deleted, 10) !== 1 && !isDelete) {
					return next(new Error('[[error:post-already-restored]]'));
				}

				privileges.posts.canEdit(pid, uid, next);
			},
			function(canEdit, next) {
				if (!canEdit) {
					return next(new Error('[[error:no-privileges]]'));
				}
				next();
			}
		], function(err) {
			if (err) {
				return callback(err);
			}

			if (isDelete) {
				cache.del(pid);
				posts.delete(pid, callback);
			} else {
				posts.restore(pid, function(err, postData) {
					if (err) {
						return callback(err);
					}
					PostTools.parsePost(postData, callback);
				});
			}
		});
	}

	PostTools.purge = function(uid, pid, callback) {
		privileges.posts.canEdit(pid, uid, function(err, canEdit) {
			if (err || !canEdit) {
				return callback(err || new Error('[[error:no-privileges]]'));
			}
			cache.del(pid);
			posts.purge(pid, callback);
		});
	};

	PostTools.parsePost = function(postData, callback) {
		postData.content = postData.content || '';

		var cachedContent = cache.get(postData.pid);
		if (cachedContent) {
			postData.content = cachedContent;
			return callback(null, postData);
		}

		plugins.fireHook('filter:parse.post', {postData: postData}, function(err, data) {
			if (err) {
				return callback(err);
			}
			cache.set(data.postData.pid, data.postData.content);
			callback(null, data.postData);
		});
	};

	PostTools.parseSignature = function(userData, uid, callback) {
		userData.signature = userData.signature || '';

		plugins.fireHook('filter:parse.signature', {userData: userData, uid: uid}, callback);
	};

	PostTools.resetCache = function() {
		cache.reset();
	};

}(exports));<|MERGE_RESOLUTION|>--- conflicted
+++ resolved
@@ -71,45 +71,7 @@
 							posts.isMain(data.pid, next);
 						}
 					}, function(err, results) {
-<<<<<<< HEAD
 						plugins.fireHook('filter:topic.edit', {post: postData, topic: results, title: title}, function(err, res) {
-=======
-						if (err) {
-							return next(err);
-						}
-
-						options.tags = options.tags || [];
-
-						if (!results.isMain) {
-							return next(null, {
-								tid: tid,
-								cid: results.cid,
-								isMainPost: false
-							});
-						}
-
-						var topicData = {
-							tid: tid,
-							cid: results.cid,
-							uid: postData.uid,
-							mainPid: data.pid
-						};
-
-						if (title) {
-							topicData.title = title;
-							topicData.slug = tid + '/' + utils.slugify(title);
-						}
-
-						if (options.topic_thumb) {
-							topicData.thumb = options.topic_thumb;
-						}
-
-						db.setObject('topic:' + tid, topicData, function(err) {
-							plugins.fireHook('action:topic.edit', topicData);
-						});
-
-						topics.updateTags(tid, options.tags, function(err) {
->>>>>>> f1766111
 							if (err) {
 								return next(err);
 							}
@@ -132,10 +94,17 @@
 								tid: tid,
 								cid: results.cid,
 								uid: postData.uid,
-								mainPid: data.pid,
-								title: title,
-								slug: tid + '/' + utils.slugify(slug)
+								mainPid: data.pid
 							};
+							
+							if (title) {
+								topicData.title = title;
+							}
+							
+							if (slug){
+								topicData.slug = tid + '/' + utils.slugify(slug);
+							}
+							
 							if (options.topic_thumb) {
 								topicData.thumb = options.topic_thumb;
 							}
