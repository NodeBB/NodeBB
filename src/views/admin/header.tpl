--- conflicted
+++ resolved
@@ -64,104 +64,5 @@
 	</head>
 
 	<body class="admin">
-<<<<<<< HEAD
-		<nav class="navbar navbar-inverse navbar-fixed-top header">
-			<div class="container">
-				<div class="navbar-header">
-					<button type="button" class="navbar-toggle" data-toggle="collapse" data-target=".navbar-collapse">
-						<span class="icon-bar"></span>
-						<span class="icon-bar"></span>
-						<span class="icon-bar"></span>
-					</button>
-					<a class="navbar-brand nodebb-logo" href="{relative_path}/admin/general/dashboard"><img src="{relative_path}/images/logo.png" alt="NodeBB ACP" /> [[admin:header.admin_control_panel]] <span id="breadcrumbs" class="hidden-xs"></span></a>
-					<ul class="nav navbar-nav pull-left">
-						<li>
-							<a href="#" id="reconnect"></a>
-						</li>
-					</ul>
-				</div>
-				<div class="navbar-collapse collapse">
-					<ul id="logged-in-menu" class="navbar-nav nav navbar-right">
-						<li class="hidden-lg hidden-md hidden-sm">
-							<a href="{relative_path}/" target="_blank" title="[[admin:header.view_forum]]">
-								[[admin:header.view_forum]]
-							</a>
-						</li>
-						<li class="hidden-lg hidden-md hidden-sm">
-							<a id="user-profile-link" href="{relative_path}/user/{user.userslug}" target="_top">
-								[[admin:header.view_profile]]
-							</a>
-						</li>
-						<li role="presentation" class="hidden-lg hidden-md hidden-sm divider"></li>
-						<li class="hidden-lg hidden-md hidden-sm">
-							<a href="#" class="reload" title="Reload Forum">
-								[[admin:header.reload_forum]]
-							</a>
-						</li>
-						<li class="hidden-lg hidden-md hidden-sm">
-							<a href="#" class="restart" title="[[header.restart_forum]]">
-								[[admin:header.restart_forum]]
-							</a>
-						</li>
-						<li role="presentation" class="hidden-lg hidden-md hidden-sm divider"></li>
-						<li component="logout" class="hidden-lg hidden-md hidden-sm">
-							<a href="#">[[admin:header.log_out]]</a>
-						</li>
-						<li style="float:left;">
-							<form class="navbar-form hidden-xs" role="search">
-								<div class="form-group" id="acp-search" >
-									<div class="dropdown" >
-										<input type="text" data-toggle="dropdown" class="form-control" placeholder="/">
-										<ul class="dropdown-menu" role="menu"></ul>
-									</div>
-								</div>
-							</form>
-						</li>
-						<li id="user_label" class="dropdown pull-right hidden-xs">
-							<a class="dropdown-toggle" data-toggle="dropdown" href="#" id="user_dropdown">
-								<img src="{user.picture}"/>
-							</a>
-							<ul id="user-control-list" class="dropdown-menu" aria-labelledby="user_dropdown">
-								<li>
-									<a href="{relative_path}/" target="_blank" title="View Forum">
-										[[admin:header.view_forum]]
-									</a>
-								</li>
-								<li>
-									<a id="user-profile-link" href="{relative_path}/user/{user.userslug}" target="_top">
-										[[admin:header.view_profile]]
-									</a>
-								</li>
-								<li role="presentation" class="divider"></li>
-								<li>
-									<a href="#" class="reload" title="[[admin:header.reload_forum]]">
-										[[admin:header.reload_forum]]
-									</a>
-								</li>
-								<li>
-									<a href="#" class="restart" title="[[admin:header.restart_forum]]">
-										[[admin:header.restart_forum]]
-									</a>
-								</li>
-								<li role="presentation" class="divider"></li>
-								<li component="logout">
-									<a href="#">[[admin:header.log_out]]</a>
-								</li>
-							</ul>
-						</li>
-					</ul>
-				</div>
-			</div>
-		</nav>
-
-		<div class="wrapper">
-			<div id="main-menu" class="nano">
-				<div class="nano-content">
-					<!-- IMPORT admin/partials/menu.tpl -->
-				</div>
-			</div>
-			<div class="col-sm-12" id="content">
-=======
 		<!-- IMPORT admin/partials/menu.tpl -->
-		<div class="container" id="content">
->>>>>>> 48cb6719
+		<div class="container" id="content">