--- conflicted
+++ resolved
@@ -9,9 +9,6 @@
 
 		<div class="row">
 			<div class="col-sm-6">
-<<<<<<< HEAD
-				<textarea class="form-control" id="blacklist-rules">{rules}</textarea>
-=======
 				<div class="panel panel-default">
 					<div class="panel-body">
 						<div><canvas id="blacklist:hourly" height="250"></canvas></div>
@@ -32,7 +29,6 @@
 		<div class="row">
 			<div class="col-sm-6">
 				<textarea id="blacklist-rules">{rules}</textarea>
->>>>>>> 53ca6d11
 			</div>
 			<div class="col-sm-6">
 				<div class="panel panel-default">
