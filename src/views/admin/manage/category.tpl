--- conflicted
+++ resolved
@@ -77,11 +77,7 @@
 							</div>
 							<div class="btn-group btn-group-justified">
 								<div class="btn-group">
-<<<<<<< HEAD
 									<button type="button" data-cid="{category.cid}" data-name="image" data-value="{category.image}" class="btn btn-default upload-button"><i class="fa fa-upload"></i> [[admin:category.upload]]</button>
-=======
-									<button type="button" data-cid="{category.cid}" data-name="image" data-value="{category.image}" class="btn btn-default upload-button"><i class="fa fa-upload"></i> Upload Image</button>
->>>>>>> d6445421
 								</div>
 								<!-- IF category.image -->
 								<div class="btn-group">
