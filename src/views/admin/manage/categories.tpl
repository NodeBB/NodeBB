--- conflicted
+++ resolved
@@ -1,28 +1,5 @@
-<<<<<<< HEAD
-<div class="row">
-    <div class="col-lg-9">
-        <div class="panel panel-default">
-            <div class="panel-heading"><i class="fa fa-folder"></i> [[admin:categories.categories]]</div>
-            <div class="panel-body">
-                <div class="categories"></div>
-            </div>
-        </div>
-    </div>
-
-    <div class="col-lg-3 acp-sidebar">
-        <div class="panel panel-default">
-            <div class="panel-heading">[[admin:categories.categories_control_panel]]</div>
-            <div class="panel-body">
-                <button type="button" class="btn btn-primary btn-block" data-action="create">[[admin:categories.create_new_category]]
-                </button>
-            </div>
-        </div>
-    </div>
-</div>
-=======
 <div class="categories"></div>
 
 <button data-action="create" class="floating-button mdl-button mdl-js-button mdl-button--fab mdl-js-ripple-effect mdl-button--colored">
     <i class="material-icons">add</i>
-</button>
->>>>>>> 48cb6719
+</button>