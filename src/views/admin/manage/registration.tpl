--- conflicted
+++ resolved
@@ -1,65 +1,10 @@
 <div class="registration">
-<<<<<<< HEAD
-	<div class="col-lg-9">
-		<div class="panel panel-default">
-			<div class="panel-heading"><i class="fa fa-group"></i> [[admin:registration.registration_queue]]</div>
-			<div class="panel-body">
-				<table class="table table-striped users-list">
-					<tr>
-						<th>[[admin:registration.name]]</th>
-						<th>[[admin:registration.email]]</th>
-						<th>[[admin:registration.ip]]</th>
-						<th>[[admin:registration.time]]</th>
-						<th></th>
-					</tr>
-					<!-- BEGIN users -->
-					<tr data-username="{users.username}">
-						<td>
-							<!-- IF users.usernameSpam -->
-							<i class="fa fa-times-circle text-danger" title="Frequency: {users.spamData.username.frequency} Appears: {users.spamData.username.appears} Confidence: {users.spamData.username.confidence}"></i>
-							<!-- ELSE -->
-							<i class="fa fa-check text-success"></i>
-							<!-- ENDIF users.usernameSpam -->
-							{users.username}
-						</td>
-						<td>
-							<!-- IF users.emailSpam -->
-							<i class="fa fa-times-circle text-danger" title="Frequency: {users.spamData.email.frequency} Appears: {users.spamData.email.appears}"></i>
-							<!-- ELSE -->
-							<i class="fa fa-check text-success"></i>
-							<!-- ENDIF users.emailSpam -->
-							{users.email}
-						</td>
-						<td>
-							<!-- IF users.ipSpam -->
-							<i class="fa fa-times-circle text-danger" title="Frequency: {users.spamData.ip.frequency} Appears: {users.spamData.ip.appears}"></i>
-							<!-- ELSE -->
-							<i class="fa fa-check text-success"></i>
-							<!-- ENDIF users.ipSpam -->
-							{users.ip}
-						</td>
-						<td>
-							<span class="timeago" title="{users.timestamp}"></span>
-						</td>
-						<td>
-							<div class="btn-group pull-right">
-								<button class="btn btn-success btn-xs" data-action="accept"><i class="fa fa-check"></i></button>
-								<button class="btn btn-danger btn-xs" data-action="delete"><i class="fa fa-times"></i></button>
-							</div>
-						</td>
-					</tr>
-					<!-- END users -->
-				</table>
-			</div>
-		</div>
-	</div>
-=======
 	<table class="table table-striped users-list">
 		<tr>
-			<th>Name</th>
-			<th>Email</th>
-			<th>IP</th>
-			<th>Time</th>
+			<th>[[admin:registration.name]]</th>
+			<th>[[admin:registration.email]]</th>
+			<th>[[admin:registration.ip]]</th>
+			<th>[[admin:registration.time]]</th>
 			<th></th>
 		</tr>
 		<!-- IF !users.length -->
@@ -105,5 +50,4 @@
 		</tr>
 		<!-- END users -->
 	</table>
->>>>>>> 48cb6719
 </div>