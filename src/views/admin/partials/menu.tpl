<<<<<<< HEAD
				<div class="sidebar-nav">
					<ul class="nav nav-list">
						<li class="nav-header"><i class="fa fa-fw fa-dashboard"></i> [[admin:partials.menu.general]]</li>
						<li class="active"><a href="{relative_path}/admin/general/dashboard">[[admin:partials.menu.dashboard]]</a></li>
						<li><a href="{relative_path}/admin/general/homepage">[[admin:partials.menu.home_page]]</a></li>
						<li><a href="{relative_path}/admin/general/navigation">[[admin:partials.menu.navigation]]</a></li>
						<li><a href="{relative_path}/admin/general/languages">[[admin:partials.menu.languages]]</a></li>
						<li><a href="{relative_path}/admin/general/sounds">[[admin:partials.menu.sounds]]</a></li>
					</ul>
				</div>
				<div class="sidebar-nav">
					<ul class="nav nav-list">
						<li class="nav-header"><i class="fa fa-fw fa-comments-o"></i> [[admin:partials.menu.manage]]</li>
						<li><a href="{relative_path}/admin/manage/categories">[[admin:partials.menu.categories]]</a></li>
						<li><a href="{relative_path}/admin/manage/tags">[[admin:partials.menu.tags]]</a></li>
						<li><a href="{relative_path}/admin/manage/users">[[admin:partials.menu.users]]</a></li>
						<li><a href="{relative_path}/admin/manage/groups">[[admin:partials.menu.groups]]</a></li>
						<li><a href="{relative_path}/admin/manage/flags">[[admin:partials.menu.flags]]</a></li>
					</ul>
				</div>
				<div class="sidebar-nav">
					<ul class="nav nav-list">
						<li class="nav-header"><i class="fa fa-fw fa-cogs"></i> [[admin:partials.menu.settings]]</li>
						<li><a href="{relative_path}/admin/settings/general">[[admin:partials.menu.general]]</a></li>
						<li><a href="{relative_path}/admin/settings/reputation">[[admin:partials.menu.reputation]]</a></li>
						<li><a href="{relative_path}/admin/settings/email">[[admin:partials.menu.email]]</a></li>
						<li><a href="{relative_path}/admin/settings/user">[[admin:partials.menu.user]]</a></li>
						<li><a href="{relative_path}/admin/settings/group">[[admin:partials.menu.group]]</a></li>
						<li><a href="{relative_path}/admin/settings/guest">[[admin:partials.menu.guest]]</a></li>
						<li><a href="{relative_path}/admin/settings/post">[[admin:partials.menu.post]]</a></li>
						<li><a href="{relative_path}/admin/settings/pagination">[[admin:partials.menu.pagination]]</a></li>
						<li><a href="{relative_path}/admin/settings/tags">[[admin:partials.menu.tags]]</a></li>
						<li><a href="{relative_path}/admin/settings/notifications">[[admin:partials.menu.notifications]]</a></li>
						<li><a href="{relative_path}/admin/settings/web-crawler">[[admin:partials.menu.web_crawler]]</a></li>
						<li><a href="{relative_path}/admin/settings/sockets">[[admin:partials.menu.sounds]]</a></li>
						<li><a href="{relative_path}/admin/settings/advanced">[[admin:partials.menu.advanced]]</a></li>
					</ul>
				</div>
				<div class="sidebar-nav">
					<ul class="nav nav-list">
						<li class="nav-header"><i class="fa fa-fw fa-paint-brush"></i> [[admin:partials.menu.appearance]]</li>
						<li><a href="{relative_path}/admin/appearance/themes">[[admin:partials.menu.themes]]</a></li>
						<li><a href="{relative_path}/admin/appearance/skins">[[admin:partials.menu.skins]]</a></li>
						<li><a href="{relative_path}/admin/appearance/customise">[[admin:partials.menu.customise]]</a></li>
					</ul>
				</div>
				<div class="sidebar-nav">
					<ul class="nav nav-list">
						<li class="nav-header"><i class="fa fa-fw fa-wrench"></i> [[admin:partials.menu.extend]]</li>
						<li><a href="{relative_path}/admin/extend/plugins">[[admin:partials.menu.plugins]]</a></li>
						<li><a href="{relative_path}/admin/extend/widgets">[[admin:partials.menu.widgets]]</a></li>
						<li><a href="{relative_path}/admin/extend/rewards">[[admin:partials.menu.rewards]]</a></li>
					</ul>
				</div>
				<div class="sidebar-nav">
					<ul class="nav nav-list">
						<li class="nav-header"><i class="fa fa-fw fa-hdd-o"></i> [[admin:partials.menu.advanced]]</li>
						<li><a href="{relative_path}/admin/advanced/database">[[admin:partials.menu.database]]</a></li>
						<li><a href="{relative_path}/admin/advanced/events">[[admin:partials.menu.events]]</a></li>
						<li><a href="{relative_path}/admin/advanced/logs">[[admin:partials.menu.logs]]</a></li>
						<li><a href="{relative_path}/admin/advanced/post-cache">[[admin:partials.menu.post_cache]]</a></li>
					</ul>
				</div>
				<!-- IF authentication.length -->
				<div class="sidebar-nav">
					<ul class="nav nav-list">
						<li class="nav-header"><i class="fa fa-fw fa-facebook-square"></i> [[admin:partials.menu.social_authentication]]</li>
						<!-- BEGIN authentication -->
						<li>
							<a href="{relative_path}/admin{authentication.route}">{authentication.name}</a>
						</li>
						<!-- END authentication -->
					</ul>
				</div>
				<!-- ENDIF authentication.length -->
				<!-- IF plugins.length -->
				<div class="sidebar-nav">
					<ul class="nav nav-list">
						<li class="nav-header"><i class="fa fa-fw fa-th"></i> [[admin:partials.menu.installed_plugins]]</li>
						<!-- BEGIN plugins -->
						<li>
							<a href="{relative_path}/admin{plugins.route}">
							<!-- IF plugins.icon -->
							<i class="fa {plugins.icon}"></i>
							<!-- ENDIF plugins.icon -->
							{plugins.name}
							</a>
						</li>
						<!-- END plugins -->
						<li data-link="1">
							<a href="{relative_path}/admin/extend/plugins"><i class="fa fa-plus"></i> [[admin:partials.menu.install_plugins]]</a>
						</li>
					</ul>
				</div>
				<!-- ENDIF plugins.length -->
				<!-- IF env -->
				<div class="sidebar-nav">
					<ul class="nav nav-list">
						<li class="nav-header"><i class="fa fa-fw fa-th"></i> [[admin:partials.menu.development]]</li>
						<li><a href="{relative_path}/admin/development/logger">[[admin:partials.menu.logger]]</a></li>
					</ul>
				</div>
				<!-- ENDIF env -->
=======
<nav id="menu" class="visible-xs visible-sm">
	<section class="menu-section">
		<h3 class="menu-section-title">General</h3>
		<ul class="menu-section-list">
			<a href="{relative_path}/admin/general/dashboard">Dashboard</a>
			<li><a href="{relative_path}/admin/general/homepage">Home Page</a></li>
			<li><a href="{relative_path}/admin/general/navigation">Navigation</a></li>
			<li><a href="{relative_path}/admin/general/languages">Languages</a></li>
			<li><a href="{relative_path}/admin/general/sounds">Sounds</a></li>
		</ul>
	</section>

	<section class="menu-section">
		<h3 class="menu-section-title">Manage</h3>
		<ul class="menu-section-list">
			<li><a href="{relative_path}/admin/manage/categories">Categories</a></li>
			<li><a href="{relative_path}/admin/manage/tags">Tags</a></li>
			<li><a href="{relative_path}/admin/manage/users">Users</a></li>
			<li><a href="{relative_path}/admin/manage/registration">Registration Queue</a></li>
			<li><a href="{relative_path}/admin/manage/groups">Groups</a></li>
			<li><a href="{relative_path}/admin/manage/flags">Flags</a></li>			
		</ul>
	</section>

	<section class="menu-section">
		<h3 class="menu-section-title">Settings</h3>
		<ul class="menu-section-list">
			<li><a href="{relative_path}/admin/settings/general">General</a></li>
			<li><a href="{relative_path}/admin/settings/reputation">Reputation</a></li>
			<li><a href="{relative_path}/admin/settings/email">Email</a></li>
			<li><a href="{relative_path}/admin/settings/user">User</a></li>
			<li><a href="{relative_path}/admin/settings/group">Group</a></li>
			<li><a href="{relative_path}/admin/settings/guest">Guests</a></li>
			<li><a href="{relative_path}/admin/settings/post">Post</a></li>
			<li><a href="{relative_path}/admin/settings/pagination">Pagination</a></li>
			<li><a href="{relative_path}/admin/settings/tags">Tags</a></li>
			<li><a href="{relative_path}/admin/settings/notifications">Notifications</a></li>
			<li><a href="{relative_path}/admin/settings/web-crawler">Web Crawler</a></li>
			<li><a href="{relative_path}/admin/settings/sockets">Sockets</a></li>
			<li><a href="{relative_path}/admin/settings/advanced">Advanced</a></li>
		</ul>
	</section>

	<section class="menu-section">
		<h3 class="menu-section-title">Appearance</h3>
		<ul class="menu-section-list">
			<li><a href="{relative_path}/admin/appearance/themes">Themes</a></li>
			<li><a href="{relative_path}/admin/appearance/skins">Skins</a></li>
			<li><a href="{relative_path}/admin/appearance/customise">Custom HTML &amp; CSS</a></li>
		</ul>
	</section>

	<section class="menu-section">
		<h3 class="menu-section-title">Extend</h3>
		<ul class="menu-section-list">
			<li><a href="{relative_path}/admin/extend/plugins">Plugins</a></li>
			<li><a href="{relative_path}/admin/extend/widgets">Widgets</a></li>
			<li><a href="{relative_path}/admin/extend/rewards">Rewards</a></li>
		</ul>
	</section>

	<!-- IF authentication.length -->
	<section class="menu-section">
		<h3 class="menu-section-title">Social Authentication</h3>
		<ul class="menu-section-list">
			<!-- BEGIN authentication -->
			<li>
				<a href="{relative_path}/admin{authentication.route}">{authentication.name}</a>
			</li>
			<!-- END authentication -->
		</ul>
	</section>
	<!-- ENDIF authentication.length -->

	<!-- IF plugins.length -->
	<section class="menu-section">
		<h3 class="menu-section-title">Plugins</h3>
		<ul class="menu-section-list">
			<!-- BEGIN plugins -->
			<li>
				<a href="{relative_path}/admin{plugins.route}">{plugins.name}</a>
			</li>
			<!-- END plugins -->
		</ul>
	</section>

	<section class="menu-section">
		<h3 class="menu-section-title">Advanced</h3>
		<ul class="menu-section-list">
			<li><a href="{relative_path}/admin/advanced/database">Database</a></li>
			<li><a href="{relative_path}/admin/advanced/events">Events</a></li>
			<li><a href="{relative_path}/admin/advanced/logs">Logs</a></li>
			<li><a href="{relative_path}/admin/advanced/post-cache">Post Cache</a></li>
			<!-- IF env -->
			<li><a href="{relative_path}/admin/development/logger">Logger</a></li>
			<!-- ENDIF env -->
		</ul>
	</section>
</nav>



<main id="panel">
	<nav class="header" id="header">
		<div class="pull-left">
			<button id="mobile-menu">
				<div class="bar"></div>
				<div class="bar"></div>
				<div class="bar"></div>
			</button>
			<h1 id="main-page-title"></h1>
		</div>	
		
		<ul id="user_label" class="pull-right">
			<li class="dropdown pull-right">
				<a class="dropdown-toggle" data-toggle="dropdown" href="#" id="user_dropdown">
					<i class="fa fa-ellipsis-v"></i>
				</a>
				<ul id="user-control-list" class="dropdown-menu" aria-labelledby="user_dropdown">
					<li>
						<a href="{relative_path}/" target="_blank" title="View Forum">
							View Forum
						</a>
					</li>
					<li role="presentation" class="divider"></li>
					<li>
						<a href="#" class="reload" title="Reload Forum">
							Reload Forum
						</a>
					</li>
					<li>
						<a href="#" class="restart" title="Restart Forum">
							Restart Forum
						</a>
					</li>
					<li role="presentation" class="divider"></li>
					<li component="logout">
						<a href="#">Log out</a>
					</li>
				</ul>
			</li>
			<form class="pull-right hidden-sm hidden-xs" role="search">
				<div class="" id="acp-search" >
					<div class="dropdown">
						<input type="text" data-toggle="dropdown" class="form-control" placeholder="Search...">
						<ul class="dropdown-menu dropdown-menu-right" role="menu"></ul>
					</div>
				</div>
			</form>
		</ul>
		<ul id="main-menu">
			<li class="menu-item">
				<a href="{relative_path}/admin/general/dashboard">Dashboard</a>
			</li>
			<li class="dropdown menu-item">
				<a href="#" class="dropdown-toggle" data-toggle="dropdown" role="button" aria-expanded="false">General</a>
				<ul class="dropdown-menu" role="menu">
					<li><a href="{relative_path}/admin/general/homepage">Home Page</a></li>
					<li><a href="{relative_path}/admin/general/navigation">Navigation</a></li>
					<li><a href="{relative_path}/admin/general/languages">Languages</a></li>
					<li><a href="{relative_path}/admin/general/sounds">Sounds</a></li>
				</ul>
			</li>
			<li class="dropdown menu-item">
				<a href="#" class="dropdown-toggle" data-toggle="dropdown" role="button" aria-expanded="false">Manage</a>
				<ul class="dropdown-menu" role="menu">
					<li><a href="{relative_path}/admin/manage/categories">Categories</a></li>
					<li><a href="{relative_path}/admin/manage/tags">Tags</a></li>
					<li><a href="{relative_path}/admin/manage/users">Users</a></li>
					<li><a href="{relative_path}/admin/manage/registration">Registration Queue</a></li>
					<li><a href="{relative_path}/admin/manage/groups">Groups</a></li>
					<li><a href="{relative_path}/admin/manage/flags">Flags</a></li>
				</ul>
			</li>
			<li class="dropdown menu-item">
				<a href="#" class="dropdown-toggle" data-toggle="dropdown" role="button" aria-expanded="false">Settings</a>
				<ul class="dropdown-menu" role="menu">
					<li><a href="{relative_path}/admin/settings/general">General</a></li>
					<li><a href="{relative_path}/admin/settings/reputation">Reputation</a></li>
					<li><a href="{relative_path}/admin/settings/email">Email</a></li>
					<li><a href="{relative_path}/admin/settings/user">User</a></li>
					<li><a href="{relative_path}/admin/settings/group">Group</a></li>
					<li><a href="{relative_path}/admin/settings/guest">Guests</a></li>
					<li><a href="{relative_path}/admin/settings/post">Post</a></li>
					<li><a href="{relative_path}/admin/settings/pagination">Pagination</a></li>
					<li><a href="{relative_path}/admin/settings/tags">Tags</a></li>
					<li><a href="{relative_path}/admin/settings/notifications">Notifications</a></li>
					<li><a href="{relative_path}/admin/settings/web-crawler">Web Crawler</a></li>
					<li><a href="{relative_path}/admin/settings/sockets">Sockets</a></li>
					<li><a href="{relative_path}/admin/settings/advanced">Advanced</a></li>
				</ul>
			</li>
			<li class="dropdown menu-item">
				<a href="#" class="dropdown-toggle" data-toggle="dropdown" role="button" aria-expanded="false">Appearance</a>
				<ul class="dropdown-menu" role="menu">
					<li><a href="{relative_path}/admin/appearance/themes">Themes</a></li>
					<li><a href="{relative_path}/admin/appearance/skins">Skins</a></li>
					<li><a href="{relative_path}/admin/appearance/customise">Custom HTML &amp; CSS</a></li>
				</ul>
			</li>
			<li class="dropdown menu-item">
				<a href="#" class="dropdown-toggle" data-toggle="dropdown" role="button" aria-expanded="false">Extend</a>
				<ul class="dropdown-menu" role="menu">
					<li><a href="{relative_path}/admin/extend/plugins">Plugins</a></li>
					<li><a href="{relative_path}/admin/extend/widgets">Widgets</a></li>
					<li><a href="{relative_path}/admin/extend/rewards">Rewards</a></li>
				</ul>
			</li>
			<!-- IF authentication.length -->
			<li class="dropdown menu-item">
				<a href="#" class="dropdown-toggle" data-toggle="dropdown" role="button" aria-expanded="false">Social Authentication</a>
				<ul class="dropdown-menu" role="menu">
					<!-- BEGIN authentication -->
					<li>
						<a href="{relative_path}/admin{authentication.route}">{authentication.name}</a>
					</li>
					<!-- END authentication -->
				</ul>
			</li>
			<!-- ENDIF authentication.length -->
			<!-- IF plugins.length -->
			<li class="dropdown menu-item">
				<a href="#" class="dropdown-toggle" data-toggle="dropdown" role="button" aria-expanded="false">Plugins</a>
				<ul class="dropdown-menu" role="menu">
					<!-- BEGIN plugins -->
					<li>
						<a href="{relative_path}/admin{plugins.route}">{plugins.name}</a>
					</li>
					<!-- END plugins -->
					<li class="divider"></li>
					<li data-link="1">
						<a href="{relative_path}/admin/extend/plugins">Install Plugins</a>
					</li>
				</ul>
			</li>
			<!-- ENDIF plugins.length -->
			<li class="dropdown menu-item">
				<a href="#" class="dropdown-toggle" data-toggle="dropdown" role="button" aria-expanded="false">Advanced</a>
				<ul class="dropdown-menu" role="menu">
					<li><a href="{relative_path}/admin/advanced/database">Database</a></li>
					<li><a href="{relative_path}/admin/advanced/events">Events</a></li>
					<li><a href="{relative_path}/admin/advanced/logs">Logs</a></li>
					<li><a href="{relative_path}/admin/advanced/post-cache">Post Cache</a></li>
					<!-- IF env -->
					<li><a href="{relative_path}/admin/development/logger">Logger</a></li>
					<!-- ENDIF env -->
				</ul>
			</li>
		</ul>
	</nav>
>>>>>>> 48cb6719
<|MERGE_RESOLUTION|>--- conflicted
+++ resolved
@@ -1,172 +1,67 @@
-<<<<<<< HEAD
-				<div class="sidebar-nav">
-					<ul class="nav nav-list">
-						<li class="nav-header"><i class="fa fa-fw fa-dashboard"></i> [[admin:partials.menu.general]]</li>
-						<li class="active"><a href="{relative_path}/admin/general/dashboard">[[admin:partials.menu.dashboard]]</a></li>
-						<li><a href="{relative_path}/admin/general/homepage">[[admin:partials.menu.home_page]]</a></li>
-						<li><a href="{relative_path}/admin/general/navigation">[[admin:partials.menu.navigation]]</a></li>
-						<li><a href="{relative_path}/admin/general/languages">[[admin:partials.menu.languages]]</a></li>
-						<li><a href="{relative_path}/admin/general/sounds">[[admin:partials.menu.sounds]]</a></li>
-					</ul>
-				</div>
-				<div class="sidebar-nav">
-					<ul class="nav nav-list">
-						<li class="nav-header"><i class="fa fa-fw fa-comments-o"></i> [[admin:partials.menu.manage]]</li>
-						<li><a href="{relative_path}/admin/manage/categories">[[admin:partials.menu.categories]]</a></li>
-						<li><a href="{relative_path}/admin/manage/tags">[[admin:partials.menu.tags]]</a></li>
-						<li><a href="{relative_path}/admin/manage/users">[[admin:partials.menu.users]]</a></li>
-						<li><a href="{relative_path}/admin/manage/groups">[[admin:partials.menu.groups]]</a></li>
-						<li><a href="{relative_path}/admin/manage/flags">[[admin:partials.menu.flags]]</a></li>
-					</ul>
-				</div>
-				<div class="sidebar-nav">
-					<ul class="nav nav-list">
-						<li class="nav-header"><i class="fa fa-fw fa-cogs"></i> [[admin:partials.menu.settings]]</li>
-						<li><a href="{relative_path}/admin/settings/general">[[admin:partials.menu.general]]</a></li>
-						<li><a href="{relative_path}/admin/settings/reputation">[[admin:partials.menu.reputation]]</a></li>
-						<li><a href="{relative_path}/admin/settings/email">[[admin:partials.menu.email]]</a></li>
-						<li><a href="{relative_path}/admin/settings/user">[[admin:partials.menu.user]]</a></li>
-						<li><a href="{relative_path}/admin/settings/group">[[admin:partials.menu.group]]</a></li>
-						<li><a href="{relative_path}/admin/settings/guest">[[admin:partials.menu.guest]]</a></li>
-						<li><a href="{relative_path}/admin/settings/post">[[admin:partials.menu.post]]</a></li>
-						<li><a href="{relative_path}/admin/settings/pagination">[[admin:partials.menu.pagination]]</a></li>
-						<li><a href="{relative_path}/admin/settings/tags">[[admin:partials.menu.tags]]</a></li>
-						<li><a href="{relative_path}/admin/settings/notifications">[[admin:partials.menu.notifications]]</a></li>
-						<li><a href="{relative_path}/admin/settings/web-crawler">[[admin:partials.menu.web_crawler]]</a></li>
-						<li><a href="{relative_path}/admin/settings/sockets">[[admin:partials.menu.sounds]]</a></li>
-						<li><a href="{relative_path}/admin/settings/advanced">[[admin:partials.menu.advanced]]</a></li>
-					</ul>
-				</div>
-				<div class="sidebar-nav">
-					<ul class="nav nav-list">
-						<li class="nav-header"><i class="fa fa-fw fa-paint-brush"></i> [[admin:partials.menu.appearance]]</li>
-						<li><a href="{relative_path}/admin/appearance/themes">[[admin:partials.menu.themes]]</a></li>
-						<li><a href="{relative_path}/admin/appearance/skins">[[admin:partials.menu.skins]]</a></li>
-						<li><a href="{relative_path}/admin/appearance/customise">[[admin:partials.menu.customise]]</a></li>
-					</ul>
-				</div>
-				<div class="sidebar-nav">
-					<ul class="nav nav-list">
-						<li class="nav-header"><i class="fa fa-fw fa-wrench"></i> [[admin:partials.menu.extend]]</li>
-						<li><a href="{relative_path}/admin/extend/plugins">[[admin:partials.menu.plugins]]</a></li>
-						<li><a href="{relative_path}/admin/extend/widgets">[[admin:partials.menu.widgets]]</a></li>
-						<li><a href="{relative_path}/admin/extend/rewards">[[admin:partials.menu.rewards]]</a></li>
-					</ul>
-				</div>
-				<div class="sidebar-nav">
-					<ul class="nav nav-list">
-						<li class="nav-header"><i class="fa fa-fw fa-hdd-o"></i> [[admin:partials.menu.advanced]]</li>
-						<li><a href="{relative_path}/admin/advanced/database">[[admin:partials.menu.database]]</a></li>
-						<li><a href="{relative_path}/admin/advanced/events">[[admin:partials.menu.events]]</a></li>
-						<li><a href="{relative_path}/admin/advanced/logs">[[admin:partials.menu.logs]]</a></li>
-						<li><a href="{relative_path}/admin/advanced/post-cache">[[admin:partials.menu.post_cache]]</a></li>
-					</ul>
-				</div>
-				<!-- IF authentication.length -->
-				<div class="sidebar-nav">
-					<ul class="nav nav-list">
-						<li class="nav-header"><i class="fa fa-fw fa-facebook-square"></i> [[admin:partials.menu.social_authentication]]</li>
-						<!-- BEGIN authentication -->
-						<li>
-							<a href="{relative_path}/admin{authentication.route}">{authentication.name}</a>
-						</li>
-						<!-- END authentication -->
-					</ul>
-				</div>
-				<!-- ENDIF authentication.length -->
-				<!-- IF plugins.length -->
-				<div class="sidebar-nav">
-					<ul class="nav nav-list">
-						<li class="nav-header"><i class="fa fa-fw fa-th"></i> [[admin:partials.menu.installed_plugins]]</li>
-						<!-- BEGIN plugins -->
-						<li>
-							<a href="{relative_path}/admin{plugins.route}">
-							<!-- IF plugins.icon -->
-							<i class="fa {plugins.icon}"></i>
-							<!-- ENDIF plugins.icon -->
-							{plugins.name}
-							</a>
-						</li>
-						<!-- END plugins -->
-						<li data-link="1">
-							<a href="{relative_path}/admin/extend/plugins"><i class="fa fa-plus"></i> [[admin:partials.menu.install_plugins]]</a>
-						</li>
-					</ul>
-				</div>
-				<!-- ENDIF plugins.length -->
-				<!-- IF env -->
-				<div class="sidebar-nav">
-					<ul class="nav nav-list">
-						<li class="nav-header"><i class="fa fa-fw fa-th"></i> [[admin:partials.menu.development]]</li>
-						<li><a href="{relative_path}/admin/development/logger">[[admin:partials.menu.logger]]</a></li>
-					</ul>
-				</div>
-				<!-- ENDIF env -->
-=======
 <nav id="menu" class="visible-xs visible-sm">
 	<section class="menu-section">
-		<h3 class="menu-section-title">General</h3>
-		<ul class="menu-section-list">
-			<a href="{relative_path}/admin/general/dashboard">Dashboard</a>
-			<li><a href="{relative_path}/admin/general/homepage">Home Page</a></li>
-			<li><a href="{relative_path}/admin/general/navigation">Navigation</a></li>
-			<li><a href="{relative_path}/admin/general/languages">Languages</a></li>
-			<li><a href="{relative_path}/admin/general/sounds">Sounds</a></li>
-		</ul>
-	</section>
-
-	<section class="menu-section">
-		<h3 class="menu-section-title">Manage</h3>
-		<ul class="menu-section-list">
-			<li><a href="{relative_path}/admin/manage/categories">Categories</a></li>
-			<li><a href="{relative_path}/admin/manage/tags">Tags</a></li>
-			<li><a href="{relative_path}/admin/manage/users">Users</a></li>
-			<li><a href="{relative_path}/admin/manage/registration">Registration Queue</a></li>
-			<li><a href="{relative_path}/admin/manage/groups">Groups</a></li>
-			<li><a href="{relative_path}/admin/manage/flags">Flags</a></li>			
-		</ul>
-	</section>
-
-	<section class="menu-section">
-		<h3 class="menu-section-title">Settings</h3>
-		<ul class="menu-section-list">
-			<li><a href="{relative_path}/admin/settings/general">General</a></li>
-			<li><a href="{relative_path}/admin/settings/reputation">Reputation</a></li>
-			<li><a href="{relative_path}/admin/settings/email">Email</a></li>
-			<li><a href="{relative_path}/admin/settings/user">User</a></li>
-			<li><a href="{relative_path}/admin/settings/group">Group</a></li>
-			<li><a href="{relative_path}/admin/settings/guest">Guests</a></li>
-			<li><a href="{relative_path}/admin/settings/post">Post</a></li>
-			<li><a href="{relative_path}/admin/settings/pagination">Pagination</a></li>
-			<li><a href="{relative_path}/admin/settings/tags">Tags</a></li>
-			<li><a href="{relative_path}/admin/settings/notifications">Notifications</a></li>
-			<li><a href="{relative_path}/admin/settings/web-crawler">Web Crawler</a></li>
-			<li><a href="{relative_path}/admin/settings/sockets">Sockets</a></li>
-			<li><a href="{relative_path}/admin/settings/advanced">Advanced</a></li>
-		</ul>
-	</section>
-
-	<section class="menu-section">
-		<h3 class="menu-section-title">Appearance</h3>
-		<ul class="menu-section-list">
-			<li><a href="{relative_path}/admin/appearance/themes">Themes</a></li>
-			<li><a href="{relative_path}/admin/appearance/skins">Skins</a></li>
+		<h3 class="menu-section-title">[[admin:partials.menu.general]]</h3>
+		<ul class="menu-section-list">
+			<a href="{relative_path}/admin/general/dashboard">[[admin:partials.menu.dashboard]]</a>
+			<li><a href="{relative_path}/admin/general/homepage">[[admin:partials.menu.home_page]]</a></li>
+			<li><a href="{relative_path}/admin/general/navigation">[[admin:partials.menu.navigation]]</a></li>
+			<li><a href="{relative_path}/admin/general/languages">[[admin:partials.menu.languages]]</a></li>
+			<li><a href="{relative_path}/admin/general/sounds">[[admin:partials.menu.sounds]]</a></li>
+		</ul>
+	</section>
+
+	<section class="menu-section">
+		<h3 class="menu-section-title">[[admin:partials.menu.manage]]</h3>
+		<ul class="menu-section-list">
+			<li><a href="{relative_path}/admin/manage/categories">[[admin:partials.menu.categories]]</a></li>
+			<li><a href="{relative_path}/admin/manage/tags">[[admin:partials.menu.tags]]</a></li>
+			<li><a href="{relative_path}/admin/manage/users">[[admin:partials.menu.users]]</a></li>
+			<li><a href="{relative_path}/admin/manage/registration">[[admin:partials.menu.registration_queue]]</a></li>
+			<li><a href="{relative_path}/admin/manage/groups">[[admin:partials.menu.groups]]</a></li>
+			<li><a href="{relative_path}/admin/manage/flags">[[admin:partials.menu.flags]]</a></li>
+		</ul>
+	</section>
+
+	<section class="menu-section">
+		<h3 class="menu-section-title">[[admin:partials.menu.settings]]</h3>
+		<ul class="menu-section-list">
+			<li><a href="{relative_path}/admin/settings/general">[[admin:partials.menu.general]]</a></li>
+			<li><a href="{relative_path}/admin/settings/reputation">[[admin:partials.menu.reputation]]</a></li>
+			<li><a href="{relative_path}/admin/settings/email">[[admin:partials.menu.email]]</a></li>
+			<li><a href="{relative_path}/admin/settings/user">[[admin:partials.menu.user]]</a></li>
+			<li><a href="{relative_path}/admin/settings/group">[[admin:partials.menu.group]]</a></li>
+			<li><a href="{relative_path}/admin/settings/guest">[[admin:partials.menu.guests]]</a></li>
+			<li><a href="{relative_path}/admin/settings/post">[[admin:partials.menu.post]]</a></li>
+			<li><a href="{relative_path}/admin/settings/pagination">[[admin:partials.menu.pagination]]</a></li>
+			<li><a href="{relative_path}/admin/settings/tags">[[admin:partials.menu.tags]]</a></li>
+			<li><a href="{relative_path}/admin/settings/notifications">[[admin:partials.menu.notifications]]</a></li>
+			<li><a href="{relative_path}/admin/settings/web-crawler">[[admin:partials.menu.web_crawler]]</a></li>
+			<li><a href="{relative_path}/admin/settings/sockets">[[admin:partials.menu.sockets]]</a></li>
+			<li><a href="{relative_path}/admin/settings/advanced">[[admin:partials.menu.advanced]]</a></li>
+		</ul>
+	</section>
+
+	<section class="menu-section">
+		<h3 class="menu-section-title">[[admin:partials.menu.appearance]]</h3>
+		<ul class="menu-section-list">
+			<li><a href="{relative_path}/admin/appearance/themes">[[admin:partials.menu.themes]]</a></li>
+			<li><a href="{relative_path}/admin/appearance/skins">[[admin:partials.menu.skins]]</a></li>
 			<li><a href="{relative_path}/admin/appearance/customise">Custom HTML &amp; CSS</a></li>
 		</ul>
 	</section>
 
 	<section class="menu-section">
-		<h3 class="menu-section-title">Extend</h3>
-		<ul class="menu-section-list">
-			<li><a href="{relative_path}/admin/extend/plugins">Plugins</a></li>
-			<li><a href="{relative_path}/admin/extend/widgets">Widgets</a></li>
-			<li><a href="{relative_path}/admin/extend/rewards">Rewards</a></li>
+		<h3 class="menu-section-title">[[admin:partials.menu.extend]]</h3>
+		<ul class="menu-section-list">
+			<li><a href="{relative_path}/admin/extend/plugins">[[admin:partials.menu.plugins]]</a></li>
+			<li><a href="{relative_path}/admin/extend/widgets">[[admin:partials.menu.widgets]]</a></li>
+			<li><a href="{relative_path}/admin/extend/rewards">[[admin:partials.menu.rewards]]</a></li>
 		</ul>
 	</section>
 
 	<!-- IF authentication.length -->
 	<section class="menu-section">
-		<h3 class="menu-section-title">Social Authentication</h3>
+		<h3 class="menu-section-title">[[admin:partials.menu.social_authentication]]</h3>
 		<ul class="menu-section-list">
 			<!-- BEGIN authentication -->
 			<li>
@@ -179,7 +74,7 @@
 
 	<!-- IF plugins.length -->
 	<section class="menu-section">
-		<h3 class="menu-section-title">Plugins</h3>
+		<h3 class="menu-section-title">[[admin:partials.menu.plugins]]</h3>
 		<ul class="menu-section-list">
 			<!-- BEGIN plugins -->
 			<li>
@@ -190,14 +85,14 @@
 	</section>
 
 	<section class="menu-section">
-		<h3 class="menu-section-title">Advanced</h3>
-		<ul class="menu-section-list">
-			<li><a href="{relative_path}/admin/advanced/database">Database</a></li>
-			<li><a href="{relative_path}/admin/advanced/events">Events</a></li>
-			<li><a href="{relative_path}/admin/advanced/logs">Logs</a></li>
-			<li><a href="{relative_path}/admin/advanced/post-cache">Post Cache</a></li>
+		<h3 class="menu-section-title">[[admin:partials.menu.advanced]]</h3>
+		<ul class="menu-section-list">
+			<li><a href="{relative_path}/admin/advanced/database">[[admin:partials.menu.database]]</a></li>
+			<li><a href="{relative_path}/admin/advanced/events">[[admin:partials.menu.events]]</a></li>
+			<li><a href="{relative_path}/admin/advanced/logs">[[admin:partials.menu.logs]]</a></li>
+			<li><a href="{relative_path}/admin/advanced/post-cache">[[admin:partials.menu.post_cache]]</a></li>
 			<!-- IF env -->
-			<li><a href="{relative_path}/admin/development/logger">Logger</a></li>
+			<li><a href="{relative_path}/admin/development/logger">[[admin:partials.menu.logger]]</a></li>
 			<!-- ENDIF env -->
 		</ul>
 	</section>
@@ -214,8 +109,8 @@
 				<div class="bar"></div>
 			</button>
 			<h1 id="main-page-title"></h1>
-		</div>	
-		
+		</div>
+
 		<ul id="user_label" class="pull-right">
 			<li class="dropdown pull-right">
 				<a class="dropdown-toggle" data-toggle="dropdown" href="#" id="user_dropdown">
@@ -223,24 +118,18 @@
 				</a>
 				<ul id="user-control-list" class="dropdown-menu" aria-labelledby="user_dropdown">
 					<li>
-						<a href="{relative_path}/" target="_blank" title="View Forum">
-							View Forum
-						</a>
+						<a href="{relative_path}/" target="_blank" title="View Forum">[[admin:partials.menu.view_forum]]</a>
 					</li>
 					<li role="presentation" class="divider"></li>
 					<li>
-						<a href="#" class="reload" title="Reload Forum">
-							Reload Forum
-						</a>
-					</li>
-					<li>
-						<a href="#" class="restart" title="Restart Forum">
-							Restart Forum
-						</a>
+						<a href="#" class="reload" title="Reload Forum">[[admin:partials.menu.reload_forum]]</a>
+					</li>
+					<li>
+						<a href="#" class="restart" title="Restart Forum">[[admin:partials.menu.restart_forum]]</a>
 					</li>
 					<li role="presentation" class="divider"></li>
 					<li component="logout">
-						<a href="#">Log out</a>
+						<a href="#">[[admin:partials.menu.log_out]]</a>
 					</li>
 				</ul>
 			</li>
@@ -255,65 +144,65 @@
 		</ul>
 		<ul id="main-menu">
 			<li class="menu-item">
-				<a href="{relative_path}/admin/general/dashboard">Dashboard</a>
-			</li>
-			<li class="dropdown menu-item">
-				<a href="#" class="dropdown-toggle" data-toggle="dropdown" role="button" aria-expanded="false">General</a>
-				<ul class="dropdown-menu" role="menu">
-					<li><a href="{relative_path}/admin/general/homepage">Home Page</a></li>
-					<li><a href="{relative_path}/admin/general/navigation">Navigation</a></li>
-					<li><a href="{relative_path}/admin/general/languages">Languages</a></li>
-					<li><a href="{relative_path}/admin/general/sounds">Sounds</a></li>
-				</ul>
-			</li>
-			<li class="dropdown menu-item">
-				<a href="#" class="dropdown-toggle" data-toggle="dropdown" role="button" aria-expanded="false">Manage</a>
-				<ul class="dropdown-menu" role="menu">
-					<li><a href="{relative_path}/admin/manage/categories">Categories</a></li>
-					<li><a href="{relative_path}/admin/manage/tags">Tags</a></li>
-					<li><a href="{relative_path}/admin/manage/users">Users</a></li>
-					<li><a href="{relative_path}/admin/manage/registration">Registration Queue</a></li>
-					<li><a href="{relative_path}/admin/manage/groups">Groups</a></li>
-					<li><a href="{relative_path}/admin/manage/flags">Flags</a></li>
-				</ul>
-			</li>
-			<li class="dropdown menu-item">
-				<a href="#" class="dropdown-toggle" data-toggle="dropdown" role="button" aria-expanded="false">Settings</a>
-				<ul class="dropdown-menu" role="menu">
-					<li><a href="{relative_path}/admin/settings/general">General</a></li>
-					<li><a href="{relative_path}/admin/settings/reputation">Reputation</a></li>
-					<li><a href="{relative_path}/admin/settings/email">Email</a></li>
-					<li><a href="{relative_path}/admin/settings/user">User</a></li>
-					<li><a href="{relative_path}/admin/settings/group">Group</a></li>
-					<li><a href="{relative_path}/admin/settings/guest">Guests</a></li>
-					<li><a href="{relative_path}/admin/settings/post">Post</a></li>
-					<li><a href="{relative_path}/admin/settings/pagination">Pagination</a></li>
-					<li><a href="{relative_path}/admin/settings/tags">Tags</a></li>
-					<li><a href="{relative_path}/admin/settings/notifications">Notifications</a></li>
-					<li><a href="{relative_path}/admin/settings/web-crawler">Web Crawler</a></li>
-					<li><a href="{relative_path}/admin/settings/sockets">Sockets</a></li>
-					<li><a href="{relative_path}/admin/settings/advanced">Advanced</a></li>
-				</ul>
-			</li>
-			<li class="dropdown menu-item">
-				<a href="#" class="dropdown-toggle" data-toggle="dropdown" role="button" aria-expanded="false">Appearance</a>
-				<ul class="dropdown-menu" role="menu">
-					<li><a href="{relative_path}/admin/appearance/themes">Themes</a></li>
-					<li><a href="{relative_path}/admin/appearance/skins">Skins</a></li>
+				<a href="{relative_path}/admin/general/dashboard">[[admin:partials.menu.dashboard]]</a>
+			</li>
+			<li class="dropdown menu-item">
+				<a href="#" class="dropdown-toggle" data-toggle="dropdown" role="button" aria-expanded="false">[[admin:partials.menu.general]]</a>
+				<ul class="dropdown-menu" role="menu">
+					<li><a href="{relative_path}/admin/general/homepage">[[admin:partials.menu.home_page]]</a></li>
+					<li><a href="{relative_path}/admin/general/navigation">[[admin:partials.menu.navigation]]</a></li>
+					<li><a href="{relative_path}/admin/general/languages">[[admin:partials.menu.languages]]</a></li>
+					<li><a href="{relative_path}/admin/general/sounds">[[admin:partials.menu.sounds]]</a></li>
+				</ul>
+			</li>
+			<li class="dropdown menu-item">
+				<a href="#" class="dropdown-toggle" data-toggle="dropdown" role="button" aria-expanded="false">[[admin:partials.menu.manage]]</a>
+				<ul class="dropdown-menu" role="menu">
+					<li><a href="{relative_path}/admin/manage/categories">[[admin:partials.menu.categories]]</a></li>
+					<li><a href="{relative_path}/admin/manage/tags">[[admin:partials.menu.tags]]</a></li>
+					<li><a href="{relative_path}/admin/manage/users">[[admin:partials.menu.users]]</a></li>
+					<li><a href="{relative_path}/admin/manage/registration">[[admin:partials.menu.registration_queue]]</a></li>
+					<li><a href="{relative_path}/admin/manage/groups">[[admin:partials.menu.groups]]</a></li>
+					<li><a href="{relative_path}/admin/manage/flags">[[admin:partials.menu.flags]]</a></li>
+				</ul>
+			</li>
+			<li class="dropdown menu-item">
+				<a href="#" class="dropdown-toggle" data-toggle="dropdown" role="button" aria-expanded="false">[[admin:partials.menu.settings]]</a>
+				<ul class="dropdown-menu" role="menu">
+					<li><a href="{relative_path}/admin/settings/general">[[admin:partials.menu.general]]</a></li>
+					<li><a href="{relative_path}/admin/settings/reputation">[[admin:partials.menu.reputation]]</a></li>
+					<li><a href="{relative_path}/admin/settings/email">[[admin:partials.menu.email]]</a></li>
+					<li><a href="{relative_path}/admin/settings/user">[[admin:partials.menu.user]]</a></li>
+					<li><a href="{relative_path}/admin/settings/group">[[admin:partials.menu.group]]</a></li>
+					<li><a href="{relative_path}/admin/settings/guest">[[admin:partials.menu.guests]]</a></li>
+					<li><a href="{relative_path}/admin/settings/post">[[admin:partials.menu.post]]</a></li>
+					<li><a href="{relative_path}/admin/settings/pagination">[[admin:partials.menu.pagination]]</a></li>
+					<li><a href="{relative_path}/admin/settings/tags">[[admin:partials.menu.tags]]</a></li>
+					<li><a href="{relative_path}/admin/settings/notifications">[[admin:partials.menu.notifications]]</a></li>
+					<li><a href="{relative_path}/admin/settings/web-crawler">[[admin:partials.menu.web_crawler]]</a></li>
+					<li><a href="{relative_path}/admin/settings/sockets">[[admin:partials.menu.sockets]]</a></li>
+					<li><a href="{relative_path}/admin/settings/advanced">[[admin:partials.menu.advanced]]</a></li>
+				</ul>
+			</li>
+			<li class="dropdown menu-item">
+				<a href="#" class="dropdown-toggle" data-toggle="dropdown" role="button" aria-expanded="false">[[admin:partials.menu.appearance]]</a>
+				<ul class="dropdown-menu" role="menu">
+					<li><a href="{relative_path}/admin/appearance/themes">[[admin:partials.menu.themes]]</a></li>
+					<li><a href="{relative_path}/admin/appearance/skins">[[admin:partials.menu.skins]]</a></li>
 					<li><a href="{relative_path}/admin/appearance/customise">Custom HTML &amp; CSS</a></li>
 				</ul>
 			</li>
 			<li class="dropdown menu-item">
-				<a href="#" class="dropdown-toggle" data-toggle="dropdown" role="button" aria-expanded="false">Extend</a>
-				<ul class="dropdown-menu" role="menu">
-					<li><a href="{relative_path}/admin/extend/plugins">Plugins</a></li>
-					<li><a href="{relative_path}/admin/extend/widgets">Widgets</a></li>
-					<li><a href="{relative_path}/admin/extend/rewards">Rewards</a></li>
+				<a href="#" class="dropdown-toggle" data-toggle="dropdown" role="button" aria-expanded="false">[[admin:partials.menu.extend]]</a>
+				<ul class="dropdown-menu" role="menu">
+					<li><a href="{relative_path}/admin/extend/plugins">[[admin:partials.menu.plugins]]</a></li>
+					<li><a href="{relative_path}/admin/extend/widgets">[[admin:partials.menu.widgets]]</a></li>
+					<li><a href="{relative_path}/admin/extend/rewards">[[admin:partials.menu.rewards]]</a></li>
 				</ul>
 			</li>
 			<!-- IF authentication.length -->
 			<li class="dropdown menu-item">
-				<a href="#" class="dropdown-toggle" data-toggle="dropdown" role="button" aria-expanded="false">Social Authentication</a>
+				<a href="#" class="dropdown-toggle" data-toggle="dropdown" role="button" aria-expanded="false">[[admin:partials.menu.social_authentication]]</a>
 				<ul class="dropdown-menu" role="menu">
 					<!-- BEGIN authentication -->
 					<li>
@@ -325,7 +214,7 @@
 			<!-- ENDIF authentication.length -->
 			<!-- IF plugins.length -->
 			<li class="dropdown menu-item">
-				<a href="#" class="dropdown-toggle" data-toggle="dropdown" role="button" aria-expanded="false">Plugins</a>
+				<a href="#" class="dropdown-toggle" data-toggle="dropdown" role="button" aria-expanded="false">[[admin:partials.menu.plugins]]</a>
 				<ul class="dropdown-menu" role="menu">
 					<!-- BEGIN plugins -->
 					<li>
@@ -334,23 +223,22 @@
 					<!-- END plugins -->
 					<li class="divider"></li>
 					<li data-link="1">
-						<a href="{relative_path}/admin/extend/plugins">Install Plugins</a>
+						<a href="{relative_path}/admin/extend/plugins">[[admin:partials.menu.install_plugins]]</a>
 					</li>
 				</ul>
 			</li>
 			<!-- ENDIF plugins.length -->
 			<li class="dropdown menu-item">
-				<a href="#" class="dropdown-toggle" data-toggle="dropdown" role="button" aria-expanded="false">Advanced</a>
-				<ul class="dropdown-menu" role="menu">
-					<li><a href="{relative_path}/admin/advanced/database">Database</a></li>
-					<li><a href="{relative_path}/admin/advanced/events">Events</a></li>
-					<li><a href="{relative_path}/admin/advanced/logs">Logs</a></li>
-					<li><a href="{relative_path}/admin/advanced/post-cache">Post Cache</a></li>
+				<a href="#" class="dropdown-toggle" data-toggle="dropdown" role="button" aria-expanded="false">[[admin:partials.menu.advanced]]</a>
+				<ul class="dropdown-menu" role="menu">
+					<li><a href="{relative_path}/admin/advanced/database">[[admin:partials.menu.database]]</a></li>
+					<li><a href="{relative_path}/admin/advanced/events">[[admin:partials.menu.events]]</a></li>
+					<li><a href="{relative_path}/admin/advanced/logs">[[admin:partials.menu.logs]]</a></li>
+					<li><a href="{relative_path}/admin/advanced/post-cache">[[admin:partials.menu.post_cache]]</a></li>
 					<!-- IF env -->
-					<li><a href="{relative_path}/admin/development/logger">Logger</a></li>
+					<li><a href="{relative_path}/admin/development/logger">[[admin:partials.menu.logger]]</a></li>
 					<!-- ENDIF env -->
 				</ul>
 			</li>
 		</ul>
-	</nav>
->>>>>>> 48cb6719
+	</nav>