--- conflicted
+++ resolved
@@ -103,188 +103,4 @@
 			<!-- ENDIF env -->
 		</ul>
 	</section>
-<<<<<<< HEAD
-</nav>
-=======
-</nav>
-
-<main id="panel">
-	<nav class="header" id="header">
-		<div class="pull-left">
-			<div id="mobile-menu">
-				<div class="bar"></div>
-				<div class="bar"></div>
-				<div class="bar"></div>
-			</div>
-			<h1 id="main-page-title"></h1>
-		</div>
-
-		<ul id="user_label" class="pull-right">
-			<li class="dropdown pull-right">
-				<a class="dropdown-toggle" data-toggle="dropdown" href="#" id="user_dropdown">
-					<i class="fa fa-fw fa-ellipsis-v"></i>
-				</a>
-				<ul id="user-control-list" class="dropdown-menu" aria-labelledby="user_dropdown">
-					<li>
-						<a href="#" class="reload" title="[[admin/menu:reload-forum]]">
-							[[admin/menu:reload-forum]]
-						</a>
-					</li>
-					<li>
-						<a href="#" class="restart" title="[[admin/menu:restart-forum]]">
-							[[admin/menu:restart-forum]]
-						</a>
-					</li>
-					<li role="presentation" class="divider"></li>
-					<li component="logout">
-						<a href="#">[[admin/menu:logout]]</a>
-					</li>
-				</ul>
-			</li>
-
-			<li class="pull-right">
-				<a href="{config.relative_path}/">
-					<i class="fa fa-fw fa-home" title="[[admin/menu:view-forum]]"></i>
-				</a>
-			</li>
-
-			<form class="pull-right hidden-sm hidden-xs" role="search">
-				<div class="" id="acp-search" >
-					<div class="dropdown">
-						<input type="text" autofocus data-toggle="dropdown" class="form-control" placeholder="[[admin/menu:search.placeholder]]">
-						<ul class="dropdown-menu dropdown-menu-right state-start-typing" role="menu">
-							<li role="presentation" class="no-results">
-								<a>[[admin/menu:search.no-results]]</a>
-							</li>
-							<li role="presentation" class="divider search-forum"></li>
-							<li role="presentation" class="search-forum">
-								<a role="menuitem" target="_top" href="#">
-									[[admin/menu:search.search-forum]]
-								</a>
-							</li>
-							<li role="presentation" class="keep-typing">
-								<a>[[admin/menu:search.keep-typing]]</a>
-							</li>
-							<li role="presentation" class="start-typing">
-								<a>[[admin/menu:search.start-typing]]</a>
-							</li>
-						</ul>
-					</div>
-				</div>
-			</form>
-		</ul>
-		<ul id="main-menu">
-			<li class="menu-item">
-				<a href="{relative_path}/admin/general/dashboard">[[admin/menu:general/dashboard]]</a>
-			</li>
-			<li class="dropdown menu-item">
-				<a href="#" class="dropdown-toggle" data-toggle="dropdown" role="button" aria-expanded="false">[[admin/menu:section-general]]</a>
-				<ul class="dropdown-menu" role="menu">
-					<li><a href="{relative_path}/admin/general/homepage">[[admin/menu:general/homepage]]</a></li>
-					<li><a href="{relative_path}/admin/general/navigation">[[admin/menu:general/navigation]]</a></li>
-					<li><a href="{relative_path}/admin/general/languages">[[admin/menu:general/languages]]</a></li>
-					<li><a href="{relative_path}/admin/general/sounds">[[admin/menu:general/sounds]]</a></li>
-					<li><a href="{relative_path}/admin/general/social">[[admin/menu:general/social]]</a></li>
-				</ul>
-			</li>
-			<li class="dropdown menu-item">
-				<a href="#" class="dropdown-toggle" data-toggle="dropdown" role="button" aria-expanded="false">[[admin/menu:section-manage]]</a>
-				<ul class="dropdown-menu" role="menu">
-					<li><a href="{relative_path}/admin/manage/categories">[[admin/menu:manage/categories]]</a></li>
-					<li><a href="{relative_path}/admin/manage/users">[[admin/menu:manage/users]]</a></li>
-					<li><a href="{relative_path}/admin/manage/groups">[[admin/menu:manage/groups]]</a></li>
-					<li><a href="{relative_path}/admin/manage/tags">[[admin/menu:manage/tags]]</a></li>
-					<li><a href="{relative_path}/admin/manage/registration">[[admin/menu:manage/registration]]</a></li>
-					<li><a href="{relative_path}/admin/manage/post-queue">[[admin/menu:manage/post-queue]]</a></li>
-					<li><a href="{relative_path}/admin/manage/ip-blacklist">[[admin/menu:manage/ip-blacklist]]</a></li>
-				</ul>
-			</li>
-			<li class="dropdown menu-item">
-				<a href="#" class="dropdown-toggle" data-toggle="dropdown" role="button" aria-expanded="false">[[admin/menu:section-settings]]</a>
-				<ul class="dropdown-menu" role="menu">
-					<li><a href="{relative_path}/admin/settings/general">[[admin/menu:section-general]]</a></li>
-					<li><a href="{relative_path}/admin/settings/user">[[admin/menu:settings/user]]</a></li>
-					<li><a href="{relative_path}/admin/settings/group">[[admin/menu:settings/group]]</a></li>
-					<li><a href="{relative_path}/admin/settings/tags">[[admin/menu:manage/tags]]</a></li>
-					<li><a href="{relative_path}/admin/settings/post">[[admin/menu:settings/post]]</a></li>
-					<li><a href="{relative_path}/admin/settings/email">[[admin/menu:settings/email]]</a></li>
-					<li><a href="{relative_path}/admin/settings/reputation">[[admin/menu:settings/reputation]]</a></li>
-					<li><a href="{relative_path}/admin/settings/guest">[[admin/menu:settings/guest]]</a></li>
-					<li><a href="{relative_path}/admin/settings/uploads">[[admin/menu:settings/uploads]]</a></li>
-					<li><a href="{relative_path}/admin/settings/chat">[[admin/menu:settings/chat]]</a></li>
-					<li><a href="{relative_path}/admin/settings/pagination">[[admin/menu:settings/pagination]]</a></li>
-					<li><a href="{relative_path}/admin/settings/notifications">[[admin/menu:settings/notifications]]</a></li>
-					<li><a href="{relative_path}/admin/settings/cookies">[[admin/menu:settings/cookies]]</a></li>
-					<li><a href="{relative_path}/admin/settings/web-crawler">[[admin/menu:settings/web-crawler]]</a></li>
-					<li><a href="{relative_path}/admin/settings/sockets">[[admin/menu:settings/sockets]]</a></li>
-					<li><a href="{relative_path}/admin/settings/advanced">[[admin/menu:settings/advanced]]</a></li>
-				</ul>
-			</li>
-			<li class="dropdown menu-item">
-				<a href="#" class="dropdown-toggle" data-toggle="dropdown" role="button" aria-expanded="false">[[admin/menu:section-appearance]]</a>
-				<ul class="dropdown-menu" role="menu">
-					<li><a href="{relative_path}/admin/appearance/themes">[[admin/menu:appearance/themes]]</a></li>
-					<li><a href="{relative_path}/admin/appearance/skins">[[admin/menu:appearance/skins]]</a></li>
-					<li><a href="{relative_path}/admin/appearance/customise">[[admin/menu:appearance/customise]]</a></li>
-				</ul>
-			</li>
-			<li class="dropdown menu-item">
-				<a href="#" class="dropdown-toggle" data-toggle="dropdown" role="button" aria-expanded="false">[[admin/menu:section-extend]]</a>
-				<ul class="dropdown-menu" role="menu">
-					<li><a href="{relative_path}/admin/extend/plugins">[[admin/menu:extend/plugins]]</a></li>
-					<li><a href="{relative_path}/admin/extend/widgets">[[admin/menu:extend/widgets]]</a></li>
-					<li><a href="{relative_path}/admin/extend/rewards">[[admin/menu:extend/rewards]]</a></li>
-				</ul>
-			</li>
-			<!-- IF authentication.length -->
-			<li class="dropdown menu-item">
-				<a href="#" class="dropdown-toggle" data-toggle="dropdown" role="button" aria-expanded="false">[[admin/menu:section-social-auth]]</a>
-				<ul class="dropdown-menu" role="menu">
-					<!-- BEGIN authentication -->
-					<li>
-						<a href="{relative_path}/admin{authentication.route}">{authentication.name}</a>
-					</li>
-					<!-- END authentication -->
-				</ul>
-			</li>
-			<!-- ENDIF authentication.length -->
-			<!-- IF plugins.length -->
-			<li class="dropdown menu-item">
-				<a href="#" class="dropdown-toggle" data-toggle="dropdown" role="button" aria-expanded="false">[[admin/menu:section-plugins]]</a>
-				<ul class="dropdown-menu" role="menu">
-					<!-- BEGIN plugins -->
-					<li>
-						<a href="{relative_path}/admin{plugins.route}">{plugins.name}</a>
-					</li>
-					<!-- END plugins -->
-					<li class="divider"></li>
-					<li data-link="1">
-						<a href="{relative_path}/admin/extend/plugins">[[admin/menu:extend/plugins.install]]</a>
-					</li>
-				</ul>
-			</li>
-			<!-- ENDIF plugins.length -->
-			<li class="dropdown menu-item">
-				<a href="#" class="dropdown-toggle" data-toggle="dropdown" role="button" aria-expanded="false">[[admin/menu:section-advanced]]</a>
-				<ul class="dropdown-menu" role="menu">
-					<li><a href="{relative_path}/admin/advanced/database">[[admin/menu:advanced/database]]</a></li>
-					<li><a href="{relative_path}/admin/advanced/events">[[admin/menu:advanced/events]]</a></li>
-					<li><a href="{relative_path}/admin/advanced/cache">[[admin/menu:advanced/cache]]</a></li>
-					<li><a href="{relative_path}/admin/advanced/errors">[[admin/menu:advanced/errors]]</a></li>
-					<li><a href="{relative_path}/admin/advanced/logs">[[admin/menu:advanced/logs]]</a></li>
-					<!-- IF env -->
-					<li><a href="{relative_path}/admin/development/logger">[[admin/menu:development/logger]]</a></li>
-					<!-- ENDIF env -->
-				</ul>
-			</li>
-		</ul>
-
-		<ul class="nav navbar-nav navbar-right hidden-xs reconnect-spinner">
-			<li>
-				<a href="#" id="reconnect" class="hide" title="[[admin/menu:connection-lost, {title}]]">
-					<i class="fa fa-check"></i>
-				</a>
-			</li>
-		</ul>
-	</nav>
->>>>>>> dd5651b8
+</nav>