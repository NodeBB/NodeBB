--- conflicted
+++ resolved
@@ -1,31 +1,24 @@
 <div class="row dashboard">
-<<<<<<< HEAD
 	<div class="col-12">
-		<a class="btn btn-primary mb-3" href="{config.relative_path}/admin/dashboard">
-			<i class="fa fa-chevron-left"></i>
-			[[admin/dashboard:back-to-dashboard]]
-		</a>
-=======
-	<div class="col-xs-12">
-		<div class="clearfix">
-			<a class="btn btn-link" href="{config.relative_path}/admin/dashboard">
+		<div class="d-flex gap-2 mb-3">
+			<a class="btn btn-primary me-auto align-items-center" href="{config.relative_path}/admin/dashboard">
 				<i class="fa fa-chevron-left"></i>
 				[[admin/dashboard:back-to-dashboard]]
 			</a>
-			<form class="form-inline pull-right" method="GET">
-				<div class="form-group">
-					<label>[[admin/dashboard:start]]</label>
-					<input type="date" class="form-control" name="start" value="{startDate}">
+			<form class="row row-cols-lg-auto g-3 align-items-center" method="GET">
+				<div class="col-12 d-flex align-items-center gap-2">
+					<label class="form-label mb-0" for="start">[[admin/dashboard:start]]</label>
+					<input type="date" class="form-control" id="start" name="start" value="{startDate}">
 				</div>
-				<div class="form-group">
-					<label>[[admin/dashboard:end]]</label>
-					<input type="date" class="form-control" name="end" value="{endDate}">
+				<div class="col-12 d-flex align-items-center gap-2">
+					<label class="form-label mb-0" for="end">[[admin/dashboard:end]]</label>
+					<input type="date" class="form-control" id="end" name="end" value="{endDate}">
 				</div>
-				<button onclick="$('form').submit();return false;"class="btn btn-primary" type="submit">Filter</button>
+				<div class="col-12">
+					<button onclick="$('form').submit();return false;"class="btn btn-primary" type="submit">Filter</button>
+				</div>
 			</form>
 		</div>
-		<hr/>
->>>>>>> dbc84f75
 
 		<table class="table table-striped search-list">
 			<tbody>
