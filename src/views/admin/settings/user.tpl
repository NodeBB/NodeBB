--- conflicted
+++ resolved
@@ -4,28 +4,9 @@
 	<div class="col-sm-2 col-12 settings-header">[[admin/settings/user:authentication]]</div>
 	<div class="col-sm-10 col-12">
 		<form role="form">
-<<<<<<< HEAD
-			<div class="row mb-3 align-items-center">
-				<div class="col-auto">
-					<label class="form-label" for="emailConfirmInterval">[[admin/settings/user:email-confirm-interval]]</label>
-				</div>
-				<div class="col-auto">
-					<input class="form-control" data-field="emailConfirmInterval" type="number" id="emailConfirmInterval" placeholder="Default: 10"
-					value="10" />
-				</div>
-				<div class="col-auto">
-					<label class="form-label" for="emailConfirmInterval">[[admin/settings/user:email-confirm-interval2]]</label>
-				</div>
-			</div>
-
 			<div class="mb-3">
 				<label class="form-label" for="allowLoginWith">[[admin/settings/user:allow-login-with]]</label>
 				<select id="allowLoginWith" class="form-select" data-field="allowLoginWith">
-=======
-			<div class="form-group">
-				<label for="allowLoginWith">[[admin/settings/user:allow-login-with]]</label>
-				<select id="allowLoginWith" class="form-control" data-field="allowLoginWith">
->>>>>>> 9ee30fe7
 					<option value="username-email">[[admin/settings/user:allow-login-with.username-email]]</option>
 					<option value="username">[[admin/settings/user:allow-login-with.username]]</option>
 				</select>
