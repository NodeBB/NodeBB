--- conflicted
+++ resolved
@@ -11,14 +11,10 @@
 				<div class="col-auto">
 					<input class="form-control" data-field="emailConfirmInterval" type="number" id="emailConfirmInterval" placeholder="Default: 10"
 					value="10" />
-<<<<<<< HEAD
 				</div>
 				<div class="col-auto">
-					<label class="form-label" for="emailConfirmInterval">[[admin/settings/user:email-confirm-email2]]</label>
-				</div>
-=======
-				<label for="emailConfirmInterval">[[admin/settings/user:email-confirm-interval2]]</label>
->>>>>>> 09f3ac65
+					<label class="form-label" for="emailConfirmInterval">[[admin/settings/user:email-confirm-interval2]]</label>
+				</div>
 			</div>
 
 			<div class="mb-3">
