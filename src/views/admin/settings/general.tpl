<!-- IMPORT admin/settings/header.tpl -->

<div class="row">
	<div class="col-sm-2 col-xs-12 settings-header">
		[[admin:general.site_settings]]
	</div>
	<div class="col-sm-10 col-xs-12">
		<form>
			<label>[[admin:general.site_title]]</label>
			<input class="form-control" type="text" placeholder="[[admin:general.site_title.placeholder]]" data-field="title" />

			<div class="checkbox">
				<label for="showSiteTitle" class="mdl-switch mdl-js-switch mdl-js-ripple-effect">
					<input type="checkbox" class="mdl-switch__input" id="showSiteTitle" data-field="showSiteTitle" name="showSiteTitle" />
					<span class="mdl-switch__label">[[admin:general.show_site_title_in_header]]</span>
				</label>
			</div>

			<label>[[admin:general.browser_title]]</label>
			<input class="form-control" type="text" placeholder="[[admin:general.browser_title.placeholder]]" data-field="browserTitle" />
			<p class="help-block">
				[[admin:general.browser_title.help]]
			</p>

			<label>[[admin:general.site_description]]</label>
			<input type="text" class="form-control" placeholder="[[admin:general.site_description.placeholder]]" data-field="description" /><br />

			<label>[[admin:general.site_keywords]]</label>
			<input type="text" class="form-control" placeholder="[[admin:general.site_keywords.placeholder]]" data-field="keywords" /><br />
		</form>
	</div>
</div>

<div class="row">
	<div class="col-sm-2 col-xs-12 settings-header">[[admin:general.site_logo]]</div>
	<div class="col-sm-10 col-xs-12">
		<div class="form-group">
			<label for="logoUrl">[[admin:general.image]]</label>
			<div class="input-group">
				<input id="logoUrl" type="text" class="form-control" placeholder="Path to a logo to display on forum header" data-field="brand:logo" data-action="upload" data-target="logoUrl" data-route="{config.relative_path}/api/admin/uploadlogo" readonly />
				<span class="input-group-btn">
<<<<<<< HEAD
					<input data-action="upload" data-target="logoUrl" data-route="{config.relative_path}/api/admin/uploadlogo" type="button" class="btn btn-default" value="[[admin:general.upload]]"></input>
=======
					<input data-action="upload" data-target="logoUrl" data-route="{config.relative_path}/api/admin/uploadlogo" type="button" class="btn btn-default" value="Upload"></input>
					<button data-action="removeLogo" type="button" class="btn btn-default btn-danger"><i class="fa fa-times"></i></button>
>>>>>>> c9443903
				</span>
			</div>
		</div>
		<div class="form-group">
			<label for="brand:logo:url">[[admin:general.url]]</label>
			<input id ="brand:logo:url" type="text" class="form-control" placeholder="[[admin:general.url.placeholder]]" data-field="brand:logo:url" />
			<p class="help-block">
				[[admin:general.url.help]]
			</p>
		</div>
		<div class="form-group">
			<label for="brand:logo:alt">[[admin:general.alt_text]]</label>
			<input id ="brand:logo:alt" type="text" class="form-control" placeholder="[[admin:general.alt_text.placeholder]]" data-field="brand:logo:alt" />
		</div>
	</div>
</div>

<div class="row">
	<div class="col-sm-2 col-xs-12 settings-header">
		[[admin:general.favicon]]
	</div>
	<div class="col-sm-10 col-xs-12">
		<div class="form-group">
			<div class="input-group">
				<input id="faviconUrl" type="text" class="form-control" placeholder="favicon.ico" data-field="brand:favicon" data-action="upload" data-target="faviconUrl" data-route="{config.relative_path}/api/admin/uploadfavicon" readonly />
				<span class="input-group-btn">
					<input data-action="upload" data-target="faviconUrl" data-route="{config.relative_path}/api/admin/uploadfavicon" type="button" class="btn btn-default" value="[[admin:general.upload]]"></input>
				</span>
			</div>
		</div>
	</div>
</div>

<div class="row">
	<div class="col-sm-2 col-xs-12 settings-header">Miscellaneous</div>
	<div class="col-sm-10 col-xs-12">
		<form>
			<div class="checkbox">
				<label class="mdl-switch mdl-js-switch mdl-js-ripple-effect">
					<input type="checkbox" class="mdl-switch__input" id="showSiteTitle" data-field="useOutgoingLinksPage">
					<span class="mdl-switch__label"><strong>[[admin:general.use_outgoing_links_warning_page]]</strong></span>
				</label>
			</div>
			<div class="checkbox">
				<label class="mdl-switch mdl-js-switch mdl-js-ripple-effect">
					<input type="checkbox" class="mdl-switch__input" id="showSiteTitle" data-field="disableSocialButtons">
					<span class="mdl-switch__label"><strong>[[admin:general.disable_social_buttons]]</strong></span>
				</label>
			</div>
			<div class="checkbox">
				<label class="mdl-switch mdl-js-switch mdl-js-ripple-effect">
					<input type="checkbox" class="mdl-switch__input" id="showSiteTitle" data-field="disableChat">
					<span class="mdl-switch__label"><strong>[[admin:general.disable_chat]]</strong></span>
				</label>
			</div>
		</form>
	</div>
</div>

<!-- IMPORT admin/settings/footer.tpl --><|MERGE_RESOLUTION|>--- conflicted
+++ resolved
@@ -39,12 +39,8 @@
 			<div class="input-group">
 				<input id="logoUrl" type="text" class="form-control" placeholder="Path to a logo to display on forum header" data-field="brand:logo" data-action="upload" data-target="logoUrl" data-route="{config.relative_path}/api/admin/uploadlogo" readonly />
 				<span class="input-group-btn">
-<<<<<<< HEAD
 					<input data-action="upload" data-target="logoUrl" data-route="{config.relative_path}/api/admin/uploadlogo" type="button" class="btn btn-default" value="[[admin:general.upload]]"></input>
-=======
-					<input data-action="upload" data-target="logoUrl" data-route="{config.relative_path}/api/admin/uploadlogo" type="button" class="btn btn-default" value="Upload"></input>
 					<button data-action="removeLogo" type="button" class="btn btn-default btn-danger"><i class="fa fa-times"></i></button>
->>>>>>> c9443903
 				</span>
 			</div>
 		</div>
