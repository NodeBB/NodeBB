--- conflicted
+++ resolved
@@ -1,56 +1,32 @@
 <!-- IMPORT admin/settings/header.tpl -->
 
-<<<<<<< HEAD
-<div class="panel panel-default">
-	<div class="panel-heading">[[admin:group.general]]</div>
-	<div class="panel-body">
-		<form role="form">
-			<div class="checkbox">
-				<label>
-					<input type="checkbox" data-field="allowPrivateGroups" checked> <strong>[[admin:group.private_groups]]</strong>
-					<p class="help-block">
-						[[admin:group.private_groups.help]]
-					</p>
-					<p class="help-block">
-						[[admin:group.private_groups.help2]]
-					</p>
-=======
 <div class="row">
-	<div class="col-sm-2 col-xs-12 settings-header">General</div>
+	<div class="col-sm-2 col-xs-12 settings-header">[[admin:group.general]]</div>
 	<div class="col-sm-10 col-xs-12">
 		<form role="form">
 			<div class="checkbox">
 				<label class="mdl-switch mdl-js-switch mdl-js-ripple-effect">
 					<input class="mdl-switch__input" type="checkbox" data-field="allowPrivateGroups" checked>
 					<span class="mdl-switch__label"><strong>Private Groups</strong></span>
->>>>>>> 48cb6719
 				</label>
 			</div>
 
 			<p class="help-block">
-				If enabled, joining of groups requires the approval of the group owner <em>(Default: enabled)</em>
+			        [[admin:group.private_groups.help]]
 			</p>
 			<p class="help-block">
-				<strong>Beware!</strong> If this option is disabled and you have private groups, they automatically become public.
+			        [[admin:group.private_groups.help2]]
 			</p>
 
 			<div class="checkbox">
-<<<<<<< HEAD
-				<label>
-					<input type="checkbox" data-field="allowGroupCreation"> <strong>[[admin:group.allow_group_creation]]</strong>
-					<p class="help-block">
-						[[admin:group.allow_group_creation.help]]
-					</p>
-=======
 				<label class="mdl-switch mdl-js-switch mdl-js-ripple-effect">
 					<input class="mdl-switch__input" type="checkbox" data-field="allowGroupCreation">
-					<span class="mdl-switch__label"><strong>Allow Group Creation</strong></span>
->>>>>>> 48cb6719
+					<span class="mdl-switch__label"><strong>[[admin:group.allow_group_creation]]</strong></span>
 				</label>
 			</div>
 
 			<p class="help-block">
-				If enabled, users can create groups <em>(Default: disabled)</em>
+				[[admin:group.allow_group_creation.help]]
 			</p>
 		</form>
 	</div>
