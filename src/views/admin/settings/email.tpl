--- conflicted
+++ resolved
@@ -133,11 +133,7 @@
 					[[admin/settings/email:smtp-transport.gmail-warning2]]
 				</p>
 			</div>
-<<<<<<< HEAD
-			<div class="mb-3 card card-body text-bg-light border-0" id="email:smtpTransport:custom-service" style="">
-=======
-			<div class="form-group well" id="email:smtpTransport:custom-service">
->>>>>>> 36bcdf8f
+			<div class="mb-3 card card-body text-bg-light border-0" id="email:smtpTransport:custom-service">
 				<h5>Custom Service</h5>
 				<div class="mb-3">
 					<label class="form-label" for="email:smtpTransport:host">[[admin/settings/email:smtp-transport.host]]</label>
