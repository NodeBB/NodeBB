<!-- IMPORT admin/settings/header.tpl -->

<<<<<<< HEAD
<div class="panel panel-default">
	<div class="panel-heading">[[admin:email.email_settings]]</div>
	<div class="panel-body">
=======
<div class="row">
	<div class="col-sm-2 col-xs-12 settings-header">Email Settings</div>
	<div class="col-sm-10 col-xs-12">
>>>>>>> 48cb6719
		<form>
			<p>
			    [[admin:email.email_settings_help]]
			</p>
			<div class="form-group">
				<label for="email:from"><strong>[[admin:email.email_address]]</strong></label>
				<p class="help-block">
					[[admin:email.email_address_help]]
				</p>
				<input type="text" class="form-control input-lg" id="email:from" data-field="email:from" placeholder="info@example.org" /><br />
			</div>
			<div class="form-group">
				<label for="email:from_name"><strong>[[admin:email.from_name]]</strong></label>
				<p class="help-block">
					[[admin:email.from_name_help]]
				</p>
				<input type="text" class="form-control input-lg" id="email:from_name" data-field="email:from_name" placeholder="NodeBB" /><br />
			</div>
<<<<<<< HEAD
			<button class="btn btn-block btn-default" type="button" data-action="email.test">[[admin:email.send_test_email]]</button>
=======
			<button class="btn btn-primary" type="button" data-action="email.test">Send Test Email</button>
>>>>>>> 48cb6719
			<p class="help-block">
				[[admin:email.send_test_email_help]]
			</p>
		</form>
	</div>
</div>

<<<<<<< HEAD
<div class="panel panel-default">
	<div class="panel-heading">[[admin:email.email_subscriptions]]</div>
	<div class="panel-body">
		<form>
			<div class="checkbox">
				<label for="disableEmailSubscriptions">
					<input type="checkbox" id="disableEmailSubscriptions" data-field="disableEmailSubscriptions" name="disableEmailSubscriptions" />[[admin:email.disable_subscriber_notification_emails]]</label>
=======
<div class="row">
	<div class="col-sm-2 col-xs-12 settings-header">Email Subscriptions</div>
	<div class="col-sm-10 col-xs-12">
		<form>
			<div class="checkbox">
				<label for="disableEmailSubscriptions" class="mdl-switch mdl-js-switch mdl-js-ripple-effect">
					<input class="mdl-switch__input" type="checkbox" id="disableEmailSubscriptions" data-field="disableEmailSubscriptions" name="disableEmailSubscriptions" />
					<span class="mdl-switch__label">Disable subscriber notification emails</span>
				</label>
>>>>>>> 48cb6719
			</div>
		</form>
	</div>
</div>

<!-- IMPORT admin/settings/footer.tpl --><|MERGE_RESOLUTION|>--- conflicted
+++ resolved
@@ -1,14 +1,8 @@
 <!-- IMPORT admin/settings/header.tpl -->
 
-<<<<<<< HEAD
-<div class="panel panel-default">
-	<div class="panel-heading">[[admin:email.email_settings]]</div>
-	<div class="panel-body">
-=======
 <div class="row">
-	<div class="col-sm-2 col-xs-12 settings-header">Email Settings</div>
+	<div class="col-sm-2 col-xs-12 settings-header">[[admin:email.email_settings]]</div>
 	<div class="col-sm-10 col-xs-12">
->>>>>>> 48cb6719
 		<form>
 			<p>
 			    [[admin:email.email_settings_help]]
@@ -27,11 +21,7 @@
 				</p>
 				<input type="text" class="form-control input-lg" id="email:from_name" data-field="email:from_name" placeholder="NodeBB" /><br />
 			</div>
-<<<<<<< HEAD
-			<button class="btn btn-block btn-default" type="button" data-action="email.test">[[admin:email.send_test_email]]</button>
-=======
-			<button class="btn btn-primary" type="button" data-action="email.test">Send Test Email</button>
->>>>>>> 48cb6719
+			<button class="btn btn-primary" type="button" data-action="email.test">[[admin:email.send_test_email]]</button>
 			<p class="help-block">
 				[[admin:email.send_test_email_help]]
 			</p>
@@ -39,25 +29,15 @@
 	</div>
 </div>
 
-<<<<<<< HEAD
-<div class="panel panel-default">
-	<div class="panel-heading">[[admin:email.email_subscriptions]]</div>
-	<div class="panel-body">
-		<form>
-			<div class="checkbox">
-				<label for="disableEmailSubscriptions">
-					<input type="checkbox" id="disableEmailSubscriptions" data-field="disableEmailSubscriptions" name="disableEmailSubscriptions" />[[admin:email.disable_subscriber_notification_emails]]</label>
-=======
 <div class="row">
-	<div class="col-sm-2 col-xs-12 settings-header">Email Subscriptions</div>
+	<div class="col-sm-2 col-xs-12 settings-header">[[admin:email.email_subscriptions]]</div>
 	<div class="col-sm-10 col-xs-12">
 		<form>
 			<div class="checkbox">
 				<label for="disableEmailSubscriptions" class="mdl-switch mdl-js-switch mdl-js-ripple-effect">
 					<input class="mdl-switch__input" type="checkbox" id="disableEmailSubscriptions" data-field="disableEmailSubscriptions" name="disableEmailSubscriptions" />
-					<span class="mdl-switch__label">Disable subscriber notification emails</span>
+					<span class="mdl-switch__label">[[admin:email.disable_subscriber_notification_emails]]</span>
 				</label>
->>>>>>> 48cb6719
 			</div>
 		</form>
 	</div>
