<!-- IMPORT emails/partials/header.tpl -->

<!-- Email Body : BEGIN -->
<table role="presentation" cellspacing="0" cellpadding="0" border="0" align="center" width="100%" style="max-width: 600px;">

	<!-- 1 Column Text + Button : BEGIN -->
	<tr>
		<td bgcolor="#ffffff">
			<table role="presentation" cellspacing="0" cellpadding="0" border="0" width="100%">
				<tr>
					<td style="padding: 40px 40px 6px 40px; font-family: -apple-system,BlinkMacSystemFont,Segoe UI,Helvetica,Arial,sans-serif,Apple Color Emoji,Segoe UI Emoji,Segoe UI Symbol; font-size: 15px; line-height: 20px; color: #555555;">
						<h1 style="margin: 0; font-family: -apple-system,BlinkMacSystemFont,Segoe UI,Helvetica,Arial,sans-serif,Apple Color Emoji,Segoe UI Emoji,Segoe UI Symbol; font-size: 24px; line-height: 27px; color: #333333; font-weight: normal;">[[email:greeting_with_name, {username}]]</h1>
					</td>
				</tr>
				<tr>
					<td style="padding: 0px 40px; font-family: -apple-system,BlinkMacSystemFont,Segoe UI,Helvetica,Arial,sans-serif,Apple Color Emoji,Segoe UI Emoji,Segoe UI Symbol; font-size: 15px; line-height: 20px; color: #555555;">
						<h1 style="margin: 0 0 10px 0; font-family: -apple-system,BlinkMacSystemFont,Segoe UI,Helvetica,Arial,sans-serif,Apple Color Emoji,Segoe UI Emoji,Segoe UI Symbol; font-size: 18px; line-height: 21px; color: #aaaaaa; font-weight: normal;">{intro}</h1>
					</td>
				</tr>
				<tr>
					<td style="padding: 20px 40px; font-family: -apple-system,BlinkMacSystemFont,Segoe UI,Helvetica,Arial,sans-serif,Apple Color Emoji,Segoe UI Emoji,Segoe UI Symbol; font-size: 15px; line-height: 20px; color: #555555;">
						<p class="notification-body" style="margin: 0; padding: 6px 0px; font-family: -apple-system,BlinkMacSystemFont,Segoe UI,Helvetica,Arial,sans-serif,Apple Color Emoji,Segoe UI Emoji,Segoe UI Symbol; font-size: 13px; line-height: 26px; color: #666666;">
							{body}
						</p>
					</td>
				</tr>
				<tr>
					<td style="padding: 32px 40px; font-family: -apple-system,BlinkMacSystemFont,Segoe UI,Helvetica,Arial,sans-serif,Apple Color Emoji,Segoe UI Emoji,Segoe UI Symbol; font-size: 15px; line-height: 20px; color: #555555;">
						<!-- Button : BEGIN -->
						<table role="presentation" cellspacing="0" cellpadding="0" border="0" align="center" style="margin: auto;">
							<tr>
								<td style="border-radius: 3px; background: #222222; text-align: center;" class="button-td">
									<a href="{url}{path}" style="background: #222222; border: 15px solid #222222; font-family: -apple-system,BlinkMacSystemFont,Segoe UI,Helvetica,Arial,sans-serif,Apple Color Emoji,Segoe UI Emoji,Segoe UI Symbol; font-size: 13px; line-height: 1.1; text-align: center; text-decoration: none; display: block; border-radius: 3px; font-weight: bold;" class="button-a">
<<<<<<< HEAD
										<span style="color:#ffffff;" class="button-link">[[email:notif.cta]] &rarr;</span>
=======
										<span style="color:#ffffff;" class="button-link">&nbsp;&nbsp;&nbsp;&nbsp;[[email:notif.cta<!-- IF notification.cta-type -->-{notification.cta-type}<!-- END -->]] &rarr;&nbsp;&nbsp;&nbsp;&nbsp;</span>
>>>>>>> b32da57f
									</a>
								</td>
							</tr>
						</table>
						<!-- Button : END -->
					</td>
				</tr>
			</table>
		</td>
	</tr>
	<!-- 1 Column Text + Button : END -->

</table>
<!-- Email Body : END -->

<!-- IMPORT emails/partials/footer.tpl --><|MERGE_RESOLUTION|>--- conflicted
+++ resolved
@@ -31,11 +31,7 @@
 							<tr>
 								<td style="border-radius: 3px; background: #222222; text-align: center;" class="button-td">
 									<a href="{url}{path}" style="background: #222222; border: 15px solid #222222; font-family: -apple-system,BlinkMacSystemFont,Segoe UI,Helvetica,Arial,sans-serif,Apple Color Emoji,Segoe UI Emoji,Segoe UI Symbol; font-size: 13px; line-height: 1.1; text-align: center; text-decoration: none; display: block; border-radius: 3px; font-weight: bold;" class="button-a">
-<<<<<<< HEAD
-										<span style="color:#ffffff;" class="button-link">[[email:notif.cta]] &rarr;</span>
-=======
-										<span style="color:#ffffff;" class="button-link">&nbsp;&nbsp;&nbsp;&nbsp;[[email:notif.cta<!-- IF notification.cta-type -->-{notification.cta-type}<!-- END -->]] &rarr;&nbsp;&nbsp;&nbsp;&nbsp;</span>
->>>>>>> b32da57f
+										<span style="color:#ffffff;" class="button-link">[[email:notif.cta<!-- IF notification.cta-type -->-{notification.cta-type}<!-- END -->]] &rarr;</span>
 									</a>
 								</td>
 							</tr>
