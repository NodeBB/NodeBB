"use strict";

var	groups = require('../groups'),
	meta = require('../meta'),
	plugins = require('../plugins'),
	user = require('../user'),
	topics = require('../topics'),
	categories = require('../categories'),
	CategoryTools = require('../categoryTools'),
	logger = require('../logger'),
	admin = {
		user: require('../admin/user'),
		categories: require('../admin/categories')
	},

	async = require('async'),
	winston = require('winston'),
	index = require('./index'),

	SocketAdmin = {};

SocketAdmin.before = function(socket, next) {
	// Verify administrative privileges
	user.isAdministrator(socket.uid, function(err, isAdmin) {
		if (isAdmin) {
			next();
		} else {
			winston.warn('[socket.io] Call to admin method blocked (accessed by uid ' + socket.uid + ')');
		}
	});
};

/* Topics */

SocketAdmin.topics = {};

SocketAdmin.topics.getMore = function(socket, data, callback) {
	if(!data) {
		return callback(new Error('invalid data'));
	}

	topics.getAllTopics(data.limit, data.after, callback);
};

/* User */

SocketAdmin.user = {};

SocketAdmin.user.makeAdmin = function(socket, theirid) {
	admin.user.makeAdmin(socket.uid, theirid, socket);
};

SocketAdmin.user.removeAdmin = function(socket, theirid) {
	admin.user.removeAdmin(socket.uid, theirid, socket);
};

SocketAdmin.user.createUser = function(socket, user, callback) {
	if(!user) {
		return callback(new Error('invalid data'));
	}
	admin.user.createUser(socket.uid, user, callback);
};

SocketAdmin.user.banUser = function(socket, theirid) {
	admin.user.banUser(socket.uid, theirid, socket, function(isBanned) {
		if(isBanned) {
			if(index.userSockets[theirid]) {
				for(var i=0; i<index.userSockets[theirid].length; ++i) {
					index.userSockets[theirid][i].emit('event:banned');
				}
			}
			module.parent.exports.logoutUser(theirid);
		}
	});
};

SocketAdmin.user.unbanUser = function(socket, theirid) {
	admin.user.unbanUser(socket.uid, theirid, socket);
};

SocketAdmin.user.search = function(socket, username, callback) {
	user.search(username, function(data) {
		function isAdmin(userData, next) {
			user.isAdministrator(userData.uid, function(err, isAdmin) {
				if(err) {
					return next(err);
				}

				userData.administrator = isAdmin?'1':'0';
				next();
			});
		}

		async.each(data, isAdmin, function(err) {
			callback(err, data);
		});
	});
};

/* Categories */

SocketAdmin.categories = {};

SocketAdmin.categories.create = function(socket, data, callback) {
	if(!data) {
		return callback(new Error('invalid data'));
	}

	categories.create(data, callback);
};

SocketAdmin.categories.update = function(socket, data) {
	if(!data) {
		return callback(new Error('invalid data'));
	}

	admin.categories.update(data, socket);
};

SocketAdmin.categories.search = function(socket, data, callback) {
	if(!data) {
		return callback(new Error('invalid data'));
	}

	var	username = data.username,
		cid = data.cid;

	user.search(username, function(data) {
		async.map(data, function(userObj, next) {
			CategoryTools.privileges(cid, userObj.uid, function(err, privileges) {
				if(err) {
					return next(err);
				}

<<<<<<< HEAD
					next(null, userObj);
				});
			}, function(err, data) {
				if (!callback) {
					sessionData.socket.emit('api:admin.categories.search', data);
				} else {
					callback(null, data);
				}
		});
=======
				userObj.privileges = privileges;
				next(null, userObj);
			});
		}, callback);
>>>>>>> cfe46f38
	});
};

SocketAdmin.categories.setPrivilege = function(socket, data, callback) {
	if(!data) {
		return callback(new Error('invalid data'));
	}

	var	cid = data.cid,
		uid = data.uid,
		privilege = data.privilege,
		set = data.set,
		cb = function(err) {
			if(err) {
				return callback(err);
			}
			CategoryTools.privileges(cid, uid, callback);
		};

	if (set) {
		groups.joinByGroupName('cid:' + cid + ':privileges:' + privilege, uid, cb);
	} else {
		groups.leaveByGroupName('cid:' + cid + ':privileges:' + privilege, uid, cb);
	}
};

SocketAdmin.categories.getPrivilegeSettings = function(socket, cid, callback) {
	async.parallel({
		"+r": function(next) {
			groups.getByGroupName('cid:' + cid + ':privileges:+r', { expand: true }, function(err, groupObj) {
				if (!err) {
					next.apply(this, arguments);
				} else {
					next(null, {
						members: []
					});
				}
			});
		},
		"+w": function(next) {
			groups.getByGroupName('cid:' + cid + ':privileges:+w', { expand: true }, function(err, groupObj) {
				if (!err) {
					next.apply(this, arguments);
				} else {
					next(null, {
						members: []
					});
				}
			});
		}
	}, function(err, data) {
		if(err) {
			return callback(err);
		}

		callback(null, {
			"+r": data['+r'].members,
			"+w": data['+w'].members
		});
	});
};

SocketAdmin.categories.setGroupPrivilege = function(socket, data, callback) {
	if(!data) {
		return callback(new Error('invalid data'));
	}

	if (data.set) {
		groups.joinByGroupName('cid:' + data.cid + ':privileges:' + data.privilege, data.gid, callback);
	} else {
		groups.leaveByGroupName('cid:' + data.cid + ':privileges:' + data.privilege, data.gid, callback);
	}
};

SocketAdmin.categories.groupsList = function(socket, cid, callback) {
	groups.list({expand:false}, function(err, data){
		if(err) {
			return callback(err);
		}

		async.map(data, function(groupObj, next) {
			CategoryTools.groupPrivileges(cid, groupObj.gid, function(err, privileges) {
				if(err) {
					return next(err);
				}

				groupObj.privileges = privileges;
				next(null, groupObj);
			});
		}, callback);
	});
};

/* Themes & Plugins */

SocketAdmin.themes = {};
SocketAdmin.plugins = {};

SocketAdmin.themes.getInstalled = function(socket, data, callback) {
	meta.themes.get(callback);
};

SocketAdmin.themes.set = function(socket, data, callback) {
	if(!data) {
		return callback(new Error('invalid data'));
	}
	meta.themes.set(data, callback);
}

SocketAdmin.plugins.toggle = function(socket, plugin_id) {
	plugins.toggleActive(plugin_id, function(status) {
		socket.emit('admin.plugins.toggle', status);
	});
};

/* Configs */

SocketAdmin.config = {};

SocketAdmin.config.get = function(socket, data, callback) {
	meta.configs.list(callback);
};

SocketAdmin.config.set = function(socket, data, callback) {
	if(!data) {
		return callback(new Error('invalid data'));
	}

	meta.configs.set(data.key, data.value, function(err) {
		if(err) {
			return callback(err);
		}

		callback(null);

		plugins.fireHook('action:config.set', {
			key: data.key,
			value: data.value
		});

		logger.monitorConfig({io: index.server}, data);
	});
};

SocketAdmin.config.remove = function(socket, key) {
	meta.configs.remove(key);
};

/* Groups */

SocketAdmin.groups = {};

SocketAdmin.groups.create = function(socket, data, callback) {
	if(!data) {
		return callback(new Error('invalid data'));
	}

	groups.create(data.name, data.description, function(err, groupObj) {
		callback(err, groupObj || undefined);
	});
};

SocketAdmin.groups.delete = function(socket, gid, callback) {
	groups.destroy(gid, callback);
};

SocketAdmin.groups.get = function(socket, gid, callback) {
	groups.get(gid, {
		expand: true
	}, function(err, groupObj) {
		callback(err, groupObj || undefined);
	});
};

SocketAdmin.groups.join = function(socket, data, callback) {
	if(!data) {
		return callback(new Error('invalid data'));
	}

	groups.join(data.gid, data.uid, callback);
};

SocketAdmin.groups.leave = function(socket, data, callback) {
	if(!data) {
		return callback(new Error('invalid data'));
	}

	groups.leave(data.gid, data.uid, callback);
};

SocketAdmin.groups.update = function(socket, data, callback) {
	if(!data) {
		return callback(new Error('invalid data'));
	}

	groups.update(data.gid, data.values, function(err) {
		callback(err ? err.message : null);
	});
};

module.exports = SocketAdmin;<|MERGE_RESOLUTION|>--- conflicted
+++ resolved
@@ -132,22 +132,10 @@
 					return next(err);
 				}
 
-<<<<<<< HEAD
-					next(null, userObj);
-				});
-			}, function(err, data) {
-				if (!callback) {
-					sessionData.socket.emit('api:admin.categories.search', data);
-				} else {
-					callback(null, data);
-				}
-		});
-=======
 				userObj.privileges = privileges;
 				next(null, userObj);
 			});
 		}, callback);
->>>>>>> cfe46f38
 	});
 };
 
