var	assert = require('assert'),
	db = require('../mocks/databasemock'),
	async = require('async');


describe('Test database', function() {
	it('should work', function(){
		assert.doesNotThrow(function(){
			var db = require('../mocks/databasemock');
		});
	});


	it('should not throw err', function(done) {

		function get(callback) {
			db.get('testingStr', function(err, data) {
				callback(err, {'get': data});
			});
		}

		function set(callback) {
			db.set('testingStr', 'opppa gangastayla', function(err, data) {
				callback(err, {'set': data});
			});
		}

		function deleteKey(callback) {
			db.delete('testingStr', function(err, data) {
				callback(err, {'delete': data});
			});
		}

		function exists(callback) {
			db.exists('testingStr', function(err, data) {
				callback(err, {'exists': data});
			});
		}

		var keyTasks = [
			get,
			set,
			get,
			exists,
			deleteKey,
			deleteKey,
			get,
			exists
		];

		async.series(keyTasks, function(err, results) {
			assert.equal(err, null, 'error in key methods');
			assert.ok(results);

			done();
		});

	});

	it('should not throw err', function(done) {
		var objectKey = 'testObj';

		function setObject(callback) {
			db.setObject(objectKey, {name:'baris', 'lastname':'usakli', age:3}, function(err, result) {
				callback(err, {'setObject':result});
			});
		}

		function getObject(callback) {
			db.getObject(objectKey, function(err, data) {
				callback(err, {'getObject':data});
			});
		}

		function getObjects(callback) {
			db.getObjects(['testing1', objectKey, 'doesntexist', 'user:1'], function(err, data) {
				callback(err, {'getObjects':data});
			});
		}

		function setObjectField(callback) {
			db.setObjectField(objectKey, 'reputation', 5, function(err, result) {
				callback(err, {'setObjectField': result});
			});
		}

		function getObjectField(callback) {
			db.getObjectField(objectKey, 'age', function(err, age) {
				callback(err, {'getObjectField' : age});
			});
		}

		function getObjectFields(callback) {
			db.getObjectFields(objectKey, ['name', 'lastname'], function(err, data) {
				callback(err, {'getObjectFields':data});
			});
		}

		function getObjectValues(callback) {
			db.getObjectValues(objectKey, function(err, data) {
				callback(err, {'getObjectValues':data});
			});
		}

		function isObjectField(callback) {
			db.isObjectField(objectKey, 'age', function(err, data) {
				callback(err, {'isObjectField':data});
			});
		}

		function deleteObjectField(callback) {
			db.deleteObjectField(objectKey, 'reputation', function(err, data) {
				callback(err, {'deleteObjectField':data});
			});
		}

		function incrObjectFieldBy(callback) {
			db.incrObjectFieldBy(objectKey, 'age', 3, function(err, data) {
				callback(err, {'incrObjectFieldBy':data});
			});
		}

		function getObjectKeys(callback) {
			db.getObjectKeys(objectKey, function(err, data) {
				callback(err, {'getObjectKeys':data});
			});
		}

		var objectTasks = [
			setObject,
			getObject,
			deleteObjectField,
			getObject,
			setObjectField,
			getObject,
			deleteObjectField,
			getObject,
			getObjectField,
			getObjectFields,
			getObjectValues,
			isObjectField,
			incrObjectFieldBy,
			getObject,
			getObjects,
			getObjectKeys
		];

		async.series(objectTasks, function(err, results) {
			assert.equal(err, null, 'error in object methods');
			assert.ok(results);

			done();
		});
	});

	it('should not throw err', function(done) {
		function listAppend(callback) {
			db.listAppend('myList5', 5, function(err, data) {
				callback(err, {'listAppend': data});
			});
		}

		function listPrepend(callback) {
			db.listPrepend('myList5', 4, function(err, data) {
				callback(err, {'listPrepend': data});
			});
		}


		function listRemoveLast(callback) {
			db.listRemoveLast('myList5', function(err, data) {
				callback(err, {'listRemoveLast': data});
			});
		}


		function getListRange(callback) {
			db.getListRange('myList5', 0, -1, function(err, data) {
				callback(err, {'getListRange': data});
			});
		}

		var listTasks = [
			listAppend,
			listPrepend,
			getListRange,
			listRemoveLast,
			getListRange
		];

		async.series(listTasks, function(err, results) {
			assert.equal(err, null, 'error in list methods: ' + err);
			assert.ok(results);

			done();
		});

	});

	it('should not throw err', function(done) {
		function setAdd(callback) {
			db.setAdd('myTestSet', 15, function(err, data) {
				callback(err, {'setAdd': data});
			});
		}

		function setRemove(callback) {
			db.setRemove('myTestSet', 15, function(err, data) {
				callback(err, {'setRemove': data});
			});
		}

		function getSetMembers(callback) {
			db.getSetMembers('myTestSet', function(err, data) {
				callback(err, {'getSetMembers': data});
			});
		}

		function isSetMember(callback) {
			db.isSetMember('myTestSet', 15, function(err, data) {
				callback(err, {'isSetMember': data});
			});
		}

		function isMemberOfSets(callback) {
			db.isMemberOfSets(['doesntexist', 'myTestSet', 'nonexistingSet'], 15, function(err, data) {
				callback(err, {'isMemberOfSets': data});
			});
		}

		function setRemoveRandom(callback) {
			db.setRemoveRandom('myTestSet', function(err, data) {
				callback(err, {'setRemoveRandom': data});
			});
		}

		function setCount(callback) {
			db.setCount('myTestSet', function(err, data) {
				callback(err, {'setCount': data});
			});
		}


		var setTasks = [
			getSetMembers,
			setAdd,
			setAdd,
			setAdd,
			getSetMembers,
			setRemove,
			getSetMembers,
			isSetMember,
			setAdd,
			getSetMembers,
			isSetMember,
			setRemoveRandom,
			getSetMembers,
			setCount,
			isMemberOfSets
		];


		require('async').series(setTasks, function(err, results) {
			assert.equal(err, null, 'error in set methods');
			assert.ok(results);

			done();
		});
	});


	it('should not throw err', function(done) {
		function sortedSetAdd(callback) {
			db.sortedSetAdd('sortedSet3', 12, 5, function(err, data) {
				callback(err, {'sortedSetAdd': data});
			});
		}

		function sortedSetRemove(callback) {
			db.sortedSetRemove('sortedSet3', 12, function(err, data) {
				callback(err, {'sortedSetRemove': data});
			});
		}

		function getSortedSetRange(callback) {
			db.getSortedSetRange('sortedSet3', 0, -1, function(err, data) {
				callback(err, {'getSortedSetRange': data});
			});
		}

		function getSortedSetRevRange(callback) {
			db.getSortedSetRevRange('sortedSet3', 0, -1, function(err, data) {
				callback(err, {'getSortedSetRevRange': data});
			});
		}

		function getSortedSetRevRangeByScore(callback) {
<<<<<<< HEAD
			db.getSortedSetRevRangeByScore('sortedSet2', +Infinity, 100, 0, 100, function(err, data) {
=======
			db.getSortedSetRevRangeByScore('sortedSet3', 0, 10, Infinity, 100, function(err, data) {
>>>>>>> b12b2f13
				callback(err, {'getSortedSetRevRangeByScore': data});
			});
		}

		function sortedSetCount(callback) {
			db.sortedSetCount('sortedSet3', -Infinity, Infinity, function(err, data) {
				callback(err, {'sortedSetCount': data});
			});
		}

		function sortedSetScore(callback) {
			db.sortedSetScore('users:joindate', 1, function(err, data) {
				callback(err, {'sortedSetScore': data});
			});
		}

		function sortedSetsScore(callback) {
			db.sortedSetsScore(['users:joindate', 'users:derp', 'users:postcount'], 1, function(err, data) {
				callback(err, {'sortedSetsScore': data});
			});
		}

		function isSortedSetMember(callback) {
			db.isSortedSetMember('sortedSet3', 5, function(err, data) {
				callback(err, {'sortedSetMember': data});
			});
		}

		var sortedSetTasks = [
			sortedSetAdd,
			sortedSetAdd,
			isSortedSetMember,
			getSortedSetRange,
			sortedSetAdd,
			getSortedSetRange,
			getSortedSetRevRange,
			sortedSetRemove,
			getSortedSetRange,
			sortedSetCount,
			sortedSetScore,
			sortedSetsScore,
			getSortedSetRevRangeByScore
		];

		async.series(sortedSetTasks, function(err, results) {
			assert.equal(err, null, 'error in sorted set methods');
			assert.ok(results);

			done();
		});

	});
});<|MERGE_RESOLUTION|>--- conflicted
+++ resolved
@@ -295,11 +295,7 @@
 		}
 
 		function getSortedSetRevRangeByScore(callback) {
-<<<<<<< HEAD
-			db.getSortedSetRevRangeByScore('sortedSet2', +Infinity, 100, 0, 100, function(err, data) {
-=======
 			db.getSortedSetRevRangeByScore('sortedSet3', 0, 10, Infinity, 100, function(err, data) {
->>>>>>> b12b2f13
 				callback(err, {'getSortedSetRevRangeByScore': data});
 			});
 		}
