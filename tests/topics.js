'use strict';
/*global require, before, beforeEach, after*/

var	assert = require('assert');
var validator = require('validator');
var db = require('./mocks/databasemock');
var topics = require('../src/topics');
var categories = require('../src/categories');
var User = require('../src/user');
<<<<<<< HEAD
=======
var groups = require('../src/groups');
>>>>>>> b0747ad1
var async = require('async');

describe('Topic\'s', function() {
	var topic,
		categoryObj;

	before(function(done) {
		var userData = {
				username: 'John Smith',
				password: 'swordfish',
				email: 'john@example.com',
				callback: undefined
			};

		User.create({username: userData.username, password: userData.password, email: userData.email}, function(err, uid) {
			categories.create({
				name: 'Test Category',
				description: 'Test category created by testing script',
				icon: 'fa-check',
				blockclass: 'category-blue',
				order: '5'
			}, function(err, category) {
				categoryObj = category;

				topic = {
					userId: uid,
					categoryId: categoryObj.cid,
					title: 'Test Topic Title',
					content: 'The content of test topic'
				};
				done();
			});
		});


	});

	describe('.post', function() {

		it('should create a new topic with proper parameters', function(done) {
			topics.post({uid: topic.userId, title: topic.title, content: topic.content, cid: topic.categoryId}, function(err, result) {
				assert.equal(err, null, 'was created with error');
				assert.ok(result);

				done();
			});
		});

		it('should fail to create new topic with invalid user id', function(done) {
			topics.post({uid: null, title: topic.title, content: topic.content, cid: topic.categoryId}, function(err, result) {
				assert.equal(err.message, '[[error:no-privileges]]');
				done();
			});
		});

		it('should fail to create new topic with empty title', function(done) {
			topics.post({uid: topic.userId, title: '', content: topic.content, cid: topic.categoryId}, function(err, result) {
				assert.ok(err);
				done();
			});
		});

		it('should fail to create new topic with empty content', function(done) {
			topics.post({uid: topic.userId, title: topic.title, content: '', cid: topic.categoryId}, function(err, result) {
				assert.ok(err);
				done();
			});
		});

		it('should fail to create new topic with non-existant category id', function(done) {
			topics.post({uid: topic.userId, title: topic.title, content: topic.content, cid: 99}, function(err, result) {
				assert.equal(err.message, '[[error:no-category]]', 'received no error');
				done();
			});
		});
	});

	describe('.reply', function() {
		var newTopic;
		var newPost;

		before(function(done) {
			topics.post({uid: topic.userId, title: topic.title, content: topic.content, cid: topic.categoryId}, function(err, result) {
				newTopic = result.topicData;
				newPost = result.postData;
				done();
			});
		});

		it('should create a new reply with proper parameters', function(done) {
			topics.reply({uid: topic.userId, content: 'test post', tid: newTopic.tid}, function(err, result) {
				assert.equal(err, null, 'was created with error');
				assert.ok(result);

				done();
			});
		});

		it('should fail to create new reply with invalid user id', function(done) {
			topics.reply({uid: null, content: 'test post', tid: newTopic.tid}, function(err, result) {
				assert.equal(err.message, '[[error:no-privileges]]');
				done();
			});
		});

		it('should fail to create new reply with empty content', function(done) {
			topics.reply({uid: topic.userId, content: '', tid: newTopic.tid}, function(err, result) {
				assert.ok(err);
				done();
			});
		});

		it('should fail to create new reply with invalid topic id', function(done) {
			topics.reply({uid: null, content: 'test post', tid: 99}, function(err, result) {
				assert.equal(err.message, '[[error:no-topic]]');
				done();
			});
		});
	});

	describe('Get methods', function() {
		var	newTopic;
		var newPost;

		beforeEach(function(done) {
			topics.post({uid: topic.userId, title: topic.title, content: topic.content, cid: topic.categoryId}, function(err, result) {
				newTopic = result.topicData;
				newPost = result.postData;
				done();
			});
		});

		describe('.getTopicData', function() {
			it('should not receive errors', function(done) {
				topics.getTopicData(newTopic.tid, done);
			});
		});
	});

	describe('Title escaping', function() {

		it('should properly escape topic title', function(done) {
			var title = '"<script>alert(\'ok1\');</script> new topic test';
			var titleEscaped = validator.escape(title);
			topics.post({uid: topic.userId, title: title, content: topic.content, cid: topic.categoryId}, function(err, result) {
				assert.ifError(err);
				topics.getTopicData(result.topicData.tid, function(err, topicData) {
					assert.ifError(err);
					assert.strictEqual(topicData.titleRaw, title);
					assert.strictEqual(topicData.title, titleEscaped);
					done();
				});
			});
		});
	});

	describe('.purge/.delete', function() {
		var newTopic;

		before(function(done) {
			topics.post({uid: topic.userId, title: topic.title, content: topic.content, cid: topic.categoryId}, function(err, result) {
				newTopic = result.topicData;
				done();
			});
		});

		it('should delete the topic', function(done) {
			topics.delete(newTopic.tid, 1, function(err) {
				assert.ifError(err);
				done();
			});
		});

		it('should purge the topic', function(done) {
			topics.purge(newTopic.tid, 1, function(err) {
				assert.ifError(err);
				done();
			});
		});
	});

	describe('.ignore', function(){
		var newTid;
		var uid;
		var newTopic;
		before(function(done){
			uid = topic.userId;
			async.waterfall([
				function(done){
					topics.post({uid: topic.userId, title: 'Topic to be ignored', content: 'Just ignore me, please!', cid: topic.categoryId}, function(err, result) {
						newTopic = result.topicData;
						newTid = newTopic.tid;
						done();
					});
				},
				function(done){
					topics.markUnread( newTid, uid, done );
				}
			],done);
		});

		it('should not appear in the unread list', function(done){
			async.waterfall([
				function(done){
					topics.ignore( newTid, uid, done );
				},
				function(done){
					topics.getUnreadTopics(0, uid, 0, -1, done );
				},
				function(results, done){
					var topics = results.topics;
					var tids = topics.map( function(topic){ return topic.tid; } );
					assert.equal(tids.indexOf(newTid), -1, 'The topic appeared in the unread list.');
					done();
				}
			], done);
		});

		it('should not appear as unread in the recent list', function(done){
			async.waterfall([
				function(done){
					topics.ignore( newTid, uid, done );
				},
				function(done){
					topics.getLatestTopics( uid, 0, -1, 1000, done );
				},
				function(results, done){
					var topics = results.topics;
					var topic;
					var i;
					for(i = 0; i < topics.length; ++i){
						if( topics[i].tid == newTid ){
							assert.equal(false, topics[i].unread, 'ignored topic was marked as unread in recent list');
							return done();
						}
					}
					assert.ok(topic, 'topic didn\'t appear in the recent list');
					done();
				}
			], done);
		});

		it('should appear as unread again when marked as reading', function(done){
			async.waterfall([
				function(done){
					topics.ignore( newTid, uid, done );
				},
				function(done){
					topics.follow( newTid, uid, done );
				},
				function(done){
					topics.getUnreadTopics(0, uid, 0, -1, done );
				},
				function(results, done){
					var topics = results.topics;
					var tids = topics.map( function(topic){ return topic.tid; } );
					assert.notEqual(tids.indexOf(newTid), -1, 'The topic did not appear in the unread list.');
					done();
				}
			], done);
		});

		it('should appear as unread again when marked as following', function(done){
			async.waterfall([
				function(done){
					User.ignoreTopic( uid, newTid, done );
				},
				function(done){
					topics.follow( newTid, uid, done );
				},
				function(done){
					topics.getUnreadTopics(0, uid, 0, -1, done );
				},
				function(results, done){
					var topics = results.topics;
					var tids = topics.map( function(topic){ return topic.tid; } );
					assert.notEqual(tids.indexOf(newTid), -1, 'The topic did not appear in the unread list.');
					done();
				}
			], done);
		});
	});

	describe('.fork', function(){
		var newTopic;
		var replies = new Array();
		var topicPids;
		var originalBookmark = 5;
		function postReply( next ){
			topics.reply({uid: topic.userId, content: 'test post ' + replies.length, tid: newTopic.tid},
				function(err, result) {
					assert.equal(err, null, 'was created with error');
					assert.ok(result);
					replies.push( result );
					next();
				}
			);
		}

		before( function(done) {
			async.waterfall(
				[
				function(next){
					groups.join('administrators', topic.userId, next);
				},
				function( next ){
					topics.post({uid: topic.userId, title: topic.title, content: topic.content, cid: topic.categoryId}, function(err, result) {
						assert.ifError( err );
						newTopic = result.topicData;
						next();
					});
				},
				function( next ){ postReply( next );},
				function( next ){ postReply( next );},
				function( next ){ postReply( next );},
				function( next ){ postReply( next );},
				function( next ){ postReply( next );},
				function( next ){ postReply( next );},
				function( next ){ postReply( next );},
				function( next ){ postReply( next );},
				function( next ){ postReply( next );},
				function( next ){ postReply( next );},
				function( next ){ postReply( next );},
				function( next ){ postReply( next );},
				function( next ){
					topicPids = replies.map( function( reply ){ return reply.pid; } );
					topics.setUserBookmark( newTopic.tid, topic.userId, originalBookmark, next );
				}],
				done );
		});

		it('should have 12 replies', function(done) {
			assert.equal( 12, replies.length );
			done();
		});

		it('should not update the user\'s bookmark', function(done){
			async.waterfall([
				function(next){
					topics.createTopicFromPosts(
						topic.userId,
						'Fork test, no bookmark update',
						topicPids.slice( -2 ),
						newTopic.tid,
						next );
				},
				function( forkedTopicData, next){
					topics.getUserBookmark( newTopic.tid, topic.userId, next );
				},
				function( bookmark, next ){
					assert.equal( originalBookmark, bookmark );
					next();
				}
			],done);
		});

		it('should update the user\'s bookmark ', function(done){
			async.waterfall([
				function(next){
					topics.createTopicFromPosts(
						topic.userId,
						'Fork test, no bookmark update',
						topicPids.slice( 1, 3 ),
						newTopic.tid,
						next );
				},
				function( forkedTopicData, next){
					topics.getUserBookmark( newTopic.tid, topic.userId, next );
				},
				function( bookmark, next ){
					assert.equal( originalBookmark - 2, bookmark );
					next();
				}
			],done);
		});
	});

	after(function() {
		db.flushdb();
	});
});<|MERGE_RESOLUTION|>--- conflicted
+++ resolved
@@ -7,10 +7,7 @@
 var topics = require('../src/topics');
 var categories = require('../src/categories');
 var User = require('../src/user');
-<<<<<<< HEAD
-=======
 var groups = require('../src/groups');
->>>>>>> b0747ad1
 var async = require('async');
 
 describe('Topic\'s', function() {
