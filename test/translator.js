'use strict';
/*global require*/

var assert = require('assert');
var shim = require('../public/src/modules/translator.js');
var Translator = shim.Translator;

require('../src/languages').init(function () {});

describe('translator shim', function () {
	describe('.translate()', function () {
		it('should translate correctly', function (done) {
			shim.translate('[[global:pagination.out_of, (foobar), [[global:home]]]]', function (translated) {
				assert.strictEqual(translated, '(foobar) out of Home');
				done();
			});
		});
	});
});

<<<<<<< HEAD
describe('new Translator(language)', function (){
	it('should throw if not passed a language', function (done) {
		assert.throws(function () {
			new Translator();
		}, /language string/);
		done();
	});

	describe('.translate()', function (){
=======
describe('new Translator(language)', function () {
	describe('.translate()', function () {
>>>>>>> 4b5c98fb
		it('should handle basic translations', function (done) {
			var translator = Translator.create('en_GB');

			translator.translate('[[global:home]]').then(function (translated) {
				assert.strictEqual(translated, 'Home');
				done();
			});
		});

		it('should handle language keys in regular text', function (done) {
			var translator = Translator.create('en_GB');

			translator.translate('Let\'s go [[global:home]]').then(function (translated) {
				assert.strictEqual(translated, 'Let\'s go Home');
				done();
			});
		});

		it('should accept a language parameter and adjust accordingly', function (done) {
			var translator = Translator.create('de');

			translator.translate('[[global:home]]').then(function (translated) {
				assert.strictEqual(translated, 'Übersicht');
				done();
			});
		});

		it('should handle language keys in regular text with another language specified', function (done) {
			var translator = Translator.create('de');

			translator.translate('[[global:home]] test').then(function (translated) {
				assert.strictEqual(translated, 'Übersicht test');
				done();
			});
		});

		it('should handle language keys with parameters', function (done) {
			var translator = Translator.create('en_GB');

			translator.translate('[[global:pagination.out_of, 1, 5]]').then(function (translated) {
				assert.strictEqual(translated, '1 out of 5');
				done();
			});
		});

		it('should handle language keys inside language keys', function (done) {
			var translator = Translator.create('en_GB');

			translator.translate('[[notifications:outgoing_link_message, [[global:guest]]]]').then(function (translated) {
				assert.strictEqual(translated, 'You are now leaving Guest');
				done();
			});
		});

		it('should handle language keys inside language keys with multiple parameters', function (done) {
			var translator = Translator.create('en_GB');

			translator.translate('[[notifications:user_posted_to, [[global:guest]], My Topic]]').then(function (translated) {
				assert.strictEqual(translated, '<strong>Guest</strong> has posted a reply to: <strong>My Topic</strong>');
				done();
			});
		});

		it('should handle language keys inside language keys with all parameters as language keys', function (done) {
			var translator = Translator.create('en_GB');

			translator.translate('[[notifications:user_posted_to, [[global:guest]], [[global:guest]]]]').then(function (translated) {
				assert.strictEqual(translated, '<strong>Guest</strong> has posted a reply to: <strong>Guest</strong>');
				done();
			});
		});

		it('should properly handle parameters that contain square brackets', function (done) {
			var translator = Translator.create('en_GB');

			translator.translate('[[global:pagination.out_of, [guest], [[global:home]]]]').then(function (translated) {
				assert.strictEqual(translated, '[guest] out of Home');
				done();
			});
		});

		it('should properly handle parameters that contain parentheses', function (done) {
			var translator = Translator.create('en_GB');

			translator.translate('[[global:pagination.out_of, (foobar), [[global:home]]]]').then(function (translated) {
				assert.strictEqual(translated, '(foobar) out of Home');
				done();
			});
		});

		it('should not translate language key parameters with HTML in them', function (done) {
			var translator = Translator.create('en_GB');

			var key = '[[global:403.login, <strong>test</strong>]]';
			translator.translate(key).then(function (translated) {
				assert.strictEqual(translated, 'Perhaps you should <a href=\'&lt;strong&gt;test&lt;/strong&gt;/login\'>try logging in</a>?');
				done();
			});
		});

		it('should properly escape % and ,', function (done) {
			var translator = Translator.create('en_GB');

			var title = 'Test 1, 2, 3 % salmon';
			title = title.replace(/%/g, '&#37;').replace(/,/g, '&#44;');
			var key = "[[topic:composer.replying_to, " + title + "]]";
			translator.translate(key).then(function (translated) {
				assert.strictEqual(translated, 'Replying to Test 1, 2, 3 % salmon');
				done();
			});
		});

		it('should not translate [[derp] some text', function (done) {
			var translator = Translator.create('en_GB');
			translator.translate('[[derp] some text').then(function (translated) {
				assert.strictEqual('[[derp] some text', translated);
				done();
			});
		});

		it('should not translate [[derp:xyz] some text', function (done) {
			var translator = Translator.create('en_GB');
			translator.translate('[[derp:xyz] some text').then(function (translated) {
				assert.strictEqual('[[derp:xyz] some text', translated);
				done();
			});
		});

		it('should translate [[pages:users/latest]] properly', function (done) {
			var translator = Translator.create('en_GB');
			translator.translate('[[pages:users/latest]]').then(function (translated) {
				assert.strictEqual(translated, 'Latest Users');
				done();
			});
		});
	});
});

describe('Translator.create()', function () {
	it('should return an instance of Translator', function (done) {
		var translator = Translator.create('en_GB');

		assert(translator instanceof Translator);
		done();
	});
	it('should return the same object for the same language', function (done) {
		var one = Translator.create('de');
		var two = Translator.create('de');

		assert.strictEqual(one, two);
		done();
	});
	it('should default to defaultLang', function (done) {
		var translator = Translator.create();

		assert.strictEqual(translator.lang, 'en_GB');
		done();
	});
});

describe('Translator modules', function () {
	it('should work before registered', function (done) {
		var translator = Translator.create();
		
		Translator.registerModule('test-custom-integer-format', function (lang) {
			return function (key, args) {
				var num = parseInt(args[0], 10) || 0;
				if (key === 'binary') {
					return num.toString(2);
				}
				if (key === 'hex') {
					return num.toString(16);
				}
				if (key === 'octal') {
					return num.toString(8);
				}
				return num.toString();
			};
		});

		translator.translate('[[test-custom-integer-format:octal, 24]]')
		.then(function (translation) {
			assert.strictEqual(translation, '30');
			done();
		});
	});

	it('should work after registered', function (done) {
		var translator = Translator.create('de');

		translator.translate('[[test-custom-integer-format:octal, 23]]')
		.then(function (translation) {
			assert.strictEqual(translation, '27');
			done();
		});
	});

	it('registerModule be passed the language', function (done) {
		Translator.registerModule('something', function (lang) {
			assert.ok(lang);
		});

		var translator = Translator.create('fr_FR');
		done();
	});
});<|MERGE_RESOLUTION|>--- conflicted
+++ resolved
@@ -18,7 +18,6 @@
 	});
 });
 
-<<<<<<< HEAD
 describe('new Translator(language)', function (){
 	it('should throw if not passed a language', function (done) {
 		assert.throws(function () {
@@ -28,10 +27,6 @@
 	});
 
 	describe('.translate()', function (){
-=======
-describe('new Translator(language)', function () {
-	describe('.translate()', function () {
->>>>>>> 4b5c98fb
 		it('should handle basic translations', function (done) {
 			var translator = Translator.create('en_GB');
 
