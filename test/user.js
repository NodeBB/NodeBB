'use strict';

var assert = require('assert');
var async = require('async');
var path = require('path');
var nconf = require('nconf');
var request = require('request');
const requestAsync = require('request-promise-native');
var jwt = require('jsonwebtoken');

var db = require('./mocks/databasemock');
var User = require('../src/user');
var Topics = require('../src/topics');
var Categories = require('../src/categories');
var Posts = require('../src/posts');
var Password = require('../src/password');
var groups = require('../src/groups');
var helpers = require('./helpers');
var meta = require('../src/meta');
var plugins = require('../src/plugins');
var socketUser = require('../src/socket.io/user');

describe('User', function () {
	var userData;
	var testUid;
	var testCid;

	var plugins = require('../src/plugins');

	async function dummyEmailerHook(data) {
		// pretend to handle sending emails
	}
	before(function (done) {
		// Attach an emailer hook so related requests do not error
		plugins.registerHook('emailer-test', {
			hook: 'filter:email.send',
			method: dummyEmailerHook,
		});

		Categories.create({
			name: 'Test Category',
			description: 'A test',
			order: 1,
		}, function (err, categoryObj) {
			if (err) {
				return done(err);
			}

			testCid = categoryObj.cid;
			done();
		});
	});
	after(function () {
		plugins.unregisterHook('emailer-test', 'filter:email.send');
	});

	beforeEach(function () {
		userData = {
			username: 'John Smith',
			fullname: 'John Smith McNamara',
			password: 'swordfish',
			email: 'john@example.com',
			callback: undefined,
		};
	});


	describe('.create(), when created', function () {
		it('should be created properly', async function () {
			testUid = await User.create({ username: userData.username, password: userData.password, email: userData.email });
			assert.ok(testUid);
		});

		it('should be created properly', async function () {
			const uid = await User.create({ username: 'weirdemail', email: '<h1>test</h1>@gmail.com' });
			const data = await User.getUserData(uid);
			assert.equal(data.email, '&lt;h1&gt;test&lt;&#x2F;h1&gt;@gmail.com');
			assert.strictEqual(data.profileviews, 0);
			assert.strictEqual(data.reputation, 0);
			assert.strictEqual(data.postcount, 0);
			assert.strictEqual(data.topiccount, 0);
			assert.strictEqual(data.lastposttime, 0);
			assert.strictEqual(data.banned, 0);
		});

		it('should have a valid email, if using an email', function (done) {
			User.create({ username: userData.username, password: userData.password, email: 'fakeMail' }, function (err) {
				assert(err);
				assert.equal(err.message, '[[error:invalid-email]]');
				done();
			});
		});

		it('should error with invalid password', function (done) {
			User.create({ username: 'test', password: '1' }, function (err) {
				assert.equal(err.message, '[[reset_password:password_too_short]]');
				done();
			});
		});

		it('should error with invalid password', function (done) {
			User.create({ username: 'test', password: {} }, function (err) {
				assert.equal(err.message, '[[error:invalid-password]]');
				done();
			});
		});

		it('should error with a too long password', function (done) {
			var toolong = '';
			for (var i = 0; i < 5000; i++) {
				toolong += 'a';
			}
			User.create({ username: 'test', password: toolong }, function (err) {
				assert.equal(err.message, '[[error:password-too-long]]');
				done();
			});
		});

		it('should error if username is already taken or rename user', async function () {
			let err;
			async function tryCreate(data) {
				try {
					return await User.create(data);
				} catch (_err) {
					err = _err;
				}
			}

			const [uid1, uid2] = await Promise.all([
				tryCreate({ username: 'dupe1' }),
				tryCreate({ username: 'dupe1' }),
			]);
			if (err) {
				assert.strictEqual(err.message, '[[error:username-taken]]');
			} else {
				const userData = await User.getUsersFields([uid1, uid2], ['username']);
				const userNames = userData.map(u => u.username);
				// make sure only 1 dupe1 is created
				assert.equal(userNames.filter(username => username === 'dupe1').length, 1);
				assert.equal(userNames.filter(username => username === 'dupe1 0').length, 1);
			}
		});

		it('should error if email is already taken', async function () {
			let err;
			async function tryCreate(data) {
				try {
					return await User.create(data);
				} catch (_err) {
					err = _err;
				}
			}

			await Promise.all([
				tryCreate({ username: 'notdupe1', email: 'dupe@dupe.com' }),
				tryCreate({ username: 'notdupe2', email: 'dupe@dupe.com' }),
			]);
			assert.strictEqual(err.message, '[[error:email-taken]]');
		});
	});

	describe('.uniqueUsername()', function () {
		it('should deal with collisions', function (done) {
			var users = [];
			for (var i = 0; i < 10; i += 1) {
				users.push({
					username: 'Jane Doe',
					email: 'jane.doe' + i + '@example.com',
				});
			}

			async.series([
				function (next) {
					async.eachSeries(users, function (user, next) {
						User.create(user, next);
					}, next);
				},
				function (next) {
					User.uniqueUsername({
						username: 'Jane Doe',
						userslug: 'jane-doe',
					}, function (err, username) {
						assert.ifError(err);

						assert.strictEqual(username, 'Jane Doe 9');
						next();
					});
				},
			], done);
		});
	});

	describe('.isModerator()', function () {
		it('should return false', function (done) {
			User.isModerator(testUid, testCid, function (err, isModerator) {
				assert.equal(err, null);
				assert.equal(isModerator, false);
				done();
			});
		});

		it('should return two false results', function (done) {
			User.isModerator([testUid, testUid], testCid, function (err, isModerator) {
				assert.equal(err, null);
				assert.equal(isModerator[0], false);
				assert.equal(isModerator[1], false);
				done();
			});
		});

		it('should return two false results', function (done) {
			User.isModerator(testUid, [testCid, testCid], function (err, isModerator) {
				assert.equal(err, null);
				assert.equal(isModerator[0], false);
				assert.equal(isModerator[1], false);
				done();
			});
		});
	});

	describe('.getModeratorUids()', function () {
		before(function (done) {
			groups.join('cid:1:privileges:moderate', 1, done);
		});

		it('should retrieve all users with moderator bit in category privilege', function (done) {
			User.getModeratorUids(function (err, uids) {
				assert.ifError(err);
				assert.strictEqual(1, uids.length);
				assert.strictEqual(1, parseInt(uids[0], 10));
				done();
			});
		});

		after(function (done) {
			groups.leave('cid:1:privileges:moderate', 1, done);
		});
	});

	describe('.getModeratorUids()', function () {
		before(function (done) {
			async.series([
				async.apply(groups.create, { name: 'testGroup' }),
				async.apply(groups.join, 'cid:1:privileges:groups:moderate', 'testGroup'),
				async.apply(groups.join, 'testGroup', 1),
			], done);
		});

		it('should retrieve all users with moderator bit in category privilege', function (done) {
			User.getModeratorUids(function (err, uids) {
				assert.ifError(err);
				assert.strictEqual(1, uids.length);
				assert.strictEqual(1, parseInt(uids[0], 10));
				done();
			});
		});

		after(function (done) {
			async.series([
				async.apply(groups.leave, 'cid:1:privileges:groups:moderate', 'testGroup'),
				async.apply(groups.destroy, 'testGroup'),
			], done);
		});
	});

	describe('.isReadyToPost()', function () {
		it('should error when a user makes two posts in quick succession', function (done) {
			meta.config = meta.config || {};
			meta.config.postDelay = '10';

			async.series([
				async.apply(Topics.post, {
					uid: testUid,
					title: 'Topic 1',
					content: 'lorem ipsum',
					cid: testCid,
				}),
				async.apply(Topics.post, {
					uid: testUid,
					title: 'Topic 2',
					content: 'lorem ipsum',
					cid: testCid,
				}),
			], function (err) {
				assert(err);
				done();
			});
		});

		it('should allow a post if the last post time is > 10 seconds', function (done) {
			User.setUserField(testUid, 'lastposttime', +new Date() - (11 * 1000), function () {
				Topics.post({
					uid: testUid,
					title: 'Topic 3',
					content: 'lorem ipsum',
					cid: testCid,
				}, function (err) {
					assert.ifError(err);
					done();
				});
			});
		});

		it('should error when a new user posts if the last post time is 10 < 30 seconds', function (done) {
			meta.config.newbiePostDelay = 30;
			meta.config.newbiePostDelayThreshold = 3;

			User.setUserField(testUid, 'lastposttime', +new Date() - (20 * 1000), function () {
				Topics.post({
					uid: testUid,
					title: 'Topic 4',
					content: 'lorem ipsum',
					cid: testCid,
				}, function (err) {
					assert(err);
					done();
				});
			});
		});

		it('should not error if a non-newbie user posts if the last post time is 10 < 30 seconds', function (done) {
			User.setUserFields(testUid, {
				lastposttime: +new Date() - (20 * 1000),
				reputation: 10,
			}, function () {
				Topics.post({
					uid: testUid,
					title: 'Topic 5',
					content: 'lorem ipsum',
					cid: testCid,
				}, function (err) {
					assert.ifError(err);
					done();
				});
			});
		});
	});

	describe('.search()', function () {
		let adminUid;
		let uid;
		before(async () => {
			adminUid = await User.create({ username: 'noteadmin' });
			await groups.join('administrators', adminUid);
		});

		it('should return an object containing an array of matching users', function (done) {
			User.search({ query: 'john' }, function (err, searchData) {
				assert.ifError(err);
				uid = searchData.users[0].uid;
				assert.equal(Array.isArray(searchData.users) && searchData.users.length > 0, true);
				assert.equal(searchData.users[0].username, 'John Smith');
				done();
			});
		});

		it('should search user', function (done) {
			socketUser.search({ uid: testUid }, { query: 'john' }, function (err, searchData) {
				assert.ifError(err);
				assert.equal(searchData.users[0].username, 'John Smith');
				done();
			});
		});

		it('should error for guest', function (done) {
			socketUser.search({ uid: 0 }, { query: 'john' }, function (err) {
				assert.equal(err.message, '[[error:no-privileges]]');
				done();
			});
		});

		it('should error with invalid data', function (done) {
			socketUser.search({ uid: testUid }, null, function (err) {
				assert.equal(err.message, '[[error:invalid-data]]');
				done();
			});
		});

		it('should error for unprivileged user', function (done) {
			socketUser.search({ uid: testUid }, { searchBy: 'ip', query: '123' }, function (err) {
				assert.equal(err.message, '[[error:no-privileges]]');
				done();
			});
		});

		it('should error for unprivileged user', function (done) {
			socketUser.search({ uid: testUid }, { filters: ['banned'], query: '123' }, function (err) {
				assert.equal(err.message, '[[error:no-privileges]]');
				done();
			});
		});

		it('should error for unprivileged user', function (done) {
			socketUser.search({ uid: testUid }, { filters: ['flagged'], query: '123' }, function (err) {
				assert.equal(err.message, '[[error:no-privileges]]');
				done();
			});
		});

		it('should search users by ip', async function () {
			const uid = await User.create({ username: 'ipsearch' });
			await db.sortedSetAdd('ip:1.1.1.1:uid', [1, 1], [testUid, uid]);
			const data = await socketUser.search({ uid: adminUid }, { query: '1.1.1.1', searchBy: 'ip' });
			assert(Array.isArray(data.users));
			assert.equal(data.users.length, 2);
		});

		it('should search users by uid', function (done) {
			socketUser.search({ uid: testUid }, { query: uid, searchBy: 'uid' }, function (err, data) {
				assert.ifError(err);
				assert(Array.isArray(data.users));
				assert.equal(data.users[0].uid, uid);
				done();
			});
		});

		it('should search users by fullname', async function () {
			const uid = await User.create({ username: 'fullnamesearch1', fullname: 'Mr. Fullname' });
			const data = await socketUser.search({ uid: adminUid }, { query: 'mr', searchBy: 'fullname' });
			assert(Array.isArray(data.users));
			assert.equal(data.users.length, 1);
			assert.equal(uid, data.users[0].uid);
		});

		it('should search users by fullname', async function () {
			const uid = await User.create({ username: 'fullnamesearch2', fullname: 'Baris:Usakli' });
			const data = await socketUser.search({ uid: adminUid }, { query: 'baris:', searchBy: 'fullname' });
			assert(Array.isArray(data.users));
			assert.equal(data.users.length, 1);
			assert.equal(uid, data.users[0].uid);
		});

		it('should return empty array if query is empty', function (done) {
			socketUser.search({ uid: testUid }, { query: '' }, function (err, data) {
				assert.ifError(err);
				assert.equal(data.users.length, 0);
				done();
			});
		});

		it('should filter users', function (done) {
			User.create({ username: 'ipsearch_filter' }, function (err, uid) {
				assert.ifError(err);
				User.setUserFields(uid, { banned: 1, flags: 10 }, function (err) {
					assert.ifError(err);
					socketUser.search({ uid: adminUid }, {
						query: 'ipsearch',
						filters: ['online', 'banned', 'flagged'],
					}, function (err, data) {
						assert.ifError(err);
						assert.equal(data.users[0].username, 'ipsearch_filter');
						done();
					});
				});
			});
		});

		it('should sort results by username', function (done) {
			async.waterfall([
				function (next) {
					User.create({ username: 'brian' }, next);
				},
				function (uid, next) {
					User.create({ username: 'baris' }, next);
				},
				function (uid, next) {
					User.create({ username: 'bzari' }, next);
				},
				function (uid, next) {
					User.search({
						uid: testUid,
						query: 'b',
						sortBy: 'username',
						paginate: false,
					}, next);
				},
			], function (err, data) {
				assert.ifError(err);
				assert.equal(data.users[0].username, 'baris');
				assert.equal(data.users[1].username, 'brian');
				assert.equal(data.users[2].username, 'bzari');
				done();
			});
		});
	});

	describe('.delete()', function () {
		var uid;
		before(function (done) {
			User.create({ username: 'usertodelete', password: '123456', email: 'delete@me.com' }, function (err, newUid) {
				assert.ifError(err);
				uid = newUid;
				done();
			});
		});

		it('should delete a user account', function (done) {
			User.delete(1, uid, function (err) {
				assert.ifError(err);
				User.existsBySlug('usertodelete', function (err, exists) {
					assert.ifError(err);
					assert.equal(exists, false);
					done();
				});
			});
		});

		it('should not re-add user to users:postcount if post is deleted after user deletion', async function () {
			const uid = await User.create({ username: 'olduserwithposts' });
			assert(await db.isSortedSetMember('users:postcount', uid));

			const result = await Topics.post({
				uid: uid,
				title: 'old user topic',
				content: 'old user topic post content',
				cid: testCid,
			});
			assert.equal(await db.sortedSetScore('users:postcount', uid), 1);
			await User.deleteAccount(uid);
			assert(!await db.isSortedSetMember('users:postcount', uid));
			await Posts.purge(result.postData.pid, 1);
			assert(!await db.isSortedSetMember('users:postcount', uid));
		});

		it('should not re-add user to users:reputation if post is upvoted after user deletion', async function () {
			const uid = await User.create({ username: 'olduserwithpostsupvote' });
			assert(await db.isSortedSetMember('users:reputation', uid));

			const result = await Topics.post({
				uid: uid,
				title: 'old user topic',
				content: 'old user topic post content',
				cid: testCid,
			});
			assert.equal(await db.sortedSetScore('users:reputation', uid), 0);
			await User.deleteAccount(uid);
			assert(!await db.isSortedSetMember('users:reputation', uid));
			await Posts.upvote(result.postData.pid, 1);
			assert(!await db.isSortedSetMember('users:reputation', uid));
		});
	});

	describe('passwordReset', function () {
		var uid;
		var code;
		before(function (done) {
			User.create({ username: 'resetuser', password: '123456', email: 'reset@me.com' }, function (err, newUid) {
				assert.ifError(err);
				uid = newUid;
				done();
			});
		});

		it('.generate() should generate a new reset code', function (done) {
			User.reset.generate(uid, function (err, _code) {
				assert.ifError(err);
				assert(_code);

				code = _code;
				done();
			});
		});

		it('.validate() should ensure that this new code is valid', function (done) {
			User.reset.validate(code, function (err, valid) {
				assert.ifError(err);
				assert.strictEqual(valid, true);
				done();
			});
		});

		it('.validate() should correctly identify an invalid code', function (done) {
			User.reset.validate(code + 'abcdef', function (err, valid) {
				assert.ifError(err);
				assert.strictEqual(valid, false);
				done();
			});
		});

		it('.send() should create a new reset code and reset password', function (done) {
			User.reset.send('reset@me.com', function (err) {
				if (err) {
					console.log(err);
				}
				done();
			});
		});

		it('.commit() should update the user\'s password and confirm their email', function (done) {
			User.reset.commit(code, 'newpassword', function (err) {
				assert.ifError(err);

				async.parallel({
					userData: function (next) {
						User.getUserData(uid, next);
					},
					password: function (next) {
						db.getObjectField('user:' + uid, 'password', next);
					},
				}, function (err, results) {
					assert.ifError(err);
					Password.compare('newpassword', results.password, true, function (err, match) {
						assert.ifError(err);
						assert(match);
						assert.strictEqual(results.userData['email:confirmed'], 1);
						done();
					});
				});
			});
		});

		it('.commit() should invalidate old codes', function (done) {
			var code1;
			var code2;
			var uid;
			async.waterfall([
				function (next) {
					User.create({ username: 'doublereseter', email: 'sorry@forgot.com', password: '123456' }, next);
				},
				function (_uid, next) {
					uid = _uid;
					User.reset.generate(uid, next);
				},
				function (code, next) {
					code1 = code;
					User.reset.generate(uid, next);
				},
				function (code, next) {
					code2 = code;
					User.reset.validate(code1, next);
				},
				function (isValid, next) {
					assert(isValid);
					User.reset.commit(code2, 'newPwd123', next);
				},
				function (next) {
					User.reset.validate(code1, next);
				},
				function (isValid, next) {
					assert(!isValid);
					next();
				},
			], done);
		});

		it('.should error if same password is used for reset', async function () {
			const uid = await User.create({ username: 'badmemory', email: 'bad@memory.com', password: '123456' });
			const code = await User.reset.generate(uid);
			let err;
			try {
				await User.reset.commit(code, '123456');
			} catch (_err) {
				err = _err;
			}
			assert.strictEqual(err.message, '[[error:reset-same-password]]');
		});

		it('should not validate email if password reset is due to expiry', async function () {
			const uid = await User.create({ username: 'resetexpiry', email: 'reset@expiry.com', password: '123456' });
			let confirmed = await User.getUserField(uid, 'email:confirmed');
			let [verified, unverified] = await groups.isMemberOfGroups(uid, ['verified-users', 'unverified-users']);
			assert.strictEqual(confirmed, 0);
			assert.strictEqual(verified, false);
			assert.strictEqual(unverified, true);
			await User.setUserField(uid, 'passwordExpiry', Date.now());
			const code = await User.reset.generate(uid);
			await User.reset.commit(code, '654321');
			confirmed = await User.getUserField(uid, 'email:confirmed');
			[verified, unverified] = await groups.isMemberOfGroups(uid, ['verified-users', 'unverified-users']);
			assert.strictEqual(confirmed, 0);
			assert.strictEqual(verified, false);
			assert.strictEqual(unverified, true);
		});
	});

	describe('hash methods', function () {
		it('should return uid from email', function (done) {
			User.getUidByEmail('john@example.com', function (err, uid) {
				assert.ifError(err);
				assert.equal(parseInt(uid, 10), parseInt(testUid, 10));
				done();
			});
		});

		it('should return uid from username', function (done) {
			User.getUidByUsername('John Smith', function (err, uid) {
				assert.ifError(err);
				assert.equal(parseInt(uid, 10), parseInt(testUid, 10));
				done();
			});
		});

		it('should return uid from userslug', function (done) {
			User.getUidByUserslug('john-smith', function (err, uid) {
				assert.ifError(err);
				assert.equal(parseInt(uid, 10), parseInt(testUid, 10));
				done();
			});
		});

		it('should get user data even if one uid is NaN', function (done) {
			User.getUsersData([NaN, testUid], function (err, data) {
				assert.ifError(err);
				assert(data[0]);
				assert.equal(data[0].username, '[[global:guest]]');
				assert(data[1]);
				assert.equal(data[1].username, userData.username);
				done();
			});
		});

		it('should not return private user data', function (done) {
			User.setUserFields(testUid, {
				fb_token: '123123123',
				another_secret: 'abcde',
				postcount: '123',
			}, function (err) {
				assert.ifError(err);
				User.getUserData(testUid, function (err, userData) {
					assert.ifError(err);
					assert(!userData.hasOwnProperty('fb_token'));
					assert(!userData.hasOwnProperty('another_secret'));
					assert(!userData.hasOwnProperty('password'));
					assert(!userData.hasOwnProperty('rss_token'));
					assert.strictEqual(userData.postcount, 123);
					assert.strictEqual(userData.uid, testUid);
					done();
				});
			});
		});

		it('should not return password even if explicitly requested', function (done) {
			User.getUserFields(testUid, ['password'], function (err, payload) {
				assert.ifError(err);
				assert(!payload.hasOwnProperty('password'));
				done();
			});
		});

		it('should return private data if field is whitelisted', function (done) {
			function filterMethod(data, callback) {
				data.whitelist.push('another_secret');
				callback(null, data);
			}

			plugins.registerHook('test-plugin', { hook: 'filter:user.whitelistFields', method: filterMethod });
			User.getUserData(testUid, function (err, userData) {
				assert.ifError(err);
				assert(!userData.hasOwnProperty('fb_token'));
				assert.equal(userData.another_secret, 'abcde');
				plugins.unregisterHook('test-plugin', 'filter:user.whitelistFields', filterMethod);
				done();
			});
		});

		it('should return 0 as uid if username is falsy', function (done) {
			User.getUidByUsername('', function (err, uid) {
				assert.ifError(err);
				assert.strictEqual(uid, 0);
				done();
			});
		});

		it('should get username by userslug', function (done) {
			User.getUsernameByUserslug('john-smith', function (err, username) {
				assert.ifError(err);
				assert.strictEqual('John Smith', username);
				done();
			});
		});

		it('should get uids by emails', function (done) {
			User.getUidsByEmails(['john@example.com'], function (err, uids) {
				assert.ifError(err);
				assert.equal(uids[0], testUid);
				done();
			});
		});

		it('should not get groupTitle for guests', function (done) {
			User.getUserData(0, function (err, userData) {
				assert.ifError(err);
				assert.strictEqual(userData.groupTitle, '');
				assert.deepStrictEqual(userData.groupTitleArray, []);
				done();
			});
		});

		it('should load guest data', function (done) {
			User.getUsersData([1, 0], function (err, data) {
				assert.ifError(err);
				assert.strictEqual(data[1].username, '[[global:guest]]');
				assert.strictEqual(data[1].userslug, '');
				assert.strictEqual(data[1].uid, 0);
				done();
			});
		});
	});

	describe('not logged in', function () {
		it('should return error if not logged in', function (done) {
			socketUser.updateProfile({ uid: 0 }, { uid: 1 }, function (err) {
				assert.equal(err.message, '[[error:invalid-uid]]');
				done();
			});
		});
	});

	describe('profile methods', function () {
		var uid;
		var jar;

		before(function (done) {
			User.create({ username: 'updateprofile', email: 'update@me.com', password: '123456' }, function (err, newUid) {
				assert.ifError(err);
				uid = newUid;
				helpers.loginUser('updateprofile', '123456', function (err, _jar) {
					assert.ifError(err);
					jar = _jar;
					done();
				});
			});
		});

		it('should return error if data is invalid', function (done) {
			socketUser.updateProfile({ uid: uid }, null, function (err) {
				assert.equal(err.message, '[[error:invalid-data]]');
				done();
			});
		});

		it('should return error if data is missing uid', function (done) {
			socketUser.updateProfile({ uid: uid }, { username: 'bip', email: 'bop' }, function (err) {
				assert.equal(err.message, '[[error:invalid-data]]');
				done();
			});
		});

		it('should update a user\'s profile', function (done) {
			User.create({ username: 'justforupdate', email: 'just@for.updated', password: '123456' }, function (err, uid) {
				assert.ifError(err);
				var data = {
					uid: uid,
					username: 'updatedUserName',
					email: 'updatedEmail@me.com',
					fullname: 'updatedFullname',
					website: 'http://nodebb.org',
					location: 'izmir',
					groupTitle: 'testGroup',
					birthday: '01/01/1980',
					signature: 'nodebb is good',
					password: '123456',
				};
				socketUser.updateProfile({ uid: uid }, { ...data, password: '123456' }, function (err, result) {
					assert.ifError(err);

					assert.equal(result.username, 'updatedUserName');
					assert.equal(result.userslug, 'updatedusername');
					assert.equal(result.email, 'updatedEmail@me.com');

					db.getObject('user:' + uid, function (err, userData) {
						assert.ifError(err);
						Object.keys(data).forEach(function (key) {
							if (key !== 'password') {
								assert.equal(data[key], userData[key]);
							} else {
								assert(userData[key].startsWith('$2a$'));
							}
						});
						done();
					});
				});
			});
		});

		it('should change a user\'s password', function (done) {
			User.create({ username: 'changepassword', password: '123456' }, function (err, uid) {
				assert.ifError(err);
				socketUser.changePassword({ uid: uid }, { uid: uid, newPassword: '654321', currentPassword: '123456' }, function (err) {
					assert.ifError(err);
					User.isPasswordCorrect(uid, '654321', '127.0.0.1', function (err, correct) {
						assert.ifError(err);
						assert(correct);
						done();
					});
				});
			});
		});

		it('should not let user change another user\'s password', async function () {
			const regularUserUid = await User.create({ username: 'regularuserpwdchange', password: 'regularuser1234' });
			const uid = await User.create({ username: 'changeadminpwd1', password: '123456' });
			let err;
			try {
				await socketUser.changePassword({ uid: uid }, { uid: regularUserUid, newPassword: '654321', currentPassword: '123456' });
			} catch (_err) {
				err = _err;
			}
			assert.equal(err.message, '[[user:change_password_error_privileges]]');
		});

		it('should not let user change admin\'s password', async function () {
			const adminUid = await User.create({ username: 'adminpwdchange', password: 'admin1234' });
			await groups.join('administrators', adminUid);
			const uid = await User.create({ username: 'changeadminpwd2', password: '123456' });

			let err;
			try {
				await socketUser.changePassword({ uid: uid }, { uid: adminUid, newPassword: '654321', currentPassword: '123456' });
			} catch (_err) {
				err = _err;
			}
			assert.equal(err.message, '[[user:change_password_error_privileges]]');
		});

		it('should let admin change another users password', async function () {
			const adminUid = await User.create({ username: 'adminpwdchange2', password: 'admin1234' });
			await groups.join('administrators', adminUid);
			const uid = await User.create({ username: 'forgotmypassword', password: '123456' });

			await socketUser.changePassword({ uid: adminUid }, { uid: uid, newPassword: '654321' });
			const correct = await User.isPasswordCorrect(uid, '654321', '127.0.0.1');
			assert(correct);
		});

		it('should not let admin change their password if current password is incorrect', async function () {
			const adminUid = await User.create({ username: 'adminforgotpwd', password: 'admin1234' });
			await groups.join('administrators', adminUid);

			let err;
			try {
				await socketUser.changePassword({ uid: adminUid }, { uid: adminUid, newPassword: '654321', currentPassword: 'wrongpwd' });
			} catch (_err) {
				err = _err;
			}
			assert.equal(err.message, '[[user:change_password_error_wrong_current]]');
		});

		it('should change username', function (done) {
			socketUser.changeUsernameEmail({ uid: uid }, { uid: uid, username: 'updatedAgain', password: '123456' }, function (err) {
				assert.ifError(err);
				db.getObjectField('user:' + uid, 'username', function (err, username) {
					assert.ifError(err);
					assert.equal(username, 'updatedAgain');
					done();
				});
			});
		});

		it('should not let setting an empty username', async function () {
			await socketUser.changeUsernameEmail({ uid: uid }, { uid: uid, username: '', password: '123456' });
			const username = await db.getObjectField('user:' + uid, 'username');
			assert.strictEqual(username, 'updatedAgain');
		});

		it('should let updating profile if current username is above max length and it is not being changed', async function () {
			const maxLength = meta.config.maximumUsernameLength + 1;
			const longName = new Array(maxLength).fill('a').join('');
			const uid = await User.create({ username: longName });
			await socketUser.changeUsernameEmail({ uid: uid }, { uid: uid, username: longName, email: 'verylong@name.com' });
			const userData = await db.getObject('user:' + uid);
			assert.strictEqual(userData.username, longName);
			assert.strictEqual(userData.email, 'verylong@name.com');
		});

		it('should not update a user\'s username if it did not change', function (done) {
			socketUser.changeUsernameEmail({ uid: uid }, { uid: uid, username: 'updatedAgain', password: '123456' }, function (err) {
				assert.ifError(err);
				db.getSortedSetRevRange('user:' + uid + ':usernames', 0, -1, function (err, data) {
					assert.ifError(err);
					assert.equal(data.length, 2);
					assert(data[0].startsWith('updatedAgain'));
					done();
				});
			});
		});

		it('should not update a user\'s username if a password is not supplied', async () => {
			let _err;
			try {
				await socketUser.updateProfile({ uid: uid }, { uid: uid, username: 'updatedAgain', password: '' });
			} catch (err) {
				_err = err;
			}

			assert(_err);
			assert.strictEqual(_err.message, '[[error:invalid-password]]');
		});

		it('should change email', function (done) {
			User.create({ username: 'pooremailupdate', email: 'poor@update.me', password: '123456' }, function (err, uid) {
				assert.ifError(err);
				socketUser.changeUsernameEmail({ uid: uid }, { uid: uid, email: 'updatedAgain@me.com', password: '123456' }, function (err) {
					assert.ifError(err);
					db.getObjectField('user:' + uid, 'email', function (err, email) {
						assert.ifError(err);
						assert.equal(email, 'updatedAgain@me.com');
						done();
					});
				});
			});
		});

		it('should error if email is identical', async function () {
			await User.create({
				username: 'trimtest1',
				email: 'trim1@trim.com',
			});
			const uid2 = await User.create({
				username: 'trimtest2',
				email: 'trim2@trim.com',
			});
			let err;
			try {
				await socketUser.changeUsernameEmail({ uid: uid2 }, {
					uid: uid2,
					email: '  trim1@trim.com',
				});
			} catch (_err) {
				err = _err;
			}
			assert.strictEqual(err.message, '[[error:email-taken]]');
		});

		it('should update cover image', function (done) {
			var imageData = 'data:image/png;base64,iVBORw0KGgoAAAANSUhEUgAAABwAAAAgCAYAAAABtRhCAAAACXBIWXMAAC4jAAAuIwF4pT92AAAKT2lDQ1BQaG90b3Nob3AgSUNDIHByb2ZpbGUAAHjanVNnVFPpFj333vRCS4iAlEtvUhUIIFJCi4AUkSYqIQkQSoghodkVUcERRUUEG8igiAOOjoCMFVEsDIoK2AfkIaKOg6OIisr74Xuja9a89+bN/rXXPues852zzwfACAyWSDNRNYAMqUIeEeCDx8TG4eQuQIEKJHAAEAizZCFz/SMBAPh+PDwrIsAHvgABeNMLCADATZvAMByH/w/qQplcAYCEAcB0kThLCIAUAEB6jkKmAEBGAYCdmCZTAKAEAGDLY2LjAFAtAGAnf+bTAICd+Jl7AQBblCEVAaCRACATZYhEAGg7AKzPVopFAFgwABRmS8Q5ANgtADBJV2ZIALC3AMDOEAuyAAgMADBRiIUpAAR7AGDIIyN4AISZABRG8lc88SuuEOcqAAB4mbI8uSQ5RYFbCC1xB1dXLh4ozkkXKxQ2YQJhmkAuwnmZGTKBNA/g88wAAKCRFRHgg/P9eM4Ors7ONo62Dl8t6r8G/yJiYuP+5c+rcEAAAOF0ftH+LC+zGoA7BoBt/qIl7gRoXgugdfeLZrIPQLUAoOnaV/Nw+H48PEWhkLnZ2eXk5NhKxEJbYcpXff5nwl/AV/1s+X48/Pf14L7iJIEyXYFHBPjgwsz0TKUcz5IJhGLc5o9H/LcL//wd0yLESWK5WCoU41EScY5EmozzMqUiiUKSKcUl0v9k4t8s+wM+3zUAsGo+AXuRLahdYwP2SycQWHTA4vcAAPK7b8HUKAgDgGiD4c93/+8//UegJQCAZkmScQAAXkQkLlTKsz/HCAAARKCBKrBBG/TBGCzABhzBBdzBC/xgNoRCJMTCQhBCCmSAHHJgKayCQiiGzbAdKmAv1EAdNMBRaIaTcA4uwlW4Dj1wD/phCJ7BKLyBCQRByAgTYSHaiAFiilgjjggXmYX4IcFIBBKLJCDJiBRRIkuRNUgxUopUIFVIHfI9cgI5h1xGupE7yAAygvyGvEcxlIGyUT3UDLVDuag3GoRGogvQZHQxmo8WoJvQcrQaPYw2oefQq2gP2o8+Q8cwwOgYBzPEbDAuxsNCsTgsCZNjy7EirAyrxhqwVqwDu4n1Y8+xdwQSgUXACTYEd0IgYR5BSFhMWE7YSKggHCQ0EdoJNwkDhFHCJyKTqEu0JroR+cQYYjIxh1hILCPWEo8TLxB7iEPENyQSiUMyJ7mQAkmxpFTSEtJG0m5SI+ksqZs0SBojk8naZGuyBzmULCAryIXkneTD5DPkG+Qh8lsKnWJAcaT4U+IoUspqShnlEOU05QZlmDJBVaOaUt2ooVQRNY9aQq2htlKvUYeoEzR1mjnNgxZJS6WtopXTGmgXaPdpr+h0uhHdlR5Ol9BX0svpR+iX6AP0dwwNhhWDx4hnKBmbGAcYZxl3GK+YTKYZ04sZx1QwNzHrmOeZD5lvVVgqtip8FZHKCpVKlSaVGyovVKmqpqreqgtV81XLVI+pXlN9rkZVM1PjqQnUlqtVqp1Q61MbU2epO6iHqmeob1Q/pH5Z/YkGWcNMw09DpFGgsV/jvMYgC2MZs3gsIWsNq4Z1gTXEJrHN2Xx2KruY/R27iz2qqaE5QzNKM1ezUvOUZj8H45hx+Jx0TgnnKKeX836K3hTvKeIpG6Y0TLkxZVxrqpaXllirSKtRq0frvTau7aedpr1Fu1n7gQ5Bx0onXCdHZ4/OBZ3nU9lT3acKpxZNPTr1ri6qa6UbobtEd79up+6Ynr5egJ5Mb6feeb3n+hx9L/1U/W36p/VHDFgGswwkBtsMzhg8xTVxbzwdL8fb8VFDXcNAQ6VhlWGX4YSRudE8o9VGjUYPjGnGXOMk423GbcajJgYmISZLTepN7ppSTbmmKaY7TDtMx83MzaLN1pk1mz0x1zLnm+eb15vft2BaeFostqi2uGVJsuRaplnutrxuhVo5WaVYVVpds0atna0l1rutu6cRp7lOk06rntZnw7Dxtsm2qbcZsOXYBtuutm22fWFnYhdnt8Wuw+6TvZN9un2N/T0HDYfZDqsdWh1+c7RyFDpWOt6azpzuP33F9JbpL2dYzxDP2DPjthPLKcRpnVOb00dnF2e5c4PziIuJS4LLLpc+Lpsbxt3IveRKdPVxXeF60vWdm7Obwu2o26/uNu5p7ofcn8w0nymeWTNz0MPIQ+BR5dE/C5+VMGvfrH5PQ0+BZ7XnIy9jL5FXrdewt6V3qvdh7xc+9j5yn+M+4zw33jLeWV/MN8C3yLfLT8Nvnl+F30N/I/9k/3r/0QCngCUBZwOJgUGBWwL7+Hp8Ib+OPzrbZfay2e1BjKC5QRVBj4KtguXBrSFoyOyQrSH355jOkc5pDoVQfujW0Adh5mGLw34MJ4WHhVeGP45wiFga0TGXNXfR3ENz30T6RJZE3ptnMU85ry1KNSo+qi5qPNo3ujS6P8YuZlnM1VidWElsSxw5LiquNm5svt/87fOH4p3iC+N7F5gvyF1weaHOwvSFpxapLhIsOpZATIhOOJTwQRAqqBaMJfITdyWOCnnCHcJnIi/RNtGI2ENcKh5O8kgqTXqS7JG8NXkkxTOlLOW5hCepkLxMDUzdmzqeFpp2IG0yPTq9MYOSkZBxQqohTZO2Z+pn5mZ2y6xlhbL+xW6Lty8elQfJa7OQrAVZLQq2QqboVFoo1yoHsmdlV2a/zYnKOZarnivN7cyzytuQN5zvn//tEsIS4ZK2pYZLVy0dWOa9rGo5sjxxedsK4xUFK4ZWBqw8uIq2Km3VT6vtV5eufr0mek1rgV7ByoLBtQFr6wtVCuWFfevc1+1dT1gvWd+1YfqGnRs+FYmKrhTbF5cVf9go3HjlG4dvyr+Z3JS0qavEuWTPZtJm6ebeLZ5bDpaql+aXDm4N2dq0Dd9WtO319kXbL5fNKNu7g7ZDuaO/PLi8ZafJzs07P1SkVPRU+lQ27tLdtWHX+G7R7ht7vPY07NXbW7z3/T7JvttVAVVN1WbVZftJ+7P3P66Jqun4lvttXa1ObXHtxwPSA/0HIw6217nU1R3SPVRSj9Yr60cOxx++/p3vdy0NNg1VjZzG4iNwRHnk6fcJ3/ceDTradox7rOEH0x92HWcdL2pCmvKaRptTmvtbYlu6T8w+0dbq3nr8R9sfD5w0PFl5SvNUyWna6YLTk2fyz4ydlZ19fi753GDborZ752PO32oPb++6EHTh0kX/i+c7vDvOXPK4dPKy2+UTV7hXmq86X23qdOo8/pPTT8e7nLuarrlca7nuer21e2b36RueN87d9L158Rb/1tWeOT3dvfN6b/fF9/XfFt1+cif9zsu72Xcn7q28T7xf9EDtQdlD3YfVP1v+3Njv3H9qwHeg89HcR/cGhYPP/pH1jw9DBY+Zj8uGDYbrnjg+OTniP3L96fynQ89kzyaeF/6i/suuFxYvfvjV69fO0ZjRoZfyl5O/bXyl/erA6xmv28bCxh6+yXgzMV70VvvtwXfcdx3vo98PT+R8IH8o/2j5sfVT0Kf7kxmTk/8EA5jz/GMzLdsAAAAgY0hSTQAAeiUAAICDAAD5/wAAgOkAAHUwAADqYAAAOpgAABdvkl/FRgAACcJJREFUeNqMl9tvnNV6xn/f+s5z8DCeg88Zj+NYdhJH4KShFoJAIkzVphLVJnsDaiV6gUKaC2qQUFVATbnoValAakuQYKMqBKUUJCgI9XBBSmOROMqGoCStHbA9sWM7nrFn/I3n9B17kcwoabfarj9gvet53+d9nmdJAwMDAAgh8DyPtbU1XNfFMAwkScK2bTzPw/M8dF1/SAhxKAiCxxVF2aeqqqTr+q+Af+7o6Ch0d3f/69TU1KwkSRiGwbFjx3jmmWd47rnn+OGHH1BVFYX/5QRBkPQ87xeSJP22YRi/oapqStM0PM/D931kWSYIgnHf98cXFxepVqtomjZt2/Zf2bb990EQ4Pv+PXfeU1CSpGYhfN9/TgjxQTQaJQgCwuEwQRBQKpUwDAPTNPF9n0ajAYDv+8zPzzM+Pr6/Wq2eqdVqfxOJRA6Zpnn57hrivyEC0IQQZ4Mg+MAwDCKRCJIkUa/XEUIQi8XQNI1QKIQkSQghUBQFIQSmaTI7OwtAuVxOTE9Pfzc9Pf27lUqlBUgulUoUi0VKpRKqqg4EQfAfiqLsDIfDAC0E4XCYaDSKEALXdalUKvfM1/d9hBBYlkUul2N4eJi3335bcl33mW+++aaUz+cvSJKE8uKLL6JpGo7j8Omnn/7d+vp6sr+/HyEEjuMgyzKu6yJJEsViEVVV8TyPjY2NVisV5fZkTNMkkUhw8+ZN6vU6Kysr7Nmzh9OnT7/12GOPDS8sLByT7rQR4A9XV1d/+cILLzA9PU0kEmF4eBhFUTh//jyWZaHrOkII0uk0jUaDWq1GJpOhWCyysrLC1tYWnuehqir79+9H13W6urp48803+f7773n++ef/4G7S/H4ikUCSJNbX11trcuvWLcrlMrIs4zgODzzwABMTE/i+T7lcpq2tjUqlwubmJrZts7y8jBCCkZERGo0G2WyWkydPkkql6Onp+eMmwihwc3JyMvrWW2+RTCYBcF0XWZbRdZ3l5WX27NnD008/TSwWQ1VVyuVy63GhUIhEIkEqlcJxHCzLIhaLMTQ0xJkzZ7Btm3379lmS53kIIczZ2dnFsbGxRK1Wo729HQDP8zAMg5WVFXp7e5mcnKSzs5N8Po/rutTrdVzXbQmHrutEo1FM00RVVXp7e0kkEgRBwMWLF9F1vaxUq1UikUjtlVdeuV6pVBJ9fX3Ytn2bwrLMysoKXV1dTE5OkslksCwLTdMwDANVVdnY2CAIApLJJJFIBMdxiMfj7Nq1C1VViUajLQCvvvrqkhKJRJiZmfmdb7/99jeTySSyLLfWodFoEAqFOH78OLt37yaXy2GaJoqisLy8zNTUFFevXiUIAtrb29m5cyePPPJIa+cymQz1eh2A0dFRCoXCsgIwNTW1J5/P093dTbFYRJZlJEmiWq1y4MABxsbGqNVqhEIh6vU6QRBQLpcxDIPh4WE8z2NxcZFTp05x7tw5Xn755ZY6dXZ2tliZzWa/EwD1ev3RsbExxsfHSafTVCoVGo0Gqqqya9cuIpEIQgh832dtbY3FxUUA+vr62LZtG2NjYxw5coTDhw+ztLTEyZMnuXr1KoVC4R4d3bt375R84sQJEY/H/2Jubq7N9326urqwbZt6vY5pmhw5coS+vr4W9YvFIrdu3WJqagohBFeuXOHcuXOtue7evRtN01rtfO+991haWmJkZGQrkUi8JIC9iqL0BkFAIpFACMETTzxBV1cXiUSC7u5uHMfB8zyCIMA0TeLxONlsFlmW8X2fwcFBHMdhfn6eer1Oe3s7Dz30EBMTE1y6dImjR49y6tSppR07dqwrjuM8+OWXXzI0NMTly5e5du0aQ0NDTExMkMvlCIKAIAhaIh2LxQiHw0QiEfL5POl0mlqtRq1Wo6OjA8uykGWZdDrN0tISvb29vPPOOzz++OPk83lELpf7rXfffRfDMOjo6MBxHEqlEocOHWLHjh00Gg0kSULTNIS4bS6qqhKPxxkaGmJ4eJjR0VH279/PwMAA27dvJ5vN4vs+X331FR9//DGzs7OEQiE++eQTlPb29keuX7/OtWvXOH78ONVqlZs3b9LW1kYmk8F13dZeCiGQJAnXdRFCYBgGsiwjhMC2bQqFAkEQoOs6P/74Iw8++CCDg4Pous6xY8f47LPPkIIguDo2Nrbzxo0bfPjhh9i2zczMTHNvcF2XpsZalkWj0cB1Xe4o1O3YoCisra3x008/EY/H6erqAuDAgQNEIhGCIODQoUP/ubCwMCKAjx599FHW19f56KOP6OjooFgsks/niUajKIqCbds4joMQAiFESxxs226xd2Zmhng8Tl9fH67r0mg0sG2bbDZLpVIhl8vd5gHwtysrKy8Dcdd1mZubo6enh1gsRrVabZlrk6VND/R9n3q9TqVSQdd1QqEQi4uLnD9/nlKpxODgIHv37gXAcRyCICiFQiHEzp07i1988cUfKYpCIpHANE22b9/eUhNFUVotDIKghc7zPCzLolKpsLW1RVtbG0EQ4DgOmqbR09NDM1qUSiWAPwdQ7ujjmf7+/kQymfxrSZJQVZWtra2WG+i63iKH53m4rku1WqVcLmNZFu3t7S2x7+/vJ51O89prr7VYfenSpcPAP1UqFeSHH36YeDxOKpW6eP/9988Bv9d09nw+T7VapVKptJjZnE2tVmNtbY1cLke5XGZra4vNzU16enp49tlnGRgYaD7iTxqNxgexWIzDhw+jNEPQHV87NT8/f+PChQtnR0ZGqFarrUVuOsDds2u2b2FhgVQqRSQSYWFhgStXrtDf308ymcwBf3nw4EEOHjx4O5c2lURVVRzHYXp6+t8uX7785IULFz7LZDLous59991HOBy+h31N9xgdHSWTyVCtVhkaGmLfvn1MT08zPz/PzMzM6c8//9xr+uE9QViWZer1OhsbGxiG8fns7OzPc7ncx729vXR3d1OpVNi2bRuhUAhZljEMA9/3sW0bVVVZWlri4sWLjI+P8/rrr/P111/z5JNPXrIs69cn76ZeGoaBpmm0tbX9Q6FQeHhubu7fC4UCkUiE1dVVstks8Xgc0zSRZZlGo9ESAdM02djYoNFo8MYbb2BZ1mYoFOKuZPjr/xZBEHCHred83x/b3Nz8l/X19aRlWWxsbNDZ2cnw8DDhcBjf96lWq/T09HD06FGeeuopXnrpJc6ePUs6nb4hhPi/C959ZFn+TtO0lG3bJ0ql0p85jsPW1haFQoG2tjYkSWpF/Uwmw9raGu+//z7A977vX2+GrP93wSZiTdNOGIbxy3K5/DPHcfYXCoVe27Yzpmm2m6bppVKp/Orqqnv69OmoZVn/mEwm/9TzvP9x138NAMpJ4VFTBr6SAAAAAElFTkSuQmCC';
			var position = '50.0301% 19.2464%';
			socketUser.updateCover({ uid: uid }, { uid: uid, imageData: imageData, position: position }, function (err, result) {
				assert.ifError(err);
				assert(result.url);
				db.getObjectFields('user:' + uid, ['cover:url', 'cover:position'], function (err, data) {
					assert.ifError(err);
					assert.equal(data['cover:url'], result.url);
					assert.equal(data['cover:position'], position);
					done();
				});
			});
		});

		it('should upload cropped profile picture', function (done) {
			var imageData = 'data:image/png;base64,iVBORw0KGgoAAAANSUhEUgAAABwAAAAgCAYAAAABtRhCAAAACXBIWXMAAC4jAAAuIwF4pT92AAAKT2lDQ1BQaG90b3Nob3AgSUNDIHByb2ZpbGUAAHjanVNnVFPpFj333vRCS4iAlEtvUhUIIFJCi4AUkSYqIQkQSoghodkVUcERRUUEG8igiAOOjoCMFVEsDIoK2AfkIaKOg6OIisr74Xuja9a89+bN/rXXPues852zzwfACAyWSDNRNYAMqUIeEeCDx8TG4eQuQIEKJHAAEAizZCFz/SMBAPh+PDwrIsAHvgABeNMLCADATZvAMByH/w/qQplcAYCEAcB0kThLCIAUAEB6jkKmAEBGAYCdmCZTAKAEAGDLY2LjAFAtAGAnf+bTAICd+Jl7AQBblCEVAaCRACATZYhEAGg7AKzPVopFAFgwABRmS8Q5ANgtADBJV2ZIALC3AMDOEAuyAAgMADBRiIUpAAR7AGDIIyN4AISZABRG8lc88SuuEOcqAAB4mbI8uSQ5RYFbCC1xB1dXLh4ozkkXKxQ2YQJhmkAuwnmZGTKBNA/g88wAAKCRFRHgg/P9eM4Ors7ONo62Dl8t6r8G/yJiYuP+5c+rcEAAAOF0ftH+LC+zGoA7BoBt/qIl7gRoXgugdfeLZrIPQLUAoOnaV/Nw+H48PEWhkLnZ2eXk5NhKxEJbYcpXff5nwl/AV/1s+X48/Pf14L7iJIEyXYFHBPjgwsz0TKUcz5IJhGLc5o9H/LcL//wd0yLESWK5WCoU41EScY5EmozzMqUiiUKSKcUl0v9k4t8s+wM+3zUAsGo+AXuRLahdYwP2SycQWHTA4vcAAPK7b8HUKAgDgGiD4c93/+8//UegJQCAZkmScQAAXkQkLlTKsz/HCAAARKCBKrBBG/TBGCzABhzBBdzBC/xgNoRCJMTCQhBCCmSAHHJgKayCQiiGzbAdKmAv1EAdNMBRaIaTcA4uwlW4Dj1wD/phCJ7BKLyBCQRByAgTYSHaiAFiilgjjggXmYX4IcFIBBKLJCDJiBRRIkuRNUgxUopUIFVIHfI9cgI5h1xGupE7yAAygvyGvEcxlIGyUT3UDLVDuag3GoRGogvQZHQxmo8WoJvQcrQaPYw2oefQq2gP2o8+Q8cwwOgYBzPEbDAuxsNCsTgsCZNjy7EirAyrxhqwVqwDu4n1Y8+xdwQSgUXACTYEd0IgYR5BSFhMWE7YSKggHCQ0EdoJNwkDhFHCJyKTqEu0JroR+cQYYjIxh1hILCPWEo8TLxB7iEPENyQSiUMyJ7mQAkmxpFTSEtJG0m5SI+ksqZs0SBojk8naZGuyBzmULCAryIXkneTD5DPkG+Qh8lsKnWJAcaT4U+IoUspqShnlEOU05QZlmDJBVaOaUt2ooVQRNY9aQq2htlKvUYeoEzR1mjnNgxZJS6WtopXTGmgXaPdpr+h0uhHdlR5Ol9BX0svpR+iX6AP0dwwNhhWDx4hnKBmbGAcYZxl3GK+YTKYZ04sZx1QwNzHrmOeZD5lvVVgqtip8FZHKCpVKlSaVGyovVKmqpqreqgtV81XLVI+pXlN9rkZVM1PjqQnUlqtVqp1Q61MbU2epO6iHqmeob1Q/pH5Z/YkGWcNMw09DpFGgsV/jvMYgC2MZs3gsIWsNq4Z1gTXEJrHN2Xx2KruY/R27iz2qqaE5QzNKM1ezUvOUZj8H45hx+Jx0TgnnKKeX836K3hTvKeIpG6Y0TLkxZVxrqpaXllirSKtRq0frvTau7aedpr1Fu1n7gQ5Bx0onXCdHZ4/OBZ3nU9lT3acKpxZNPTr1ri6qa6UbobtEd79up+6Ynr5egJ5Mb6feeb3n+hx9L/1U/W36p/VHDFgGswwkBtsMzhg8xTVxbzwdL8fb8VFDXcNAQ6VhlWGX4YSRudE8o9VGjUYPjGnGXOMk423GbcajJgYmISZLTepN7ppSTbmmKaY7TDtMx83MzaLN1pk1mz0x1zLnm+eb15vft2BaeFostqi2uGVJsuRaplnutrxuhVo5WaVYVVpds0atna0l1rutu6cRp7lOk06rntZnw7Dxtsm2qbcZsOXYBtuutm22fWFnYhdnt8Wuw+6TvZN9un2N/T0HDYfZDqsdWh1+c7RyFDpWOt6azpzuP33F9JbpL2dYzxDP2DPjthPLKcRpnVOb00dnF2e5c4PziIuJS4LLLpc+Lpsbxt3IveRKdPVxXeF60vWdm7Obwu2o26/uNu5p7ofcn8w0nymeWTNz0MPIQ+BR5dE/C5+VMGvfrH5PQ0+BZ7XnIy9jL5FXrdewt6V3qvdh7xc+9j5yn+M+4zw33jLeWV/MN8C3yLfLT8Nvnl+F30N/I/9k/3r/0QCngCUBZwOJgUGBWwL7+Hp8Ib+OPzrbZfay2e1BjKC5QRVBj4KtguXBrSFoyOyQrSH355jOkc5pDoVQfujW0Adh5mGLw34MJ4WHhVeGP45wiFga0TGXNXfR3ENz30T6RJZE3ptnMU85ry1KNSo+qi5qPNo3ujS6P8YuZlnM1VidWElsSxw5LiquNm5svt/87fOH4p3iC+N7F5gvyF1weaHOwvSFpxapLhIsOpZATIhOOJTwQRAqqBaMJfITdyWOCnnCHcJnIi/RNtGI2ENcKh5O8kgqTXqS7JG8NXkkxTOlLOW5hCepkLxMDUzdmzqeFpp2IG0yPTq9MYOSkZBxQqohTZO2Z+pn5mZ2y6xlhbL+xW6Lty8elQfJa7OQrAVZLQq2QqboVFoo1yoHsmdlV2a/zYnKOZarnivN7cyzytuQN5zvn//tEsIS4ZK2pYZLVy0dWOa9rGo5sjxxedsK4xUFK4ZWBqw8uIq2Km3VT6vtV5eufr0mek1rgV7ByoLBtQFr6wtVCuWFfevc1+1dT1gvWd+1YfqGnRs+FYmKrhTbF5cVf9go3HjlG4dvyr+Z3JS0qavEuWTPZtJm6ebeLZ5bDpaql+aXDm4N2dq0Dd9WtO319kXbL5fNKNu7g7ZDuaO/PLi8ZafJzs07P1SkVPRU+lQ27tLdtWHX+G7R7ht7vPY07NXbW7z3/T7JvttVAVVN1WbVZftJ+7P3P66Jqun4lvttXa1ObXHtxwPSA/0HIw6217nU1R3SPVRSj9Yr60cOxx++/p3vdy0NNg1VjZzG4iNwRHnk6fcJ3/ceDTradox7rOEH0x92HWcdL2pCmvKaRptTmvtbYlu6T8w+0dbq3nr8R9sfD5w0PFl5SvNUyWna6YLTk2fyz4ydlZ19fi753GDborZ752PO32oPb++6EHTh0kX/i+c7vDvOXPK4dPKy2+UTV7hXmq86X23qdOo8/pPTT8e7nLuarrlca7nuer21e2b36RueN87d9L158Rb/1tWeOT3dvfN6b/fF9/XfFt1+cif9zsu72Xcn7q28T7xf9EDtQdlD3YfVP1v+3Njv3H9qwHeg89HcR/cGhYPP/pH1jw9DBY+Zj8uGDYbrnjg+OTniP3L96fynQ89kzyaeF/6i/suuFxYvfvjV69fO0ZjRoZfyl5O/bXyl/erA6xmv28bCxh6+yXgzMV70VvvtwXfcdx3vo98PT+R8IH8o/2j5sfVT0Kf7kxmTk/8EA5jz/GMzLdsAAAAgY0hSTQAAeiUAAICDAAD5/wAAgOkAAHUwAADqYAAAOpgAABdvkl/FRgAACcJJREFUeNqMl9tvnNV6xn/f+s5z8DCeg88Zj+NYdhJH4KShFoJAIkzVphLVJnsDaiV6gUKaC2qQUFVATbnoValAakuQYKMqBKUUJCgI9XBBSmOROMqGoCStHbA9sWM7nrFn/I3n9B17kcwoabfarj9gvet53+d9nmdJAwMDAAgh8DyPtbU1XNfFMAwkScK2bTzPw/M8dF1/SAhxKAiCxxVF2aeqqqTr+q+Af+7o6Ch0d3f/69TU1KwkSRiGwbFjx3jmmWd47rnn+OGHH1BVFYX/5QRBkPQ87xeSJP22YRi/oapqStM0PM/D931kWSYIgnHf98cXFxepVqtomjZt2/Zf2bb990EQ4Pv+PXfeU1CSpGYhfN9/TgjxQTQaJQgCwuEwQRBQKpUwDAPTNPF9n0ajAYDv+8zPzzM+Pr6/Wq2eqdVqfxOJRA6Zpnn57hrivyEC0IQQZ4Mg+MAwDCKRCJIkUa/XEUIQi8XQNI1QKIQkSQghUBQFIQSmaTI7OwtAuVxOTE9Pfzc9Pf27lUqlBUgulUoUi0VKpRKqqg4EQfAfiqLsDIfDAC0E4XCYaDSKEALXdalUKvfM1/d9hBBYlkUul2N4eJi3335bcl33mW+++aaUz+cvSJKE8uKLL6JpGo7j8Omnn/7d+vp6sr+/HyEEjuMgyzKu6yJJEsViEVVV8TyPjY2NVisV5fZkTNMkkUhw8+ZN6vU6Kysr7Nmzh9OnT7/12GOPDS8sLByT7rQR4A9XV1d/+cILLzA9PU0kEmF4eBhFUTh//jyWZaHrOkII0uk0jUaDWq1GJpOhWCyysrLC1tYWnuehqir79+9H13W6urp48803+f7773n++ef/4G7S/H4ikUCSJNbX11trcuvWLcrlMrIs4zgODzzwABMTE/i+T7lcpq2tjUqlwubmJrZts7y8jBCCkZERGo0G2WyWkydPkkql6Onp+eMmwihwc3JyMvrWW2+RTCYBcF0XWZbRdZ3l5WX27NnD008/TSwWQ1VVyuVy63GhUIhEIkEqlcJxHCzLIhaLMTQ0xJkzZ7Btm3379lmS53kIIczZ2dnFsbGxRK1Wo729HQDP8zAMg5WVFXp7e5mcnKSzs5N8Po/rutTrdVzXbQmHrutEo1FM00RVVXp7e0kkEgRBwMWLF9F1vaxUq1UikUjtlVdeuV6pVBJ9fX3Ytn2bwrLMysoKXV1dTE5OkslksCwLTdMwDANVVdnY2CAIApLJJJFIBMdxiMfj7Nq1C1VViUajLQCvvvrqkhKJRJiZmfmdb7/99jeTySSyLLfWodFoEAqFOH78OLt37yaXy2GaJoqisLy8zNTUFFevXiUIAtrb29m5cyePPPJIa+cymQz1eh2A0dFRCoXCsgIwNTW1J5/P093dTbFYRJZlJEmiWq1y4MABxsbGqNVqhEIh6vU6QRBQLpcxDIPh4WE8z2NxcZFTp05x7tw5Xn755ZY6dXZ2tliZzWa/EwD1ev3RsbExxsfHSafTVCoVGo0Gqqqya9cuIpEIQgh832dtbY3FxUUA+vr62LZtG2NjYxw5coTDhw+ztLTEyZMnuXr1KoVC4R4d3bt375R84sQJEY/H/2Jubq7N9326urqwbZt6vY5pmhw5coS+vr4W9YvFIrdu3WJqagohBFeuXOHcuXOtue7evRtN01rtfO+991haWmJkZGQrkUi8JIC9iqL0BkFAIpFACMETTzxBV1cXiUSC7u5uHMfB8zyCIMA0TeLxONlsFlmW8X2fwcFBHMdhfn6eer1Oe3s7Dz30EBMTE1y6dImjR49y6tSppR07dqwrjuM8+OWXXzI0NMTly5e5du0aQ0NDTExMkMvlCIKAIAhaIh2LxQiHw0QiEfL5POl0mlqtRq1Wo6OjA8uykGWZdDrN0tISvb29vPPOOzz++OPk83lELpf7rXfffRfDMOjo6MBxHEqlEocOHWLHjh00Gg0kSULTNIS4bS6qqhKPxxkaGmJ4eJjR0VH279/PwMAA27dvJ5vN4vs+X331FR9//DGzs7OEQiE++eQTlPb29keuX7/OtWvXOH78ONVqlZs3b9LW1kYmk8F13dZeCiGQJAnXdRFCYBgGsiwjhMC2bQqFAkEQoOs6P/74Iw8++CCDg4Pous6xY8f47LPPkIIguDo2Nrbzxo0bfPjhh9i2zczMTHNvcF2XpsZalkWj0cB1Xe4o1O3YoCisra3x008/EY/H6erqAuDAgQNEIhGCIODQoUP/ubCwMCKAjx599FHW19f56KOP6OjooFgsks/niUajKIqCbds4joMQAiFESxxs226xd2Zmhng8Tl9fH67r0mg0sG2bbDZLpVIhl8vd5gHwtysrKy8Dcdd1mZubo6enh1gsRrVabZlrk6VND/R9n3q9TqVSQdd1QqEQi4uLnD9/nlKpxODgIHv37gXAcRyCICiFQiHEzp07i1988cUfKYpCIpHANE22b9/eUhNFUVotDIKghc7zPCzLolKpsLW1RVtbG0EQ4DgOmqbR09NDM1qUSiWAPwdQ7ujjmf7+/kQymfxrSZJQVZWtra2WG+i63iKH53m4rku1WqVcLmNZFu3t7S2x7+/vJ51O89prr7VYfenSpcPAP1UqFeSHH36YeDxOKpW6eP/9988Bv9d09nw+T7VapVKptJjZnE2tVmNtbY1cLke5XGZra4vNzU16enp49tlnGRgYaD7iTxqNxgexWIzDhw+jNEPQHV87NT8/f+PChQtnR0ZGqFarrUVuOsDds2u2b2FhgVQqRSQSYWFhgStXrtDf308ymcwBf3nw4EEOHjx4O5c2lURVVRzHYXp6+t8uX7785IULFz7LZDLous59991HOBy+h31N9xgdHSWTyVCtVhkaGmLfvn1MT08zPz/PzMzM6c8//9xr+uE9QViWZer1OhsbGxiG8fns7OzPc7ncx729vXR3d1OpVNi2bRuhUAhZljEMA9/3sW0bVVVZWlri4sWLjI+P8/rrr/P111/z5JNPXrIs69cn76ZeGoaBpmm0tbX9Q6FQeHhubu7fC4UCkUiE1dVVstks8Xgc0zSRZZlGo9ESAdM02djYoNFo8MYbb2BZ1mYoFOKuZPjr/xZBEHCHred83x/b3Nz8l/X19aRlWWxsbNDZ2cnw8DDhcBjf96lWq/T09HD06FGeeuopXnrpJc6ePUs6nb4hhPi/C959ZFn+TtO0lG3bJ0ql0p85jsPW1haFQoG2tjYkSWpF/Uwmw9raGu+//z7A977vX2+GrP93wSZiTdNOGIbxy3K5/DPHcfYXCoVe27Yzpmm2m6bppVKp/Orqqnv69OmoZVn/mEwm/9TzvP9x138NAMpJ4VFTBr6SAAAAAElFTkSuQmCC';
			socketUser.uploadCroppedPicture({ uid: uid }, { uid: uid, imageData: imageData }, function (err, result) {
				assert.ifError(err);
				assert(result.url);
				db.getObjectFields('user:' + uid, ['uploadedpicture', 'picture'], function (err, data) {
					assert.ifError(err);
					assert.equal(result.url, data.uploadedpicture);
					assert.equal(result.url, data.picture);
					done();
				});
			});
		});

		it('should remove cover image', function (done) {
			socketUser.removeCover({ uid: uid }, { uid: uid }, function (err) {
				assert.ifError(err);
				db.getObjectField('user:' + uid, 'cover:url', function (err, url) {
					assert.ifError(err);
					assert.equal(url, null);
					done();
				});
			});
		});

		it('should set user status', function (done) {
			socketUser.setStatus({ uid: uid }, 'away', function (err, data) {
				assert.ifError(err);
				assert.equal(data.uid, uid);
				assert.equal(data.status, 'away');
				done();
			});
		});

		it('should fail for invalid status', function (done) {
			socketUser.setStatus({ uid: uid }, '12345', function (err) {
				assert.equal(err.message, '[[error:invalid-user-status]]');
				done();
			});
		});

		it('should get user status', function (done) {
			socketUser.checkStatus({ uid: uid }, uid, function (err, status) {
				assert.ifError(err);
				assert.equal(status, 'away');
				done();
			});
		});

		it('should change user picture', function (done) {
			socketUser.changePicture({ uid: uid }, { type: 'default', uid: uid }, function (err) {
				assert.ifError(err);
				User.getUserField(uid, 'picture', function (err, picture) {
					assert.ifError(err);
					assert.equal(picture, '');
					done();
				});
			});
		});

		it('should fail to change user picture with invalid data', function (done) {
			socketUser.changePicture({ uid: uid }, null, function (err) {
				assert.equal(err.message, '[[error:invalid-data]]');
				done();
			});
		});

		it('should fail to change user picture with invalid uid', function (done) {
			socketUser.changePicture({ uid: 0 }, null, function (err) {
				assert.equal(err.message, '[[error:invalid-uid]]');
				done();
			});
		});

		it('should set user picture to uploaded', function (done) {
			User.setUserField(uid, 'uploadedpicture', '/test', function (err) {
				assert.ifError(err);
				socketUser.changePicture({ uid: uid }, { type: 'uploaded', uid: uid }, function (err) {
					assert.ifError(err);
					User.getUserField(uid, 'picture', function (err, picture) {
						assert.ifError(err);
						assert.equal(picture, nconf.get('relative_path') + '/test');
						done();
					});
				});
			});
		});

		it('should return error if profile image uploads disabled', function (done) {
			meta.config.allowProfileImageUploads = 0;
			var picture = {
				path: path.join(nconf.get('base_dir'), 'test/files/test_copy.png'),
				size: 7189,
				name: 'test.png',
				type: 'image/png',
			};
			User.uploadCroppedPicture({
				uid: uid,
				file: picture,
			}, function (err) {
				assert.equal(err.message, '[[error:profile-image-uploads-disabled]]');
				meta.config.allowProfileImageUploads = 1;
				done();
			});
		});

		it('should return error if profile image has no mime type', function (done) {
			User.uploadCroppedPicture({
				uid: uid,
				imageData: 'data:image/invalid;base64,R0lGODlhPQBEAPeoAJosM/',
			}, function (err) {
				assert.equal(err.message, '[[error:invalid-image]]');
				done();
			});
		});

		describe('user.uploadCroppedPicture', function () {
			var goodImage = 'data:image/gif;base64,R0lGODlhPQBEAPeoAJosM//AwO/AwHVYZ/z595kzAP/s7P+goOXMv8+fhw/v739/f+8PD98fH/8mJl+fn/9ZWb8/PzWlwv///6wWGbImAPgTEMImIN9gUFCEm/gDALULDN8PAD6atYdCTX9gUNKlj8wZAKUsAOzZz+UMAOsJAP/Z2ccMDA8PD/95eX5NWvsJCOVNQPtfX/8zM8+QePLl38MGBr8JCP+zs9myn/8GBqwpAP/GxgwJCPny78lzYLgjAJ8vAP9fX/+MjMUcAN8zM/9wcM8ZGcATEL+QePdZWf/29uc/P9cmJu9MTDImIN+/r7+/vz8/P8VNQGNugV8AAF9fX8swMNgTAFlDOICAgPNSUnNWSMQ5MBAQEJE3QPIGAM9AQMqGcG9vb6MhJsEdGM8vLx8fH98AANIWAMuQeL8fABkTEPPQ0OM5OSYdGFl5jo+Pj/+pqcsTE78wMFNGQLYmID4dGPvd3UBAQJmTkP+8vH9QUK+vr8ZWSHpzcJMmILdwcLOGcHRQUHxwcK9PT9DQ0O/v70w5MLypoG8wKOuwsP/g4P/Q0IcwKEswKMl8aJ9fX2xjdOtGRs/Pz+Dg4GImIP8gIH0sKEAwKKmTiKZ8aB/f39Wsl+LFt8dgUE9PT5x5aHBwcP+AgP+WltdgYMyZfyywz78AAAAAAAD///8AAP9mZv///wAAAAAAAAAAAAAAAAAAAAAAAAAAAAAAAAAAAAAAAAAAAAAAAAAAAAAAAAAAAAAAAAAAAAAAAAAAAAAAAAAAAAAAAAAAAAAAAAAAAAAAAAAAAAAAAAAAAAAAAAAAAAAAAAAAAAAAAAAAAAAAAAAAAAAAAAAAAAAAAAAAAAAAAAAAAAAAAAAAAAAAAAAAAAAAAAAAAAAAAAAAAAAAAAAAAAAAAAAAAAAAAAAAAAAAAAAAAAAAAAAAAAAAAAAAAAAAAAAAAAAAAAAAAAAAAAAAAAAAAAAAAAAAAAAAAAAAAAAAAAAAAAAAAAAAAAAAAAAAAAAAAAAAAAAAAAAAAAAAAAAAAAAAACH5BAEAAKgALAAAAAA9AEQAAAj/AFEJHEiwoMGDCBMqXMiwocAbBww4nEhxoYkUpzJGrMixogkfGUNqlNixJEIDB0SqHGmyJSojM1bKZOmyop0gM3Oe2liTISKMOoPy7GnwY9CjIYcSRYm0aVKSLmE6nfq05QycVLPuhDrxBlCtYJUqNAq2bNWEBj6ZXRuyxZyDRtqwnXvkhACDV+euTeJm1Ki7A73qNWtFiF+/gA95Gly2CJLDhwEHMOUAAuOpLYDEgBxZ4GRTlC1fDnpkM+fOqD6DDj1aZpITp0dtGCDhr+fVuCu3zlg49ijaokTZTo27uG7Gjn2P+hI8+PDPERoUB318bWbfAJ5sUNFcuGRTYUqV/3ogfXp1rWlMc6awJjiAAd2fm4ogXjz56aypOoIde4OE5u/F9x199dlXnnGiHZWEYbGpsAEA3QXYnHwEFliKAgswgJ8LPeiUXGwedCAKABACCN+EA1pYIIYaFlcDhytd51sGAJbo3onOpajiihlO92KHGaUXGwWjUBChjSPiWJuOO/LYIm4v1tXfE6J4gCSJEZ7YgRYUNrkji9P55sF/ogxw5ZkSqIDaZBV6aSGYq/lGZplndkckZ98xoICbTcIJGQAZcNmdmUc210hs35nCyJ58fgmIKX5RQGOZowxaZwYA+JaoKQwswGijBV4C6SiTUmpphMspJx9unX4KaimjDv9aaXOEBteBqmuuxgEHoLX6Kqx+yXqqBANsgCtit4FWQAEkrNbpq7HSOmtwag5w57GrmlJBASEU18ADjUYb3ADTinIttsgSB1oJFfA63bduimuqKB1keqwUhoCSK374wbujvOSu4QG6UvxBRydcpKsav++Ca6G8A6Pr1x2kVMyHwsVxUALDq/krnrhPSOzXG1lUTIoffqGR7Goi2MAxbv6O2kEG56I7CSlRsEFKFVyovDJoIRTg7sugNRDGqCJzJgcKE0ywc0ELm6KBCCJo8DIPFeCWNGcyqNFE06ToAfV0HBRgxsvLThHn1oddQMrXj5DyAQgjEHSAJMWZwS3HPxT/QMbabI/iBCliMLEJKX2EEkomBAUCxRi42VDADxyTYDVogV+wSChqmKxEKCDAYFDFj4OmwbY7bDGdBhtrnTQYOigeChUmc1K3QTnAUfEgGFgAWt88hKA6aCRIXhxnQ1yg3BCayK44EWdkUQcBByEQChFXfCB776aQsG0BIlQgQgE8qO26X1h8cEUep8ngRBnOy74E9QgRgEAC8SvOfQkh7FDBDmS43PmGoIiKUUEGkMEC/PJHgxw0xH74yx/3XnaYRJgMB8obxQW6kL9QYEJ0FIFgByfIL7/IQAlvQwEpnAC7DtLNJCKUoO/w45c44GwCXiAFB/OXAATQryUxdN4LfFiwgjCNYg+kYMIEFkCKDs6PKAIJouyGWMS1FSKJOMRB/BoIxYJIUXFUxNwoIkEKPAgCBZSQHQ1A2EWDfDEUVLyADj5AChSIQW6gu10bE/JG2VnCZGfo4R4d0sdQoBAHhPjhIB94v/wRoRKQWGRHgrhGSQJxCS+0pCZbEhAAOw==';
			var badImage = 'data:audio/mp3;base64,R0lGODlhPQBEAPeoAJosM//AwO/AwHVYZ/z595kzAP/s7P+goOXMv8+fhw/v739/f+8PD98fH/8mJl+fn/9ZWb8/PzWlwv///6wWGbImAPgTEMImIN9gUFCEm/gDALULDN8PAD6atYdCTX9gUNKlj8wZAKUsAOzZz+UMAOsJAP/Z2ccMDA8PD/95eX5NWvsJCOVNQPtfX/8zM8+QePLl38MGBr8JCP+zs9myn/8GBqwpAP/GxgwJCPny78lzYLgjAJ8vAP9fX/+MjMUcAN8zM/9wcM8ZGcATEL+QePdZWf/29uc/P9cmJu9MTDImIN+/r7+/vz8/P8VNQGNugV8AAF9fX8swMNgTAFlDOICAgPNSUnNWSMQ5MBAQEJE3QPIGAM9AQMqGcG9vb6MhJsEdGM8vLx8fH98AANIWAMuQeL8fABkTEPPQ0OM5OSYdGFl5jo+Pj/+pqcsTE78wMFNGQLYmID4dGPvd3UBAQJmTkP+8vH9QUK+vr8ZWSHpzcJMmILdwcLOGcHRQUHxwcK9PT9DQ0O/v70w5MLypoG8wKOuwsP/g4P/Q0IcwKEswKMl8aJ9fX2xjdOtGRs/Pz+Dg4GImIP8gIH0sKEAwKKmTiKZ8aB/f39Wsl+LFt8dgUE9PT5x5aHBwcP+AgP+WltdgYMyZfyywz78AAAAAAAD///8AAP9mZv///wAAAAAAAAAAAAAAAAAAAAAAAAAAAAAAAAAAAAAAAAAAAAAAAAAAAAAAAAAAAAAAAAAAAAAAAAAAAAAAAAAAAAAAAAAAAAAAAAAAAAAAAAAAAAAAAAAAAAAAAAAAAAAAAAAAAAAAAAAAAAAAAAAAAAAAAAAAAAAAAAAAAAAAAAAAAAAAAAAAAAAAAAAAAAAAAAAAAAAAAAAAAAAAAAAAAAAAAAAAAAAAAAAAAAAAAAAAAAAAAAAAAAAAAAAAAAAAAAAAAAAAAAAAAAAAAAAAAAAAAAAAAAAAAAAAAAAAAAAAAAAAAAAAAAAAAAAAAAAAAAAAAAAAAAAAAAAAAAAAAAAAAAAAACH5BAEAAKgALAAAAAA9AEQAAAj/AFEJHEiwoMGDCBMqXMiwocAbBww4nEhxoYkUpzJGrMixogkfGUNqlNixJEIDB0SqHGmyJSojM1bKZOmyop0gM3Oe2liTISKMOoPy7GnwY9CjIYcSRYm0aVKSLmE6nfq05QycVLPuhDrxBlCtYJUqNAq2bNWEBj6ZXRuyxZyDRtqwnXvkhACDV+euTeJm1Ki7A73qNWtFiF+/gA95Gly2CJLDhwEHMOUAAuOpLYDEgBxZ4GRTlC1fDnpkM+fOqD6DDj1aZpITp0dtGCDhr+fVuCu3zlg49ijaokTZTo27uG7Gjn2P+hI8+PDPERoUB318bWbfAJ5sUNFcuGRTYUqV/3ogfXp1rWlMc6awJjiAAd2fm4ogXjz56aypOoIde4OE5u/F9x199dlXnnGiHZWEYbGpsAEA3QXYnHwEFliKAgswgJ8LPeiUXGwedCAKABACCN+EA1pYIIYaFlcDhytd51sGAJbo3onOpajiihlO92KHGaUXGwWjUBChjSPiWJuOO/LYIm4v1tXfE6J4gCSJEZ7YgRYUNrkji9P55sF/ogxw5ZkSqIDaZBV6aSGYq/lGZplndkckZ98xoICbTcIJGQAZcNmdmUc210hs35nCyJ58fgmIKX5RQGOZowxaZwYA+JaoKQwswGijBV4C6SiTUmpphMspJx9unX4KaimjDv9aaXOEBteBqmuuxgEHoLX6Kqx+yXqqBANsgCtit4FWQAEkrNbpq7HSOmtwag5w57GrmlJBASEU18ADjUYb3ADTinIttsgSB1oJFfA63bduimuqKB1keqwUhoCSK374wbujvOSu4QG6UvxBRydcpKsav++Ca6G8A6Pr1x2kVMyHwsVxUALDq/krnrhPSOzXG1lUTIoffqGR7Goi2MAxbv6O2kEG56I7CSlRsEFKFVyovDJoIRTg7sugNRDGqCJzJgcKE0ywc0ELm6KBCCJo8DIPFeCWNGcyqNFE06ToAfV0HBRgxsvLThHn1oddQMrXj5DyAQgjEHSAJMWZwS3HPxT/QMbabI/iBCliMLEJKX2EEkomBAUCxRi42VDADxyTYDVogV+wSChqmKxEKCDAYFDFj4OmwbY7bDGdBhtrnTQYOigeChUmc1K3QTnAUfEgGFgAWt88hKA6aCRIXhxnQ1yg3BCayK44EWdkUQcBByEQChFXfCB776aQsG0BIlQgQgE8qO26X1h8cEUep8ngRBnOy74E9QgRgEAC8SvOfQkh7FDBDmS43PmGoIiKUUEGkMEC/PJHgxw0xH74yx/3XnaYRJgMB8obxQW6kL9QYEJ0FIFgByfIL7/IQAlvQwEpnAC7DtLNJCKUoO/w45c44GwCXiAFB/OXAATQryUxdN4LfFiwgjCNYg+kYMIEFkCKDs6PKAIJouyGWMS1FSKJOMRB/BoIxYJIUXFUxNwoIkEKPAgCBZSQHQ1A2EWDfDEUVLyADj5AChSIQW6gu10bE/JG2VnCZGfo4R4d0sdQoBAHhPjhIB94v/wRoRKQWGRHgrhGSQJxCS+0pCZbEhAAOw==';
			it('should error if both file and imageData are missing', function (done) {
				User.uploadCroppedPicture({}, function (err) {
					assert.equal('[[error:invalid-data]]', err.message);
					done();
				});
			});

			it('should error if file size is too big', function (done) {
				var temp = meta.config.maximumProfileImageSize;
				meta.config.maximumProfileImageSize = 1;
				User.uploadCroppedPicture({
					uid: 1,
					imageData: goodImage,
				}, function (err) {
					assert.equal('[[error:file-too-big, 1]]', err.message);

					// Restore old value
					meta.config.maximumProfileImageSize = temp;
					done();
				});
			});

			it('should not allow image data with bad MIME type to be passed in', function (done) {
				User.uploadCroppedPicture({
					uid: 1,
					imageData: badImage,
				}, function (err) {
					assert.equal('[[error:invalid-image]]', err.message);
					done();
				});
			});
		});

		it('should get profile pictures', function (done) {
			socketUser.getProfilePictures({ uid: uid }, { uid: uid }, function (err, data) {
				assert.ifError(err);
				assert(data);
				assert(Array.isArray(data));
				assert.equal(data[0].type, 'uploaded');
				assert.equal(data[0].text, '[[user:uploaded_picture]]');
				done();
			});
		});

		it('should get default profile avatar', function (done) {
			assert.strictEqual(User.getDefaultAvatar(), '');
			meta.config.defaultAvatar = 'https://path/to/default/avatar';
			assert.strictEqual(User.getDefaultAvatar(), meta.config.defaultAvatar);
			meta.config.defaultAvatar = '/path/to/default/avatar';
			assert.strictEqual(User.getDefaultAvatar(), nconf.get('relative_path') + meta.config.defaultAvatar);
			meta.config.defaultAvatar = '';
			done();
		});

		it('should fail to get profile pictures with invalid data', function (done) {
			socketUser.getProfilePictures({ uid: uid }, null, function (err) {
				assert.equal(err.message, '[[error:invalid-data]]');
				socketUser.getProfilePictures({ uid: uid }, { uid: null }, function (err) {
					assert.equal(err.message, '[[error:invalid-data]]');
					done();
				});
			});
		});

		it('should remove uploaded picture', function (done) {
			socketUser.removeUploadedPicture({ uid: uid }, { uid: uid }, function (err) {
				assert.ifError(err);
				User.getUserField(uid, 'uploadedpicture', function (err, uploadedpicture) {
					assert.ifError(err);
					assert.equal(uploadedpicture, '');
					done();
				});
			});
		});

		it('should fail to remove uploaded picture with invalid-data', function (done) {
			socketUser.removeUploadedPicture({ uid: uid }, null, function (err) {
				assert.equal(err.message, '[[error:invalid-data]]');
				socketUser.removeUploadedPicture({ uid: uid }, { }, function (err) {
					assert.equal(err.message, '[[error:invalid-data]]');
					socketUser.removeUploadedPicture({ uid: null }, { }, function (err) {
						assert.equal(err.message, '[[error:invalid-data]]');
						done();
					});
				});
			});
		});

		it('should load profile page', function (done) {
			request(nconf.get('url') + '/api/user/updatedagain', { jar: jar, json: true }, function (err, res, body) {
				assert.ifError(err);
				assert.equal(res.statusCode, 200);
				assert(body);
				done();
			});
		});

		it('should load settings page', function (done) {
			request(nconf.get('url') + '/api/user/updatedagain/settings', { jar: jar, json: true }, function (err, res, body) {
				assert.ifError(err);
				assert.equal(res.statusCode, 200);
				assert(body.settings);
				assert(body.languages);
				assert(body.homePageRoutes);
				done();
			});
		});

		it('should load edit page', function (done) {
			request(nconf.get('url') + '/api/user/updatedagain/edit', { jar: jar, json: true }, function (err, res, body) {
				assert.ifError(err);
				assert.equal(res.statusCode, 200);
				assert(body);
				done();
			});
		});

		it('should load edit/email page', function (done) {
			request(nconf.get('url') + '/api/user/updatedagain/edit/email', { jar: jar, json: true }, function (err, res, body) {
				assert.ifError(err);
				assert.equal(res.statusCode, 200);
				assert(body);
				done();
			});
		});

		it('should load user\'s groups page', function (done) {
			groups.create({
				name: 'Test',
				description: 'Foobar!',
			}, function (err) {
				assert.ifError(err);
				groups.join('Test', uid, function (err) {
					assert.ifError(err);
					request(nconf.get('url') + '/api/user/updatedagain/groups', { jar: jar, json: true }, function (err, res, body) {
						assert.ifError(err);
						assert.equal(res.statusCode, 200);
						assert(Array.isArray(body.groups));
						assert.equal(body.groups[0].name, 'Test');
						done();
					});
				});
			});
		});
	});

	describe('user info', function () {
		it('should return error if there is no ban reason', function (done) {
			User.getLatestBanInfo(123, function (err) {
				assert.equal(err.message, 'no-ban-info');
				done();
			});
		});


		it('should get history from set', async function () {
			const now = Date.now();
			await db.sortedSetAdd('user:' + testUid + ':usernames', now, 'derp:' + now);
			const data = await User.getHistory('user:' + testUid + ':usernames');
			assert.equal(data[0].value, 'derp');
			assert.equal(data[0].timestamp, now);
		});

		it('should return the correct ban reason', function (done) {
			async.series([
				function (next) {
					User.bans.ban(testUid, 0, '', function (err) {
						assert.ifError(err);
						next(err);
					});
				},
				function (next) {
					User.getModerationHistory(testUid, function (err, data) {
						assert.ifError(err);
						assert.equal(data.bans.length, 1, 'one ban');
						assert.equal(data.bans[0].reason, '[[user:info.banned-no-reason]]', 'no ban reason');

						next(err);
					});
				},
			], function (err) {
				assert.ifError(err);
				User.bans.unban(testUid, function (err) {
					assert.ifError(err);
					done();
				});
			});
		});

		it('should ban user permanently', function (done) {
			User.bans.ban(testUid, function (err) {
				assert.ifError(err);
				User.bans.isBanned(testUid, function (err, isBanned) {
					assert.ifError(err);
					assert.equal(isBanned, true);
					User.bans.unban(testUid, done);
				});
			});
		});

		it('should ban user temporarily', function (done) {
			User.bans.ban(testUid, Date.now() + 2000, function (err) {
				assert.ifError(err);

				User.bans.isBanned(testUid, function (err, isBanned) {
					assert.ifError(err);
					assert.equal(isBanned, true);
					setTimeout(function () {
						User.bans.isBanned(testUid, function (err, isBanned) {
							assert.ifError(err);
							assert.equal(isBanned, false);
							User.bans.unban(testUid, done);
						});
					}, 3000);
				});
			});
		});

		it('should error if until is NaN', function (done) {
			User.bans.ban(testUid, 'asd', function (err) {
				assert.equal(err.message, '[[error:ban-expiry-missing]]');
				done();
			});
		});
	});

	describe('Digest.getSubscribers', function (done) {
		var uidIndex = {};

		before(function (done) {
			var testUsers = ['daysub', 'offsub', 'nullsub', 'weeksub'];
			async.each(testUsers, function (username, next) {
				async.waterfall([
					async.apply(User.create, { username: username, email: username + '@example.com' }),
					function (uid, next) {
						if (username === 'nullsub') {
							return setImmediate(next);
						}

						uidIndex[username] = uid;

						var sub = username.slice(0, -3);
						async.parallel([
							async.apply(User.updateDigestSetting, uid, sub),
							async.apply(User.setSetting, uid, 'dailyDigestFreq', sub),
						], next);
					},
				], next);
			}, done);
		});

		it('should accurately build digest list given ACP default "null" (not set)', function (done) {
			User.digest.getSubscribers('day', function (err, subs) {
				assert.ifError(err);
				assert.strictEqual(subs.length, 1);

				done();
			});
		});

		it('should accurately build digest list given ACP default "day"', function (done) {
			async.series([
				async.apply(meta.configs.set, 'dailyDigestFreq', 'day'),
				function (next) {
					User.digest.getSubscribers('day', function (err, subs) {
						assert.ifError(err);
						assert.strictEqual(subs.includes(uidIndex.daysub.toString()), true);	// daysub does get emailed
						assert.strictEqual(subs.includes(uidIndex.weeksub.toString()), false);	// weeksub does not get emailed
						assert.strictEqual(subs.includes(uidIndex.offsub.toString()), false);	// offsub doesn't get emailed

						next();
					});
				},
			], done);
		});

		it('should accurately build digest list given ACP default "week"', function (done) {
			async.series([
				async.apply(meta.configs.set, 'dailyDigestFreq', 'week'),
				function (next) {
					User.digest.getSubscribers('week', function (err, subs) {
						assert.ifError(err);
						assert.strictEqual(subs.includes(uidIndex.weeksub.toString()), true);	// weeksub gets emailed
						assert.strictEqual(subs.includes(uidIndex.daysub.toString()), false);	// daysub gets emailed
						assert.strictEqual(subs.includes(uidIndex.offsub.toString()), false);	// offsub does not get emailed

						next();
					});
				},
			], done);
		});

		it('should accurately build digest list given ACP default "off"', function (done) {
			async.series([
				async.apply(meta.configs.set, 'dailyDigestFreq', 'off'),
				function (next) {
					User.digest.getSubscribers('day', function (err, subs) {
						assert.ifError(err);
						assert.strictEqual(subs.length, 1);

						next();
					});
				},
			], done);
		});
	});

	describe('digests', function () {
		var uid;
		before(function (done) {
			async.waterfall([
				function (next) {
					User.create({ username: 'digestuser', email: 'test@example.com' }, next);
				},
				function (_uid, next) {
					uid = _uid;
					User.updateDigestSetting(uid, 'day', next);
				},
				function (next) {
					User.setSetting(uid, 'dailyDigestFreq', 'day', next);
				},
				function (next) {
					User.setSetting(uid, 'notificationType_test', 'notificationemail', next);
				},
			], done);
		});

		it('should send digests', function (done) {
			User.digest.execute({ interval: 'day' }, function (err) {
				assert.ifError(err);
				done();
			});
		});

		it('should not send digests', function (done) {
			User.digest.execute({ interval: 'month' }, function (err) {
				assert.ifError(err);
				done();
			});
		});

		describe('unsubscribe via POST', function () {
			it('should unsubscribe from digest if one-click unsubscribe is POSTed', function (done) {
				const token = jwt.sign({
					template: 'digest',
					uid: uid,
				}, nconf.get('secret'));

				request({
					method: 'post',
					url: nconf.get('url') + '/email/unsubscribe/' + token,
				}, function (err, res) {
					assert.ifError(err);
					assert.strictEqual(res.statusCode, 200);

					db.getObjectField('user:' + uid + ':settings', 'dailyDigestFreq', function (err, value) {
						assert.ifError(err);
						assert.strictEqual(value, 'off');
						done();
					});
				});
			});

			it('should unsubscribe from notifications if one-click unsubscribe is POSTed', function (done) {
				const token = jwt.sign({
					template: 'notification',
					type: 'test',
					uid: uid,
				}, nconf.get('secret'));

				request({
					method: 'post',
					url: nconf.get('url') + '/email/unsubscribe/' + token,
				}, function (err, res) {
					assert.ifError(err);
					assert.strictEqual(res.statusCode, 200);

					db.getObjectField('user:' + uid + ':settings', 'notificationType_test', function (err, value) {
						assert.ifError(err);
						assert.strictEqual(value, 'notification');
						done();
					});
				});
			});

			it('should return errors on missing template in token', function (done) {
				const token = jwt.sign({
					uid: uid,
				}, nconf.get('secret'));

				request({
					method: 'post',
					url: nconf.get('url') + '/email/unsubscribe/' + token,
				}, function (err, res) {
					assert.ifError(err);
					assert.strictEqual(res.statusCode, 404);
					done();
				});
			});

			it('should return errors on wrong template in token', function (done) {
				const token = jwt.sign({
					template: 'user',
					uid: uid,
				}, nconf.get('secret'));

				request({
					method: 'post',
					url: nconf.get('url') + '/email/unsubscribe/' + token,
				}, function (err, res) {
					assert.ifError(err);
					assert.strictEqual(res.statusCode, 404);
					done();
				});
			});

			it('should return errors on missing token', function (done) {
				request({
					method: 'post',
					url: nconf.get('url') + '/email/unsubscribe/',
				}, function (err, res) {
					assert.ifError(err);
					assert.strictEqual(res.statusCode, 404);
					done();
				});
			});

			it('should return errors on token signed with wrong secret (verify-failure)', function (done) {
				const token = jwt.sign({
					template: 'notification',
					type: 'test',
					uid: uid,
				}, nconf.get('secret') + 'aababacaba');

				request({
					method: 'post',
					url: nconf.get('url') + '/email/unsubscribe/' + token,
				}, function (err, res) {
					assert.ifError(err);
					assert.strictEqual(res.statusCode, 403);
					done();
				});
			});
		});
	});

	describe('socket methods', function () {
		var socketUser = require('../src/socket.io/user');

		it('should fail with invalid data', function (done) {
			socketUser.exists({ uid: testUid }, null, function (err) {
				assert.equal(err.message, '[[error:invalid-data]]');
				done();
			});
		});

		it('should return true if user/group exists', function (done) {
			socketUser.exists({ uid: testUid }, { username: 'registered-users' }, function (err, exists) {
				assert.ifError(err);
				assert(exists);
				done();
			});
		});

		it('should return true if user/group exists', function (done) {
			socketUser.exists({ uid: testUid }, { username: 'John Smith' }, function (err, exists) {
				assert.ifError(err);
				assert(exists);
				done();
			});
		});

		it('should return false if user/group does not exists', function (done) {
			socketUser.exists({ uid: testUid }, { username: 'doesnot exist' }, function (err, exists) {
				assert.ifError(err);
				assert(!exists);
				done();
			});
		});

		it('should delete user', async function () {
			const uid = await User.create({ username: 'willbedeleted' });
			await socketUser.deleteAccount({ uid: uid }, {});
			const exists = await socketUser.exists({ uid: testUid }, { username: 'willbedeleted' });
			assert(!exists);
		});

		it('should fail to delete user with wrong password', async function () {
			const uid = await User.create({ username: 'willbedeletedpwd', password: '123456' });
			let err;
			try {
				await socketUser.deleteAccount({ uid: uid }, { password: '654321' });
			} catch (_err) {
				err = _err;
			}
			assert.strictEqual(err.message, '[[error:invalid-password]]');
		});

		it('should delete user with correct password', async function () {
			const uid = await User.create({ username: 'willbedeletedcorrectpwd', password: '123456' });
			await socketUser.deleteAccount({ uid: uid }, { password: '123456' });
			const exists = await User.exists(uid);
			assert(!exists);
		});

		it('should fail to delete user if account deletion is not allowed', async function () {
			const oldValue = meta.config.allowAccountDeletion;
			meta.config.allowAccountDeletion = 0;
			const uid = await User.create({ username: 'tobedeleted' });
			try {
				await socketUser.deleteAccount({ uid: uid }, {});
			} catch (err) {
				assert.equal(err.message, '[[error:no-privileges]]');
			}
			meta.config.allowAccountDeletion = oldValue;
		});

		it('should fail if data is invalid', function (done) {
			socketUser.emailExists({ uid: testUid }, null, function (err) {
				assert.equal(err.message, '[[error:invalid-data]]');
				done();
			});
		});

		it('should return true if email exists', function (done) {
			socketUser.emailExists({ uid: testUid }, { email: 'john@example.com' }, function (err, exists) {
				assert.ifError(err);
				assert(exists);
				done();
			});
		});

		it('should return false if email does not exist', function (done) {
			socketUser.emailExists({ uid: testUid }, { email: 'does@not.exist' }, function (err, exists) {
				assert.ifError(err);
				assert(!exists);
				done();
			});
		});

		it('should error if requireEmailConfirmation is disabled', function (done) {
			socketUser.emailConfirm({ uid: testUid }, {}, function (err) {
				assert.equal(err.message, '[[error:email-confirmations-are-disabled]]');
				done();
			});
		});

		it('should send email confirm', function (done) {
			meta.config.requireEmailConfirmation = 1;
			socketUser.emailConfirm({ uid: testUid }, {}, function (err) {
				assert.ifError(err);
				meta.config.requireEmailConfirmation = 0;
				done();
			});
		});

		it('should send reset email', function (done) {
			socketUser.reset.send({ uid: 0 }, 'john@example.com', function (err) {
				assert.ifError(err);
				done();
			});
		});

		it('should return invalid-data error', function (done) {
			socketUser.reset.send({ uid: 0 }, null, function (err) {
				assert.equal(err.message, '[[error:invalid-data]]');
				done();
			});
		});

		it('should not error', function (done) {
			socketUser.reset.send({ uid: 0 }, 'doestnot@exist.com', function (err) {
				assert.ifError(err);
				done();
			});
		});

		it('should commit reset', function (done) {
			db.getObject('reset:uid', function (err, data) {
				assert.ifError(err);
				var code = Object.keys(data).find(code => parseInt(data[code], 10) === parseInt(testUid, 10));
				socketUser.reset.commit({ uid: 0 }, { code: code, password: 'pwdchange' }, function (err) {
					assert.ifError(err);
					done();
				});
			});
		});

		it('should save user settings', function (done) {
			var data = {
				uid: testUid,
				settings: {
					bootswatchSkin: 'default',
					homePageRoute: 'none',
					homePageCustom: '',
					openOutgoingLinksInNewTab: 0,
					scrollToMyPost: 1,
					userLang: 'en-GB',
					usePagination: 1,
					topicsPerPage: '10',
					postsPerPage: '5',
					showemail: 1,
					showfullname: 1,
					restrictChat: 0,
					followTopicsOnCreate: 1,
					followTopicsOnReply: 1,
				},
			};
			socketUser.saveSettings({ uid: testUid }, data, function (err) {
				assert.ifError(err);
				User.getSettings(testUid, function (err, data) {
					assert.ifError(err);
					assert.equal(data.usePagination, true);
					done();
				});
			});
		});

		it('should properly escape homePageRoute', function (done) {
			var data = {
				uid: testUid,
				settings: {
					bootswatchSkin: 'default',
					homePageRoute: 'category/6/testing-ground',
					homePageCustom: '',
					openOutgoingLinksInNewTab: 0,
					scrollToMyPost: 1,
					userLang: 'en-GB',
					usePagination: 1,
					topicsPerPage: '10',
					postsPerPage: '5',
					showemail: 1,
					showfullname: 1,
					restrictChat: 0,
					followTopicsOnCreate: 1,
					followTopicsOnReply: 1,
				},
			};
			socketUser.saveSettings({ uid: testUid }, data, function (err) {
				assert.ifError(err);
				User.getSettings(testUid, function (err, data) {
					assert.ifError(err);
					assert.strictEqual(data.homePageRoute, 'category/6/testing-ground');
					done();
				});
			});
		});


		it('should error if language is invalid', function (done) {
			var data = {
				uid: testUid,
				settings: {
					userLang: '<invalid-string>',
					topicsPerPage: '10',
					postsPerPage: '5',
				},
			};
			socketUser.saveSettings({ uid: testUid }, data, function (err) {
				assert.equal(err.message, '[[error:invalid-language]]');
				done();
			});
		});

		it('should set moderation note', function (done) {
			var adminUid;
			async.waterfall([
				function (next) {
					User.create({ username: 'noteadmin' }, next);
				},
				function (_adminUid, next) {
					adminUid = _adminUid;
					groups.join('administrators', adminUid, next);
				},
				function (next) {
					socketUser.setModerationNote({ uid: adminUid }, { uid: testUid, note: 'this is a test user' }, next);
				},
				function (next) {
					setTimeout(next, 50);
				},
				function (next) {
					socketUser.setModerationNote({ uid: adminUid }, { uid: testUid, note: '<svg/onload=alert(document.location);//' }, next);
				},
				function (next) {
					User.getModerationNotes(testUid, 0, -1, next);
				},
			], function (err, notes) {
				assert.ifError(err);
				assert.equal(notes[0].note, '&lt;svg&#x2F;onload=alert(document.location);&#x2F;&#x2F;');
				assert.equal(notes[0].uid, adminUid);
				assert.equal(notes[1].note, 'this is a test user');
				assert(notes[0].timestamp);
				done();
			});
		});
	});

	describe('approval queue', function () {
		var oldRegistrationApprovalType;
		var adminUid;
		before(function (done) {
			oldRegistrationApprovalType = meta.config.registrationApprovalType;
			meta.config.registrationApprovalType = 'admin-approval';
			User.create({ username: 'admin', password: '123456' }, function (err, uid) {
				assert.ifError(err);
				adminUid = uid;
				groups.join('administrators', uid, done);
			});
		});

		after(function (done) {
			meta.config.registrationApprovalType = oldRegistrationApprovalType;
			done();
		});

		it('should add user to approval queue', function (done) {
			helpers.registerUser({
				username: 'rejectme',
				password: '123456',
				'password-confirm': '123456',
				email: '<script>alert("ok")<script>reject@me.com',
				gdpr_consent: true,
			}, function (err) {
				assert.ifError(err);
				helpers.loginUser('admin', '123456', function (err, jar) {
					assert.ifError(err);
					request(nconf.get('url') + '/api/admin/manage/registration', { jar: jar, json: true }, function (err, res, body) {
						assert.ifError(err);
						assert.equal(body.users[0].username, 'rejectme');
						assert.equal(body.users[0].email, '&lt;script&gt;alert(&quot;ok&quot;)&lt;script&gt;reject@me.com');
						done();
					});
				});
			});
		});

		it('should fail to add user to queue if username is taken', function (done) {
			helpers.registerUser({
				username: 'rejectme',
				password: '123456',
				'password-confirm': '123456',
				email: '<script>alert("ok")<script>reject@me.com',
				gdpr_consent: true,
			}, function (err, jar, res, body) {
				assert.ifError(err);
				assert.equal(body, '[[error:username-taken]]');
				done();
			});
		});

		it('should fail to add user to queue if email is taken', function (done) {
			helpers.registerUser({
				username: 'rejectmenew',
				password: '123456',
				'password-confirm': '123456',
				email: '<script>alert("ok")<script>reject@me.com',
				gdpr_consent: true,
			}, function (err, jar, res, body) {
				assert.ifError(err);
				assert.equal(body, '[[error:email-taken]]');
				done();
			});
		});

		it('should reject user registration', function (done) {
			socketUser.rejectRegistration({ uid: adminUid }, { username: 'rejectme' }, function (err) {
				assert.ifError(err);
				User.getRegistrationQueue(0, -1, function (err, users) {
					assert.ifError(err);
					assert.equal(users.length, 0);
					done();
				});
			});
		});

		it('should accept user registration', function (done) {
			helpers.registerUser({
				username: 'acceptme',
				password: '123456',
				'password-confirm': '123456',
				email: 'accept@me.com',
				gdpr_consent: true,
			}, function (err) {
				assert.ifError(err);
				socketUser.acceptRegistration({ uid: adminUid }, { username: 'acceptme' }, function (err, uid) {
					assert.ifError(err);
					User.exists(uid, function (err, exists) {
						assert.ifError(err);
						assert(exists);
						User.getRegistrationQueue(0, -1, function (err, users) {
							assert.ifError(err);
							assert.equal(users.length, 0);
							done();
						});
					});
				});
			});
		});

		it('should trim username and add user to registration queue', function (done) {
			helpers.registerUser({
				username: 'invalidname\r\n',
				password: '123456',
				'password-confirm': '123456',
				email: 'invalidtest@test.com',
				gdpr_consent: true,
			}, function (err) {
				assert.ifError(err);
				db.getSortedSetRange('registration:queue', 0, -1, function (err, data) {
					assert.ifError(err);
					assert.equal(data[0], 'invalidname');
					done();
				});
			});
		});
	});

	describe('invites', function () {
		var notAnInviterUid;
		var inviterUid;
		var adminUid;

		var PUBLIC_GROUP = 'publicGroup';
		var PRIVATE_GROUP = 'privateGroup';
		var OWN_PRIVATE_GROUP = 'ownPrivateGroup';
		var HIDDEN_GROUP = 'hiddenGroup';

		var COMMON_PW = '123456';

		before(function (done) {
			async.parallel({
				publicGroup: async.apply(groups.create, { name: PUBLIC_GROUP, private: 0 }),
				privateGroup: async.apply(groups.create, { name: PRIVATE_GROUP, private: 1 }),
				hiddenGroup: async.apply(groups.create, { name: HIDDEN_GROUP, hidden: 1 }),
				notAnInviter: async.apply(User.create, { username: 'notAnInviter', password: COMMON_PW, email: 'notaninviter@nodebb.org' }),
				inviter: async.apply(User.create, { username: 'inviter', password: COMMON_PW, email: 'inviter@nodebb.org' }),
				admin: async.apply(User.create, { username: 'adminInvite', password: COMMON_PW }),
			}, function (err, results) {
				assert.ifError(err);
				notAnInviterUid = results.notAnInviter;
				inviterUid = results.inviter;
				adminUid = results.admin;
				async.parallel([
					async.apply(groups.create, { name: OWN_PRIVATE_GROUP, ownerUid: inviterUid, private: 1 }),
					async.apply(groups.join, 'administrators', adminUid),
					async.apply(groups.join, 'cid:0:privileges:invite', inviterUid),
				], done);
			});
		});

		describe('when inviter is not an admin and does not have invite privilege', function () {
			var csrf_token;
			var jar;

			before(function (done) {
				helpers.loginUser('notAnInviter', COMMON_PW, function (err, _jar) {
					assert.ifError(err);
					jar = _jar;

					request({
						url: nconf.get('url') + '/api/config',
						json: true,
						jar: jar,
					}, function (err, response, body) {
						assert.ifError(err);
						csrf_token = body.csrf_token;
						done();
					});
				});
			});

			it('should error if user does not have invite privilege', async () => {
				const { res } = await helpers.invite({ emails: 'invite1@test.com', groupsToJoin: [] }, notAnInviterUid, jar, csrf_token);
				assert.strictEqual(res.statusCode, 403);
				assert.strictEqual(res.body.status.message, '[[error:no-privileges]]');
			});

			it('should error out if user tries to use an inviter\'s uid via the API', async () => {
				const { res } = await helpers.invite({ emails: 'invite1@test.com', groupsToJoin: [] }, inviterUid, jar, csrf_token);
				const numInvites = await User.getInvitesNumber(inviterUid);
				assert.strictEqual(res.statusCode, 403);
				assert.strictEqual(res.body.status.message, '[[error:no-privileges]]');
				assert.strictEqual(numInvites, 0);
			});
		});

		describe('when inviter has invite privilege', function () {
			var csrf_token;
			var jar;

			before(function (done) {
				helpers.loginUser('inviter', COMMON_PW, function (err, _jar) {
					assert.ifError(err);
					jar = _jar;

					request({
						url: nconf.get('url') + '/api/config',
						json: true,
						jar: jar,
					}, function (err, response, body) {
						assert.ifError(err);
						csrf_token = body.csrf_token;
						done();
					});
				});
			});

			it('should error with invalid data', async () => {
				const { res } = await helpers.invite({}, inviterUid, jar, csrf_token);
				assert.strictEqual(res.statusCode, 400);
				assert.strictEqual(res.body.status.message, '[[error:invalid-data]]');
			});

			it('should error if user is not admin and type is admin-invite-only', async () => {
				meta.config.registrationType = 'admin-invite-only';
				const { res } = await helpers.invite({ emails: 'invite1@test.com', groupsToJoin: [] }, inviterUid, jar, csrf_token);
				assert.strictEqual(res.statusCode, 403);
				assert.strictEqual(res.body.status.message, '[[error:no-privileges]]');
			});

			it('should send invitation email (without groups to be joined)', async () => {
				meta.config.registrationType = 'normal';
				const { res } = await helpers.invite({ emails: 'invite1@test.com', groupsToJoin: [] }, inviterUid, jar, csrf_token);
				assert.strictEqual(res.statusCode, 200);
			});

<<<<<<< HEAD
		it('should get user\'s invites', function (done) {
			User.getInvites(inviterUid, function (err, data) {
				assert.ifError(err);
				assert(data.length);
				assert(data[0].email);
				const emails = data.map(invite => invite.email);
				assert.notEqual(emails.indexOf('invite1@test.com'), -1);
				assert.notEqual(emails.indexOf('invite2@test.com'), -1);
				done();
=======
			it('should send multiple invitation emails (with a public group to be joined)', async () => {
				const { res } = await helpers.invite({ emails: 'invite2@test.com,invite3@test.com', groupsToJoin: [PUBLIC_GROUP] }, inviterUid, jar, csrf_token);
				assert.strictEqual(res.statusCode, 200);
>>>>>>> b742229e
			});

<<<<<<< HEAD
		it('should get all invites', function (done) {
			User.getAllInvites(function (err, data) {
				assert.ifError(err);
				assert(data[0].invitations.length);
				assert(data[0].invitations[0].email);
				const emails = data[0].invitations.map(invite => invite.email);
				assert.equal(data[0].uid, inviterUid);
				assert.notEqual(emails.indexOf('invite1@test.com'), -1);
				assert.notEqual(emails.indexOf('invite2@test.com'), -1);
				done();
=======
			it('should error if the user has not permission to invite to the group', async () => {
				const { res } = await helpers.invite({ emails: 'invite4@test.com', groupsToJoin: [PRIVATE_GROUP] }, inviterUid, jar, csrf_token);
				assert.strictEqual(res.statusCode, 403);
				assert.strictEqual(res.body.status.message, '[[error:no-privileges]]');
>>>>>>> b742229e
			});

			it('should error if a non-admin tries to invite to the administrators group', async () => {
				const { res } = await helpers.invite({ emails: 'invite4@test.com', groupsToJoin: ['administrators'] }, inviterUid, jar, csrf_token);
				assert.strictEqual(res.statusCode, 403);
				assert.strictEqual(res.body.status.message, '[[error:no-privileges]]');
			});

			it('should to invite to own private group', async () => {
				const { res } = await helpers.invite({ emails: 'invite4@test.com', groupsToJoin: [OWN_PRIVATE_GROUP] }, inviterUid, jar, csrf_token);
				assert.strictEqual(res.statusCode, 200);
			});

			it('should to invite to multiple groups', async () => {
				const { res } = await helpers.invite({ emails: 'invite5@test.com', groupsToJoin: [PUBLIC_GROUP, OWN_PRIVATE_GROUP] }, inviterUid, jar, csrf_token);
				assert.strictEqual(res.statusCode, 200);
			});

			it('should error if tries to invite to hidden group', async () => {
				const { res } = await helpers.invite({ emails: 'invite6@test.com', groupsToJoin: [HIDDEN_GROUP] }, inviterUid, jar, csrf_token);
				assert.strictEqual(res.statusCode, 403);
			});

			it('should error if ouf of invitations', async () => {
				meta.config.maximumInvites = 1;
				const { res } = await helpers.invite({ emails: 'invite6@test.com', groupsToJoin: [] }, inviterUid, jar, csrf_token);
				assert.strictEqual(res.statusCode, 403);
				assert.strictEqual(res.body.status.message, '[[error:invite-maximum-met, ' + 5 + ', ' + 1 + ']]');
				meta.config.maximumInvites = 10;
			});

			it('should send invitation email after maximumInvites increased', async () => {
				const { res } = await helpers.invite({ emails: 'invite6@test.com', groupsToJoin: [] }, inviterUid, jar, csrf_token);
				assert.strictEqual(res.statusCode, 200);
			});

			it('should error if invite is sent via API with a different UID', async () => {
				const { res } = await helpers.invite({ emails: 'inviter@nodebb.org', groupsToJoin: [] }, adminUid, jar, csrf_token);
				const numInvites = await User.getInvitesNumber(adminUid);
				assert.strictEqual(res.statusCode, 403);
				assert.strictEqual(res.body.status.message, '[[error:no-privileges]]');
				assert.strictEqual(numInvites, 0);
			});

			it('should error if email exists', async () => {
				const { res } = await helpers.invite({ emails: 'inviter@nodebb.org', groupsToJoin: [] }, inviterUid, jar, csrf_token);
				assert.strictEqual(res.statusCode, 400);
				assert.strictEqual(res.body.status.message, '[[error:email-taken]]');
			});
		});

		describe('when inviter is an admin', function () {
			var csrf_token;
			var jar;

			before(function (done) {
				helpers.loginUser('adminInvite', COMMON_PW, function (err, _jar) {
					assert.ifError(err);
					jar = _jar;

					request({
						url: nconf.get('url') + '/api/config',
						json: true,
						jar: jar,
					}, function (err, response, body) {
						assert.ifError(err);
						csrf_token = body.csrf_token;
						done();
					});
				});
			});

			it('should escape email', async () => {
				await helpers.invite({ emails: '<script>alert("ok");</script>', groupsToJoin: [] }, adminUid, jar, csrf_token);
				const data = await User.getInvites(adminUid);
				assert.strictEqual(data[0], '&lt;script&gt;alert(&quot;ok&quot;);&lt;&#x2F;script&gt;');
				await User.deleteInvitationKey('<script>alert("ok");</script>');
			});

			it('should invite to the administrators group if inviter is an admin', async () => {
				const { res } = await helpers.invite({ emails: 'invite99@test.com', groupsToJoin: ['administrators'] }, adminUid, jar, csrf_token);
				assert.strictEqual(res.statusCode, 200);
			});
		});

		describe('after invites checks', function () {
			it('should get user\'s invites', function (done) {
				User.getInvites(inviterUid, function (err, data) {
					assert.ifError(err);
					Array.from(Array(6)).forEach((_, i) => {
						assert.notEqual(data.indexOf('invite' + (i + 1) + '@test.com'), -1);
					});
					done();
				});
			});

			it('should get all invites', function (done) {
				User.getAllInvites(function (err, data) {
					assert.ifError(err);

					var adminData = data.filter(d => parseInt(d.uid, 10) === adminUid)[0];
					assert.notEqual(adminData.invitations.indexOf('invite99@test.com'), -1);

					var inviterData = data.filter(d => parseInt(d.uid, 10) === inviterUid)[0];
					Array.from(Array(6)).forEach((_, i) => {
						assert.notEqual(inviterData.invitations.indexOf('invite' + (i + 1) + '@test.com'), -1);
					});

					done();
				});
			});

			it('should fail to verify invitation with invalid data', function (done) {
				User.verifyInvitation({ token: '', email: '' }, function (err) {
					assert.equal(err.message, '[[error:invalid-data]]');
					done();
				});
			});

			it('should fail to verify invitation with invalid email', function (done) {
				User.verifyInvitation({ token: 'test', email: 'doesnotexist@test.com' }, function (err) {
					assert.equal(err.message, '[[error:invalid-token]]');
					done();
				});
			});

			it('should verify installation with no errors', function (done) {
				var email = 'invite1@test.com';
				db.getObjectField('invitation:email:' + email, 'token', function (err, token) {
					assert.ifError(err);
					User.verifyInvitation({ token: token, email: 'invite1@test.com' }, function (err) {
						assert.ifError(err);
						done();
					});
				});
			});

			it('should error with invalid username', function (done) {
				User.deleteInvitation('doesnotexist', 'test@test.com', function (err) {
					assert.equal(err.message, '[[error:invalid-username]]');
					done();
				});
			});

			it('should delete invitation', function (done) {
				var socketUser = require('../src/socket.io/user');
				socketUser.deleteInvitation({ uid: adminUid }, { invitedBy: 'inviter', email: 'invite1@test.com' }, function (err) {
					assert.ifError(err);
					db.isSetMember('invitation:uid:' + inviterUid, 'invite1@test.com', function (err, isMember) {
						assert.ifError(err);
						assert.equal(isMember, false);
						done();
					});
				});
			});

			it('should delete invitation key', function (done) {
				User.deleteInvitationKey('invite99@test.com', function (err) {
					assert.ifError(err);
					db.isSetMember('invitation:uid:' + adminUid, 'invite99@test.com', function (err, isMember) {
						assert.ifError(err);
						assert.equal(isMember, false);
						db.isSetMember('invitation:uids', adminUid, function (err, isMember) {
							assert.ifError(err);
							assert.equal(isMember, false);
							done();
						});
					});
				});
			});

			it('should joined the groups from invitation after registration', async function () {
				var email = 'invite5@test.com';
				var groupsToJoin = [PUBLIC_GROUP, OWN_PRIVATE_GROUP];
				var token = await db.getObjectField('invitation:email:' + email, 'token');

				await new Promise(function (resolve, reject) {
					helpers.registerUser({
						username: 'invite5',
						password: '123456',
						'password-confirm': '123456',
						email: email,
						gdpr_consent: true,
						token: token,
					}, async function (err, jar, response, body) {
						if (err) {
							reject(err);
						}

						var memberships = await groups.isMemberOfGroups(body.uid, groupsToJoin);
						var joinedToAll = memberships.filter(Boolean);

						if (joinedToAll.length !== groupsToJoin.length) {
							reject(new Error('Not joined to the groups'));
						}

						resolve();
					});
				});
			});
		});

		describe('invite groups', () => {
			var csrf_token;
			var jar;

			before(function (done) {
				helpers.loginUser('inviter', COMMON_PW, function (err, _jar) {
					assert.ifError(err);
<<<<<<< HEAD
					assert.equal(data[0].email, '&lt;script&gt;alert(&quot;ok&quot;);&lt;&#x2F;script&gt;');
					done();
=======
					jar = _jar;

					request({
						url: nconf.get('url') + '/api/config',
						json: true,
						jar: jar,
					}, function (err, response, body) {
						assert.ifError(err);
						csrf_token = body.csrf_token;
						done();
					});
				});
			});

			it('should show a list of groups for adding to an invite', async () => {
				const body = await requestAsync({
					url: `${nconf.get('url')}/api/v3/users/${inviterUid}/invites/groups`,
					json: true,
					jar,
				});

				assert(Array.isArray(body.response));
				assert.strictEqual(2, body.response.length);
				assert.deepStrictEqual(body.response, ['ownPrivateGroup', 'publicGroup']);
			});

			it('should error out if you request invite groups for another uid', async () => {
				const res = await requestAsync({
					url: `${nconf.get('url')}/api/v3/users/${adminUid}/invites/groups`,
					json: true,
					jar,
					simple: false,
					resolveWithFullResponse: true,
				});

				assert.strictEqual(res.statusCode, 401);
				assert.deepStrictEqual(res.body, {
					status: {
						code: 'not-authorised',
						message: 'A valid login session was not found. Please log in and try again.',
					},
					response: {},
>>>>>>> b742229e
				});
			});
		});
	});

	describe('email confirm', function () {
		it('should error with invalid code', function (done) {
			User.email.confirmByCode('asdasda', function (err) {
				assert.equal(err.message, '[[error:invalid-data]]');
				done();
			});
		});

		it('should confirm email of user', async function () {
			const email = 'confirm@me.com';
			const uid = await User.create({
				username: 'confirme',
				email: email,
			});

			const code = await User.email.sendValidationEmail(uid, email);
			const unverified = await groups.isMember(uid, 'unverified-users');
			assert.strictEqual(unverified, true);
			await User.email.confirmByCode(code);
			const [confirmed, isVerified] = await Promise.all([
				db.getObjectField('user:' + uid, 'email:confirmed'),
				groups.isMember(uid, 'verified-users', uid),
			]);
			assert.strictEqual(parseInt(confirmed, 10), 1);
			assert.strictEqual(isVerified, true);
		});

		it('should confirm email of user by uid', async function () {
			const email = 'confirm2@me.com';
			const uid = await User.create({
				username: 'confirme2',
				email: email,
			});

			const unverified = await groups.isMember(uid, 'unverified-users');
			assert.strictEqual(unverified, true);
			await User.email.confirmByUid(uid);
			const [confirmed, isVerified] = await Promise.all([
				db.getObjectField('user:' + uid, 'email:confirmed'),
				groups.isMember(uid, 'verified-users', uid),
			]);
			assert.strictEqual(parseInt(confirmed, 10), 1);
			assert.strictEqual(isVerified, true);
		});
	});

	describe('user jobs', function () {
		it('should start user jobs', function (done) {
			User.startJobs();
			done();
		});

		it('should stop user jobs', function (done) {
			User.stopJobs();
			done();
		});

		it('should send digest', function (done) {
			db.sortedSetAdd('digest:day:uids', [Date.now(), Date.now()], [1, 2], function (err) {
				assert.ifError(err);
				User.digest.execute({ interval: 'day' }, function (err) {
					assert.ifError(err);
					done();
				});
			});
		});
	});

	describe('hideEmail/hideFullname', function () {
		var uid;
		after(function (done) {
			meta.config.hideEmail = 0;
			meta.config.hideFullname = 0;
			done();
		});

		it('should hide email and fullname', function (done) {
			meta.config.hideEmail = 1;
			meta.config.hideFullname = 1;

			User.create({
				username: 'hiddenemail',
				email: 'should@be.hidden',
				fullname: 'baris soner usakli',
			}, function (err, _uid) {
				uid = _uid;
				assert.ifError(err);
				request(nconf.get('url') + '/api/user/hiddenemail', { json: true }, function (err, res, body) {
					assert.ifError(err);
					assert.equal(body.fullname, '');
					assert.equal(body.email, '');

					done();
				});
			});
		});

		it('should hide fullname in topic list and topic', function (done) {
			Topics.post({
				uid: uid,
				title: 'Topic hidden',
				content: 'lorem ipsum',
				cid: testCid,
			}, function (err) {
				assert.ifError(err);
				request(nconf.get('url') + '/api/recent', { json: true }, function (err, res, body) {
					assert.ifError(err);
					assert(!body.topics[0].user.hasOwnProperty('fullname'));
					request(nconf.get('url') + '/api/topic/' + body.topics[0].slug, { json: true }, function (err, res, body) {
						assert.ifError(err);
						assert(!body.posts[0].user.hasOwnProperty('fullname'));
						done();
					});
				});
			});
		});
	});

	describe('user blocking methods', function (done) {
		let blockeeUid;
		before(function (done) {
			User.create({
				username: 'blockee',
				email: 'blockee@example.org',
				fullname: 'Block me',
			}, function (err, uid) {
				blockeeUid = uid;
				done(err);
			});
		});

		describe('.toggle()', function () {
			it('should toggle block', function (done) {
				socketUser.toggleBlock({ uid: 1 }, { blockerUid: 1, blockeeUid: blockeeUid }, function (err) {
					assert.ifError(err);
					User.blocks.is(blockeeUid, 1, function (err, blocked) {
						assert.ifError(err);
						assert(blocked);
						done();
					});
				});
			});

			it('should toggle block', function (done) {
				socketUser.toggleBlock({ uid: 1 }, { blockerUid: 1, blockeeUid: blockeeUid }, function (err) {
					assert.ifError(err);
					User.blocks.is(blockeeUid, 1, function (err, blocked) {
						assert.ifError(err);
						assert(!blocked);
						done();
					});
				});
			});
		});

		describe('.add()', function () {
			it('should block a uid', function (done) {
				User.blocks.add(blockeeUid, 1, function (err) {
					assert.ifError(err);
					User.blocks.list(1, function (err, blocked_uids) {
						assert.ifError(err);
						assert.strictEqual(Array.isArray(blocked_uids), true);
						assert.strictEqual(blocked_uids.length, 1);
						assert.strictEqual(blocked_uids.includes(blockeeUid), true);
						done();
					});
				});
			});

			it('should automatically increment corresponding user field', function (done) {
				db.getObjectField('user:1', 'blocksCount', function (err, count) {
					assert.ifError(err);
					assert.strictEqual(parseInt(count, 10), 1);
					done();
				});
			});

			it('should error if you try to block the same uid again', function (done) {
				User.blocks.add(blockeeUid, 1, function (err) {
					assert.equal(err.message, '[[error:already-blocked]]');
					done();
				});
			});
		});

		describe('.remove()', function () {
			it('should unblock a uid', function (done) {
				User.blocks.remove(blockeeUid, 1, function (err) {
					assert.ifError(err);
					User.blocks.list(1, function (err, blocked_uids) {
						assert.ifError(err);
						assert.strictEqual(Array.isArray(blocked_uids), true);
						assert.strictEqual(blocked_uids.length, 0);
						done();
					});
				});
			});

			it('should automatically decrement corresponding user field', function (done) {
				db.getObjectField('user:1', 'blocksCount', function (err, count) {
					assert.ifError(err);
					assert.strictEqual(parseInt(count, 10), 0);
					done();
				});
			});

			it('should error if you try to unblock the same uid again', function (done) {
				User.blocks.remove(blockeeUid, 1, function (err) {
					assert.equal(err.message, '[[error:already-unblocked]]');
					done();
				});
			});
		});

		describe('.is()', function () {
			before(function (done) {
				User.blocks.add(blockeeUid, 1, done);
			});

			it('should return a Boolean with blocked status for the queried uid', function (done) {
				User.blocks.is(blockeeUid, 1, function (err, blocked) {
					assert.ifError(err);
					assert.strictEqual(blocked, true);
					done();
				});
			});
		});

		describe('.list()', function () {
			it('should return a list of blocked uids', function (done) {
				User.blocks.list(1, function (err, blocked_uids) {
					assert.ifError(err);
					assert.strictEqual(Array.isArray(blocked_uids), true);
					assert.strictEqual(blocked_uids.length, 1);
					assert.strictEqual(blocked_uids.includes(blockeeUid), true);
					done();
				});
			});
		});

		describe('.filter()', function () {
			it('should remove entries by blocked uids and return filtered set', function (done) {
				User.blocks.filter(1, [{
					foo: 'foo',
					uid: blockeeUid,
				}, {
					foo: 'bar',
					uid: 1,
				}, {
					foo: 'baz',
					uid: blockeeUid,
				}], function (err, filtered) {
					assert.ifError(err);
					assert.strictEqual(Array.isArray(filtered), true);
					assert.strictEqual(filtered.length, 1);
					assert.equal(filtered[0].uid, 1);
					done();
				});
			});

			it('should allow property argument to be passed in to customise checked property', function (done) {
				User.blocks.filter(1, 'fromuid', [{
					foo: 'foo',
					fromuid: blockeeUid,
				}, {
					foo: 'bar',
					fromuid: 1,
				}, {
					foo: 'baz',
					fromuid: blockeeUid,
				}], function (err, filtered) {
					assert.ifError(err);
					assert.strictEqual(Array.isArray(filtered), true);
					assert.strictEqual(filtered.length, 1);
					assert.equal(filtered[0].fromuid, 1);
					done();
				});
			});

			it('should not process invalid sets', function (done) {
				User.blocks.filter(1, [{ foo: 'foo' }, { foo: 'bar' }, { foo: 'baz' }], function (err, filtered) {
					assert.ifError(err);
					assert.strictEqual(Array.isArray(filtered), true);
					assert.strictEqual(filtered.length, 3);
					filtered.forEach(function (obj) {
						assert.strictEqual(obj.hasOwnProperty('foo'), true);
					});
					done();
				});
			});

			it('should process plain sets that just contain uids', function (done) {
				User.blocks.filter(1, [1, blockeeUid], function (err, filtered) {
					assert.ifError(err);
					assert.strictEqual(filtered.length, 1);
					assert.strictEqual(filtered[0], 1);
					done();
				});
			});

			it('should filter uids that are blocking targetUid', function (done) {
				User.blocks.filterUids(blockeeUid, [1, 2], function (err, filtered) {
					assert.ifError(err);
					assert.deepEqual(filtered, [2]);
					done();
				});
			});
		});
	});

	describe('status/online', function () {
		it('should return offline if user is guest', function (done) {
			var status = User.getStatus({ uid: 0 });
			assert.strictEqual(status, 'offline');
			done();
		});

		it('should return offline if user is guest', async function () {
			assert.strictEqual(await User.isOnline(0), false);
		});

		it('should return true', async function () {
			assert.strictEqual(await User.isOnline(testUid), true);
		});
	});

	describe('isPrivilegedOrSelf', function () {
		it('should return not error if self', function (done) {
			User.isPrivilegedOrSelf(1, 1, function (err) {
				assert.ifError(err);
				done();
			});
		});

		it('should not error if privileged', function (done) {
			User.create({ username: 'theadmin' }, function (err, uid) {
				assert.ifError(err);
				groups.join('administrators', uid, function (err) {
					assert.ifError(err);
					User.isPrivilegedOrSelf(uid, 2, function (err) {
						assert.ifError(err);
						done();
					});
				});
			});
		});

		it('should error if not privileged', function (done) {
			User.isPrivilegedOrSelf(0, 1, function (err) {
				assert.equal(err.message, '[[error:no-privileges]]');
				done();
			});
		});
	});

	it('should get admins and mods', function (done) {
		User.getAdminsandGlobalMods(function (err, data) {
			assert.ifError(err);
			assert(Array.isArray(data));
			done();
		});
	});

	it('should allow user to login even if password is weak', function (done) {
		User.create({ username: 'weakpwd', password: '123456' }, function (err) {
			assert.ifError(err);
			const oldValue = meta.config.minimumPasswordStrength;
			meta.config.minimumPasswordStrength = 3;
			helpers.loginUser('weakpwd', '123456', function (err, jar, csrfs_token) {
				assert.ifError(err);
				meta.config.minimumPasswordStrength = oldValue;
				done();
			});
		});
	});
});<|MERGE_RESOLUTION|>--- conflicted
+++ resolved
@@ -2082,40 +2082,15 @@
 				assert.strictEqual(res.statusCode, 200);
 			});
 
-<<<<<<< HEAD
-		it('should get user\'s invites', function (done) {
-			User.getInvites(inviterUid, function (err, data) {
-				assert.ifError(err);
-				assert(data.length);
-				assert(data[0].email);
-				const emails = data.map(invite => invite.email);
-				assert.notEqual(emails.indexOf('invite1@test.com'), -1);
-				assert.notEqual(emails.indexOf('invite2@test.com'), -1);
-				done();
-=======
 			it('should send multiple invitation emails (with a public group to be joined)', async () => {
 				const { res } = await helpers.invite({ emails: 'invite2@test.com,invite3@test.com', groupsToJoin: [PUBLIC_GROUP] }, inviterUid, jar, csrf_token);
 				assert.strictEqual(res.statusCode, 200);
->>>>>>> b742229e
-			});
-
-<<<<<<< HEAD
-		it('should get all invites', function (done) {
-			User.getAllInvites(function (err, data) {
-				assert.ifError(err);
-				assert(data[0].invitations.length);
-				assert(data[0].invitations[0].email);
-				const emails = data[0].invitations.map(invite => invite.email);
-				assert.equal(data[0].uid, inviterUid);
-				assert.notEqual(emails.indexOf('invite1@test.com'), -1);
-				assert.notEqual(emails.indexOf('invite2@test.com'), -1);
-				done();
-=======
+			});
+
 			it('should error if the user has not permission to invite to the group', async () => {
 				const { res } = await helpers.invite({ emails: 'invite4@test.com', groupsToJoin: [PRIVATE_GROUP] }, inviterUid, jar, csrf_token);
 				assert.strictEqual(res.statusCode, 403);
 				assert.strictEqual(res.body.status.message, '[[error:no-privileges]]');
->>>>>>> b742229e
 			});
 
 			it('should error if a non-admin tries to invite to the administrators group', async () => {
@@ -2191,7 +2166,7 @@
 			it('should escape email', async () => {
 				await helpers.invite({ emails: '<script>alert("ok");</script>', groupsToJoin: [] }, adminUid, jar, csrf_token);
 				const data = await User.getInvites(adminUid);
-				assert.strictEqual(data[0], '&lt;script&gt;alert(&quot;ok&quot;);&lt;&#x2F;script&gt;');
+				assert.strictEqual(data[0].email, '&lt;script&gt;alert(&quot;ok&quot;);&lt;&#x2F;script&gt;');
 				await User.deleteInvitationKey('<script>alert("ok");</script>');
 			});
 
@@ -2205,8 +2180,12 @@
 			it('should get user\'s invites', function (done) {
 				User.getInvites(inviterUid, function (err, data) {
 					assert.ifError(err);
+					assert(data.length);
+					assert(data[0].email);
+
+					const emails = data.map(invite => invite.email);
 					Array.from(Array(6)).forEach((_, i) => {
-						assert.notEqual(data.indexOf('invite' + (i + 1) + '@test.com'), -1);
+						assert(emails.includes('invite' + (i + 1) + '@test.com'));
 					});
 					done();
 				});
@@ -2215,13 +2194,15 @@
 			it('should get all invites', function (done) {
 				User.getAllInvites(function (err, data) {
 					assert.ifError(err);
+					assert(data[0].invitations.length);
+					assert(data[0].invitations[0].email);
 
 					var adminData = data.filter(d => parseInt(d.uid, 10) === adminUid)[0];
-					assert.notEqual(adminData.invitations.indexOf('invite99@test.com'), -1);
+					assert(adminData.invitations.some(invitation => invitation.email === 'invite99@test.com'));
 
 					var inviterData = data.filter(d => parseInt(d.uid, 10) === inviterUid)[0];
 					Array.from(Array(6)).forEach((_, i) => {
-						assert.notEqual(inviterData.invitations.indexOf('invite' + (i + 1) + '@test.com'), -1);
+						assert(inviterData.invitations.some(invitation => invitation.email === 'invite' + (i + 1) + '@test.com'));
 					});
 
 					done();
@@ -2325,10 +2306,6 @@
 			before(function (done) {
 				helpers.loginUser('inviter', COMMON_PW, function (err, _jar) {
 					assert.ifError(err);
-<<<<<<< HEAD
-					assert.equal(data[0].email, '&lt;script&gt;alert(&quot;ok&quot;);&lt;&#x2F;script&gt;');
-					done();
-=======
 					jar = _jar;
 
 					request({
@@ -2371,7 +2348,6 @@
 						message: 'A valid login session was not found. Please log in and try again.',
 					},
 					response: {},
->>>>>>> b742229e
 				});
 			});
 		});
