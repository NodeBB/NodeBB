version: '3.8'

services:
  nodebb:
    build: .
    # image: ghcr.io/nodebb/nodebb:latest
    restart: unless-stopped
    ports:
<<<<<<< HEAD
      - "4567:4567/tcp" # comment this out if you don't want to expose NodeBB to the host, or change the first number to any port you want
    # uncomment if you want to use another container as a reverse proxy
    # expose:
    #   - 4567
    volumes:
      - ./.docker/build:/usr/src/app/build
      - ./.docker/public/uploads:/usr/src/app/public/uploads
      - ./.docker:/opt/config
      - ./install/docker/setup.json:/usr/src/app/setup.json
  mongo:
    image: "mongo:7-jammy"
    restart: unless-stopped
    expose:
      - "27017"
=======
      - '4567:4567' # comment this out if you don't want to expose NodeBB to the host, or change the first number to any port you want
    volumes:
      - nodebb-build:/usr/src/app/build
      - nodebb-uploads:/usr/src/app/public/uploads
      - nodebb-config:/opt/config
      - ./install/docker/setup.json:/usr/src/app/setup.json

  mongo:
    image: 'mongo:7-jammy'
    restart: unless-stopped
    ports:
      - '27017:27017'
>>>>>>> 07151f8a
    environment:
      MONGO_INITDB_ROOT_USERNAME: nodebb
      MONGO_INITDB_ROOT_PASSWORD: nodebb
      MONGO_INITDB_DATABASE: nodebb
    volumes:
<<<<<<< HEAD
      - ./.docker/database/mongo/config:/etc/mongo
      - ./.docker/database/mongo/data:/data/db
      - ./install/docker/mongodb-user-init.js:/docker-entrypoint-initdb.d/user-init.js
    profiles:
      - mongo
  postgres:
    image: postgres:16.1-alpine
    restart: unless-stopped
    expose:
      - "5432"
=======
      - mongo-data:/data/db
      - ./install/docker/mongodb-user-init.js:/docker-entrypoint-initdb.d/user-init.js
  redis:
    image: redis:7.2.5-alpine
    restart: unless-stopped
    command: ['redis-server', '--appendonly', 'yes', '--loglevel', 'warning']
    # command: ['redis-server', '--save', '60', '1', '--loglevel', 'warning'] # uncomment if you want to use snapshotting instead of AOF
    volumes:
      - redis-data:/data
    profiles:
      - redis

  postgres:
    image: postgres:16.4-alpine
    restart: unless-stopped
>>>>>>> 07151f8a
    environment:
      POSTGRES_USER: nodebb
      POSTGRES_PASSWORD: nodebb
      POSTGRES_DB: nodebb
    volumes:
<<<<<<< HEAD
      - ./.docker/database/postgresql/data:/var/lib/postgresql/data
    profiles:
      - postgres
  redis:
    image: redis:7.2.3-alpine
    restart: unless-stopped
    command: ["redis-server", "--appendonly", "yes", "--loglevel", "warning"]
    # command: ["redis-server", "--save", "60", "1", "--loglevel", "warning"] # uncomment if you want to use snapshotting instead of AOF
    expose:
      - "6379"
    volumes:
      - ./.docker/database/redis:/data
    profiles:
      - redis
=======
      - postgres-data:/var/lib/postgresql/data
    profiles:
      - postgres

volumes:
  mongo-data:
    driver: local
    driver_opts:
      o: bind
      type: none
      device: ./.docker/database/mongo/data

  redis-data:
    driver: local
    driver_opts:
      o: bind
      type: none
      device: ./.docker/database/redis

  postgres-data:
    driver: local
    driver_opts:
      o: bind
      type: none
      device: ./.docker/database/postgresql/data

  nodebb-build:
    driver: local
    driver_opts:
      o: bind
      type: none
      device: ./.docker/build

  nodebb-uploads:
    driver: local
    driver_opts:
      o: bind
      type: none
      device: ./.docker/public/uploads

  nodebb-config:
    driver: local
    driver_opts:
      o: bind
      type: none
      device: ./.docker/config
>>>>>>> 07151f8a
<|MERGE_RESOLUTION|>--- conflicted
+++ resolved
@@ -6,22 +6,6 @@
     # image: ghcr.io/nodebb/nodebb:latest
     restart: unless-stopped
     ports:
-<<<<<<< HEAD
-      - "4567:4567/tcp" # comment this out if you don't want to expose NodeBB to the host, or change the first number to any port you want
-    # uncomment if you want to use another container as a reverse proxy
-    # expose:
-    #   - 4567
-    volumes:
-      - ./.docker/build:/usr/src/app/build
-      - ./.docker/public/uploads:/usr/src/app/public/uploads
-      - ./.docker:/opt/config
-      - ./install/docker/setup.json:/usr/src/app/setup.json
-  mongo:
-    image: "mongo:7-jammy"
-    restart: unless-stopped
-    expose:
-      - "27017"
-=======
       - '4567:4567' # comment this out if you don't want to expose NodeBB to the host, or change the first number to any port you want
     volumes:
       - nodebb-build:/usr/src/app/build
@@ -34,24 +18,11 @@
     restart: unless-stopped
     ports:
       - '27017:27017'
->>>>>>> 07151f8a
     environment:
       MONGO_INITDB_ROOT_USERNAME: nodebb
       MONGO_INITDB_ROOT_PASSWORD: nodebb
       MONGO_INITDB_DATABASE: nodebb
     volumes:
-<<<<<<< HEAD
-      - ./.docker/database/mongo/config:/etc/mongo
-      - ./.docker/database/mongo/data:/data/db
-      - ./install/docker/mongodb-user-init.js:/docker-entrypoint-initdb.d/user-init.js
-    profiles:
-      - mongo
-  postgres:
-    image: postgres:16.1-alpine
-    restart: unless-stopped
-    expose:
-      - "5432"
-=======
       - mongo-data:/data/db
       - ./install/docker/mongodb-user-init.js:/docker-entrypoint-initdb.d/user-init.js
   redis:
@@ -67,28 +38,11 @@
   postgres:
     image: postgres:16.4-alpine
     restart: unless-stopped
->>>>>>> 07151f8a
     environment:
       POSTGRES_USER: nodebb
       POSTGRES_PASSWORD: nodebb
       POSTGRES_DB: nodebb
     volumes:
-<<<<<<< HEAD
-      - ./.docker/database/postgresql/data:/var/lib/postgresql/data
-    profiles:
-      - postgres
-  redis:
-    image: redis:7.2.3-alpine
-    restart: unless-stopped
-    command: ["redis-server", "--appendonly", "yes", "--loglevel", "warning"]
-    # command: ["redis-server", "--save", "60", "1", "--loglevel", "warning"] # uncomment if you want to use snapshotting instead of AOF
-    expose:
-      - "6379"
-    volumes:
-      - ./.docker/database/redis:/data
-    profiles:
-      - redis
-=======
       - postgres-data:/var/lib/postgresql/data
     profiles:
       - postgres
@@ -134,5 +88,4 @@
     driver_opts:
       o: bind
       type: none
-      device: ./.docker/config
->>>>>>> 07151f8a
+      device: ./.docker/config