--- conflicted
+++ resolved
@@ -1,773 +1,768 @@
-.caret-left {
-	border-left: 0;
-	border-right: 4px solid black;
-	border-top: 4px solid transparent;
-	border-bottom: 4px solid transparent;
-}
-
-.no-select {
-	-webkit-touch-callout: none;
-	-webkit-user-select: none;
-	-khtml-user-select: none;
-	-moz-user-select: none;
-	-ms-user-select: none;
-	user-select: none;
-}
-
-.pointer {
-	cursor: pointer;
-	*cursor: hand;
-}
-
-.inline-block {
-	display: inline-block;
-	*display: inline;
-	zoom: 1;
-}
-
-body {
-	background: #fdfdfd;
-	-webkit-transition: margin-bottom 250ms ease;
-	-moz-transition: margin-bottom 250ms ease;
-	-ms-transition: margin-bottom 250ms ease;
-	-o-transition: margin-bottom 250ms ease;
-	transition: margin-bottom 250ms ease;
-
-	&.composing {
-		margin-bottom: 350px;
-	}
-
-	@media (min-width: 979px) 
-	{
-		padding-top: 70px;
-	}
-
-}
-
-.none {
-	display: none !important;
-}
-
-.block, .show {
-	display: block;
-}
-.badge {
-	vertical-align: 17%;
-}
-.nav .badge {
-	vertical-align: 10%;
-}
-
-#alert_window {
-	position: fixed;
-	right: 20px;
-	top: 60px;
-	width: 300px;
-	height: 0px;
-}
-
-.toaster-alert {
-
-	cursor: pointer;
-}
-
-footer.footer {
-	color: #555;
-	text-align: center;
-
-	a {
-		color: #222;
-	}
-}
-
-#post_window {
-	width: 100%;
-	position: fixed;
-	height: 350px;
-	left: 0px;
-	bottom: 0px;
-	background: white;
-	z-index: 1500;
-
-	input {
-		width: 100%;
-		height: 30px;
-		padding: 5px;
-	}
-
-	textarea {
-		width: 100%;
-		background: #222;
-		height: 220px;
-		resize: none;
-		border-radius: 0;
-		border: 1px solid #111;
-		font-size: 16px;
-		color: #bebebe;
-		outline: 0;
-
-		&:focus { 
-			outline: 0;
-			border:none !important;
-			box-shadow:none !important;
-		}
-	}
-
-	.post-title-container {
-		opacity: 0.8;
-		height: 50px;
-	}
-
-	.post-content-container {
-		opacity: 0.8;
-		background: #000;
-		width: 100%;
-		height: 300px;
-	}
-}
-
-
-
-.sidebar-block {
-	.block-header {
-		padding: 8px;
-		padding-left: 13px;
-		display: block;
-		background: rgb(245,245,245);
-		color: #676;
-		font-weight: 400;
-		font-size: 14px;
-		border-radius: 5px 5px 0 0;
-		border-bottom: 1px solid #ddd;
-
-	}
-	.block-content {
-		padding: 10px;
-	}
-
-	border-radius: 5px;
-	background: white;
-	padding: 0;
-	margin-bottom: 20px;
-
-	.img-polaroid {
-		margin-top: 2px;
-
-	}
-}
-
-.category {
-	a {
-		li {
-			list-style: none;
-			//border-bottom: 1px solid #eee;
-			margin-bottom: 10px;
-			padding-bottom: 10px;
-
-			&.deleted {
-				-moz-opacity: 0.30;
-				opacity: 0.30;
-			}
-		}
-
-		&:last-child li {
-			border-bottom: 0;
-		}
-
-		color: #333;
-		&:hover {
-			color: #333
-		}
-	}
-
-	ul {
-		margin-left: 0;
-	}
-
-	.thread-rating {
-		color: #444;
-		text-align: center;
-		margin-top: 7px;
-
-		span {
-			display: inline-block; margin-left: 5px;
-			i {
-				padding-left: 2.4px;
-			}
-
-
-			@media (max-width: 1200px) 
-			{
-				margin-left: -1px;
-			}
-		}
-
-
-	}
-
-	.topic-row {
-		border-radius: 5px;
-		padding-left: 20px;
-
-		small {
-			vertical-align: 2px;
-			strong {
-				color: #666;
-			}
-			color: #999;
-			font-size: 14px;
-		}
-
-		h3 {
-			padding: 0;
-			margin: 0;
-			margin-top: 4px;
-			color: rgb(0, 136, 204);
-			line-height: 25px;
-
-			.topic-title {
-				width: 50%;
-				display: inline-block;
-				font-size: 20px;
-				white-space: nowrap;
-				text-overflow:ellipsis;
-				overflow: hidden;
-
-
-				.badge {
-					margin-right: 6px;
-				}
-
-				@media (max-width: 979px) 
-				{
-					width: 100%;
-				}
-			}
-		}
-
-		@media (max-width: 979px) 
-		{
-			width: 100%;
-			margin-left: 0px;
-		}
-
-	}
-
-	.latest-post {
-		float: right;
-		padding-top: 2px;
-		margin-right: 0px;
-		width: 40%;
-
-		.pull-right {
-			width: 100%;
-			height: 50px;
-			line-height: 16px;
-			margin-left: 1px;
-			padding: 5px;
-			border-left: 1px solid #bbb;
-			padding-left: 20px;
-
-			img {
-				display: block;
-				float: left;
-			}
-			p {
-				display: block;
-				float: left;
-				width: 70%;
-				margin-left: 10px;
-				overflow: hidden;
-				height: 50px;
-			}
-		}
-	}
-}
-
-
-
-.post-container {
-	list-style-type: none;
-	padding: 0;
-	margin: 0;
-	clear: both;
-
-	.profile-image-block {
-		background: white;
-		display: inline-block;
-		text-align: center;
-		font-size: 12px;
-	}
-
-	li {
-		padding-bottom: 15px;
-
-		&.deleted {
-			-moz-opacity: 0.30;
-			opacity: 0.30;
-		}
-	}
-
-	.profile-block, .post-block {
-		border: 1px solid #f0f0f0;
-		border-radius: 5px;
-		
-		padding: 10px;
-	}
-
-	img {
-		margin: 5px;
-	}
-
-	.profile-block {
-		background: #fafafa;
-		margin-right: -11px;
-		margin-left: -11px;
-		margin-bottom: -11px;
-		margin-top: 15px;
-		border-radius: 0 0 5px 5px;
-		font-size: 10px;
-		line-height: 18px;
-		padding: 5px;
-		padding-left: 10px;
-
-		img.hidden-desktop {
-			max-width: 10px;
-			max-height: 10px;
-		}
-	}
-	.post-content {
-		min-height: 50px;
-		padding: 2px 5px 0 5px;
-		word-wrap: break-word;
-	}
-
-	.post-block {
-		.post-buttons {
-			font-size: 12px;
-			float: right;
-			margin-right: 5px;
-
-			div {
-				display: inline-block;
-				padding-left: 15px;
-				padding-right: 15px; 
-				border-left: 1px solid #f0f0f0;
-				cursor: pointer;
-
-				&:last-child {
-					padding-right: 5px;
-				}
-			}
-
-			.icon-star {
-				//theme this to make it yellow eventually
-			}
-		}
-		background: #fff;
-	}
-
-	&.deleted {
-		-moz-opacity: 0.30;
-		opacity: 0.30;
-	}
-
-
-	.main-post {
-		h3 {
-			margin: 0;
-
-			.topic-title {
-				width: 60%;
-				white-space: nowrap;
-				text-overflow:ellipsis;
-				overflow: hidden;
-				display: inline-block;
-				margin: 0;
-				padding: 0;
-				padding-top: 5px;
-				margin-bottom: -5px;
-				
-				@media (max-width: 1200px) {
-					width: 500px;
-				}
-				@media (min-width: 768px) and (max-width: 979px) {
-					width: 320px;
-				}
-				@media (max-width: 767px) { 
-					width: 75%;
-				}
-			}
-		}
-
-		.main-avatar {
-			color: white;
-			position: relative;
-			float: left;
-			margin-right: 15px;
-			margin-bottom: 0px;
-			padding-bottom: 0px;
-			text-align: center;
-			@media (max-width: 767px) { 
-				width: 20%;
-				max-width: 85px;
-			}
-			@media (max-width: 400px) { 
-				display: none;
-			}
-		}
-
-		.main-avatar:hover .hover-overlay {
-			opacity: 0.75;
-		}
-
-		.hover-overlay {
-			margin: 5px;
-			position: absolute;
-			bottom: 0px;
-			height: 35px;
-			padding-top: 2px;
-			width: 80px;
-			font-size: 13px;
-			line-height: 16px;
-			background: #000;
-			opacity: 0;
-			transition: opacity 0.3s;
-		}
-
-		.post-content {
-			min-height: 80px;
-		}
-		hr {
-			margin-top: 0;
-			margin-right: 10px;
-			margin-bottom: 0;
-		}
-		.post-block {
-			.post-buttons {
-				div {
-					border: 0;
-				}
-			}
-		}
-		.favourite {
-			cursor: pointer;
-		}
-		.btn {
-			display: inline-block;
-		}
-
-	}
-}
-
-#user_label {
-	img {
-		border: 1px solid #454;
-		margin-right: 8px;
-		margin-top: -2px;
-		float: left;
-		width:24px;
-		height:24px;
-	}
-
-	span {
-		font-size: 14px;
-		font-weight: 400;
-		color: #ded;
-	}
-}
-
-#reply_title {
-	font-size: 17px;
-	padding-top: 14px;
-	font-weight: 600;
-}
-
-.alt-logins {
-	margin: 0;
-	padding: 0;
-
-	li {
-		vertical-align: top;
-		background: transparent;
-		display: none;
-		.pointer;
-
-		&.google {
-			width: 32px;
-			height: 32px;
-			background-image: url('../images/google_login.png');
-		}
-
-		&.twitter {
-			width: 32px;
-			height: 32px;
-			background-image: url('../images/twitter_login.png');
-		}
-
-		&.facebook {
-			width: 32px;
-			height: 32px;
-			background-image: url('../images/facebook_login.png');
-		}
-
-		&.active {
-			.inline-block;
-		}
-	}
-}
-
-
-#thread_active_users {
-	float: right;
-	color: rgb(153,153,153);
-
-}
-
-#thread_active_users strong {
-	color: rgb(100,100,100);
-	font-weight: 600;
-	cursor: pointer;
-}
-
-.account-username-box{
-  border-bottom:1px solid #e3e3e3;
-  margin-bottom:10px;
-}
-
-.account-sub-links a{
-	margin-left:10px;
-}
-
-.account-username{
-  font-size:20px;
-  font-weight:bold;
-}
-
-.account-picture-block{
-    display:inline-block;
-    margin-right:20px;
-    vertical-align:top;
-}
- 
-.user-profile-picture {
-   width:128px;
-   height:128px;
-   margin-bottom:10px;
-}
-
-.user-8080-picture {
-   width:80px;
-   height:80px;
-}
-
-.user-picture-label {
-  font-size:20px;
-}
-
-.account-bio-block{
-  display:inline-block;
-  vertical-align:top;
-}
-
-.account-bio-label{
-  display:inline-block;
-  width:100px;
-}
-
-
-.category-icon {
-	width: 100%;
-	height: 90px;
-	text-align: center;
-	border-radius: 5px;
-	margin: 0;
-	padding-top:25px;
-	cursor: pointer;
-	margin-bottom: 20px;
-}
-.category-row h4 {
-	font-weight: 700;
-	text-align: center;
-	color: #555;
-	white-space: nowrap;
-	overflow: hidden;
-	text-overflow: ellipsis;
-}
-.category-row a {
-	text-decoration: none;
-	border: 0;
-}
-
-.category-purple {
-	@color: #ab1290;
-	background: @color;
-	color: white;
-
-	&:hover {
-		background: lighten(@color, 10%);
-	}
-}
-
-.category-darkblue {
-	@color: #004C66;
-	background: @color;
-	color: white;
-
-	&:hover {
-		background: lighten(@color, 10%);
-	}
-}
-
-.category-blue {
-	@color: #0059B2;
-	background: @color;
-	color: white;
-
-	&:hover {
-		background: lighten(@color, 10%);
-	}
-}
-
-.category-darkgreen {
-	@color: #004000;
-	background: @color;
-	color: white;
-
-	&:hover {
-		background: lighten(@color, 10%);
-	}
-}
-.category-orange {
-	@color: #FF7A4D;
-	color: white;
-	background: @color;
-
-	&:hover {
-		background: lighten(@color, 10%);
-	}
-}
-
-.category-list {
-	li {
-		.inline-block;
-		.pointer;
-		padding: 0.5em 0;
-		text-align: center;
-		margin: 0.5em;
-		-webkit-border-radius: 5px;
-		-moz-border-radius: 5px;
-		border-radius: 5px;
-		padding: 0.5em;
-	}
-}
-
-.hero-unit {
-	background: #56BCDA;
-	color: white;
-	padding: 30px;
-}
-
-.users-box{
-  display:inline-block;
-  margin-right:20px;
-  margin-top: 20px;
-  text-align:center;  
-}
-
-a:hover {
-  text-decoration:none;
-}
-
-.formatting-bar {
-	.no-select;
-
-	span:focus {
-		outline: none;
-	}
-}
-
-
-.breadcrumb {
-	li {
-		max-width: 35%;
-		white-space: nowrap;
-		text-overflow:ellipsis;
-		overflow: hidden;
-	}
-}
-
-body .navbar .nodebb-inline-block {
-	display:inline-block;
-}
-
-#right-menu{
-	float:right;
-}
-
-#admin-redis-info {
-	span {
-		display:inline-block;
-		width:200px;
-	}
-}
-
-.post-signature {
-  color: #666;
-  font-size: 12px;
-  border-top: 1px solid #ddd;
-  display: inline-block;
-	
-	img {
-	  max-width:200px;
-	  max-height:60px;
-	}
-}
-
-.username-field {
-	.icon-circle {
-		font-size: 12px;
-		color: green;
-	}
-	.icon-circle-blank {
-		font-size: 12px;
-		color: red;
-	}
-}
-
-#chat-content {
-	width:95%;
-	height:200px;
-	resize:none;
-}
-
-#chat-message-input {
-	width:95%;
-<<<<<<< HEAD
-}
-
-.dropdown-toggle {
-	i {
-		font-size: 12px;
-
-		&.active {
-			color: #558;
-			text-shadow: 0 0 1em #aaf, 0 0 1em #aaf, 0 0 1em #aaf;
-		}
-	}
-}
-
-#notif-list {
-	li {
-		font-size: 12px;
-		width: 200px;
-
-		&.unread {
-			background: #eceff5;
-		}
-	}
-}
-=======
-}
-
->>>>>>> 9503aa9a
+.caret-left {
+	border-left: 0;
+	border-right: 4px solid black;
+	border-top: 4px solid transparent;
+	border-bottom: 4px solid transparent;
+}
+
+.no-select {
+	-webkit-touch-callout: none;
+	-webkit-user-select: none;
+	-khtml-user-select: none;
+	-moz-user-select: none;
+	-ms-user-select: none;
+	user-select: none;
+}
+
+.pointer {
+	cursor: pointer;
+	*cursor: hand;
+}
+
+.inline-block {
+	display: inline-block;
+	*display: inline;
+	zoom: 1;
+}
+
+body {
+	background: #fdfdfd;
+	-webkit-transition: margin-bottom 250ms ease;
+	-moz-transition: margin-bottom 250ms ease;
+	-ms-transition: margin-bottom 250ms ease;
+	-o-transition: margin-bottom 250ms ease;
+	transition: margin-bottom 250ms ease;
+
+	&.composing {
+		margin-bottom: 350px;
+	}
+
+	@media (min-width: 979px) 
+	{
+		padding-top: 70px;
+	}
+
+}
+
+.none {
+	display: none !important;
+}
+
+.block, .show {
+	display: block;
+}
+.badge {
+	vertical-align: 17%;
+}
+.nav .badge {
+	vertical-align: 10%;
+}
+
+#alert_window {
+	position: fixed;
+	right: 20px;
+	top: 60px;
+	width: 300px;
+	height: 0px;
+}
+
+.toaster-alert {
+
+	cursor: pointer;
+}
+
+footer.footer {
+	color: #555;
+	text-align: center;
+
+	a {
+		color: #222;
+	}
+}
+
+#post_window {
+	width: 100%;
+	position: fixed;
+	height: 350px;
+	left: 0px;
+	bottom: 0px;
+	background: white;
+	z-index: 1500;
+
+	input {
+		width: 100%;
+		height: 30px;
+		padding: 5px;
+	}
+
+	textarea {
+		width: 100%;
+		background: #222;
+		height: 220px;
+		resize: none;
+		border-radius: 0;
+		border: 1px solid #111;
+		font-size: 16px;
+		color: #bebebe;
+		outline: 0;
+
+		&:focus { 
+			outline: 0;
+			border:none !important;
+			box-shadow:none !important;
+		}
+	}
+
+	.post-title-container {
+		opacity: 0.8;
+		height: 50px;
+	}
+
+	.post-content-container {
+		opacity: 0.8;
+		background: #000;
+		width: 100%;
+		height: 300px;
+	}
+}
+
+
+
+.sidebar-block {
+	.block-header {
+		padding: 8px;
+		padding-left: 13px;
+		display: block;
+		background: rgb(245,245,245);
+		color: #676;
+		font-weight: 400;
+		font-size: 14px;
+		border-radius: 5px 5px 0 0;
+		border-bottom: 1px solid #ddd;
+
+	}
+	.block-content {
+		padding: 10px;
+	}
+
+	border-radius: 5px;
+	background: white;
+	padding: 0;
+	margin-bottom: 20px;
+
+	.img-polaroid {
+		margin-top: 2px;
+
+	}
+}
+
+.category {
+	a {
+		li {
+			list-style: none;
+			//border-bottom: 1px solid #eee;
+			margin-bottom: 10px;
+			padding-bottom: 10px;
+
+			&.deleted {
+				-moz-opacity: 0.30;
+				opacity: 0.30;
+			}
+		}
+
+		&:last-child li {
+			border-bottom: 0;
+		}
+
+		color: #333;
+		&:hover {
+			color: #333
+		}
+	}
+
+	ul {
+		margin-left: 0;
+	}
+
+	.thread-rating {
+		color: #444;
+		text-align: center;
+		margin-top: 7px;
+
+		span {
+			display: inline-block; margin-left: 5px;
+			i {
+				padding-left: 2.4px;
+			}
+
+
+			@media (max-width: 1200px) 
+			{
+				margin-left: -1px;
+			}
+		}
+
+
+	}
+
+	.topic-row {
+		border-radius: 5px;
+		padding-left: 20px;
+
+		small {
+			vertical-align: 2px;
+			strong {
+				color: #666;
+			}
+			color: #999;
+			font-size: 14px;
+		}
+
+		h3 {
+			padding: 0;
+			margin: 0;
+			margin-top: 4px;
+			color: rgb(0, 136, 204);
+			line-height: 25px;
+
+			.topic-title {
+				width: 50%;
+				display: inline-block;
+				font-size: 20px;
+				white-space: nowrap;
+				text-overflow:ellipsis;
+				overflow: hidden;
+
+
+				.badge {
+					margin-right: 6px;
+				}
+
+				@media (max-width: 979px) 
+				{
+					width: 100%;
+				}
+			}
+		}
+
+		@media (max-width: 979px) 
+		{
+			width: 100%;
+			margin-left: 0px;
+		}
+
+	}
+
+	.latest-post {
+		float: right;
+		padding-top: 2px;
+		margin-right: 0px;
+		width: 40%;
+
+		.pull-right {
+			width: 100%;
+			height: 50px;
+			line-height: 16px;
+			margin-left: 1px;
+			padding: 5px;
+			border-left: 1px solid #bbb;
+			padding-left: 20px;
+
+			img {
+				display: block;
+				float: left;
+			}
+			p {
+				display: block;
+				float: left;
+				width: 70%;
+				margin-left: 10px;
+				overflow: hidden;
+				height: 50px;
+			}
+		}
+	}
+}
+
+
+
+.post-container {
+	list-style-type: none;
+	padding: 0;
+	margin: 0;
+	clear: both;
+
+	.profile-image-block {
+		background: white;
+		display: inline-block;
+		text-align: center;
+		font-size: 12px;
+	}
+
+	li {
+		padding-bottom: 15px;
+
+		&.deleted {
+			-moz-opacity: 0.30;
+			opacity: 0.30;
+		}
+	}
+
+	.profile-block, .post-block {
+		border: 1px solid #f0f0f0;
+		border-radius: 5px;
+		
+		padding: 10px;
+	}
+
+	img {
+		margin: 5px;
+	}
+
+	.profile-block {
+		background: #fafafa;
+		margin-right: -11px;
+		margin-left: -11px;
+		margin-bottom: -11px;
+		margin-top: 15px;
+		border-radius: 0 0 5px 5px;
+		font-size: 10px;
+		line-height: 18px;
+		padding: 5px;
+		padding-left: 10px;
+
+		img.hidden-desktop {
+			max-width: 10px;
+			max-height: 10px;
+		}
+	}
+	.post-content {
+		min-height: 50px;
+		padding: 2px 5px 0 5px;
+		word-wrap: break-word;
+	}
+
+	.post-block {
+		.post-buttons {
+			font-size: 12px;
+			float: right;
+			margin-right: 5px;
+
+			div {
+				display: inline-block;
+				padding-left: 15px;
+				padding-right: 15px; 
+				border-left: 1px solid #f0f0f0;
+				cursor: pointer;
+
+				&:last-child {
+					padding-right: 5px;
+				}
+			}
+
+			.icon-star {
+				//theme this to make it yellow eventually
+			}
+		}
+		background: #fff;
+	}
+
+	&.deleted {
+		-moz-opacity: 0.30;
+		opacity: 0.30;
+	}
+
+
+	.main-post {
+		h3 {
+			margin: 0;
+
+			.topic-title {
+				width: 60%;
+				white-space: nowrap;
+				text-overflow:ellipsis;
+				overflow: hidden;
+				display: inline-block;
+				margin: 0;
+				padding: 0;
+				padding-top: 5px;
+				margin-bottom: -5px;
+				
+				@media (max-width: 1200px) {
+					width: 500px;
+				}
+				@media (min-width: 768px) and (max-width: 979px) {
+					width: 320px;
+				}
+				@media (max-width: 767px) { 
+					width: 75%;
+				}
+			}
+		}
+
+		.main-avatar {
+			color: white;
+			position: relative;
+			float: left;
+			margin-right: 15px;
+			margin-bottom: 0px;
+			padding-bottom: 0px;
+			text-align: center;
+			@media (max-width: 767px) { 
+				width: 20%;
+				max-width: 85px;
+			}
+			@media (max-width: 400px) { 
+				display: none;
+			}
+		}
+
+		.main-avatar:hover .hover-overlay {
+			opacity: 0.75;
+		}
+
+		.hover-overlay {
+			margin: 5px;
+			position: absolute;
+			bottom: 0px;
+			height: 35px;
+			padding-top: 2px;
+			width: 80px;
+			font-size: 13px;
+			line-height: 16px;
+			background: #000;
+			opacity: 0;
+			transition: opacity 0.3s;
+		}
+
+		.post-content {
+			min-height: 80px;
+		}
+		hr {
+			margin-top: 0;
+			margin-right: 10px;
+			margin-bottom: 0;
+		}
+		.post-block {
+			.post-buttons {
+				div {
+					border: 0;
+				}
+			}
+		}
+		.favourite {
+			cursor: pointer;
+		}
+		.btn {
+			display: inline-block;
+		}
+
+	}
+}
+
+#user_label {
+	img {
+		border: 1px solid #454;
+		margin-right: 8px;
+		margin-top: -2px;
+		float: left;
+		width:24px;
+		height:24px;
+	}
+
+	span {
+		font-size: 14px;
+		font-weight: 400;
+		color: #ded;
+	}
+}
+
+#reply_title {
+	font-size: 17px;
+	padding-top: 14px;
+	font-weight: 600;
+}
+
+.alt-logins {
+	margin: 0;
+	padding: 0;
+
+	li {
+		vertical-align: top;
+		background: transparent;
+		display: none;
+		.pointer;
+
+		&.google {
+			width: 32px;
+			height: 32px;
+			background-image: url('../images/google_login.png');
+		}
+
+		&.twitter {
+			width: 32px;
+			height: 32px;
+			background-image: url('../images/twitter_login.png');
+		}
+
+		&.facebook {
+			width: 32px;
+			height: 32px;
+			background-image: url('../images/facebook_login.png');
+		}
+
+		&.active {
+			.inline-block;
+		}
+	}
+}
+
+
+#thread_active_users {
+	float: right;
+	color: rgb(153,153,153);
+
+}
+
+#thread_active_users strong {
+	color: rgb(100,100,100);
+	font-weight: 600;
+	cursor: pointer;
+}
+
+.account-username-box{
+  border-bottom:1px solid #e3e3e3;
+  margin-bottom:10px;
+}
+
+.account-sub-links a{
+	margin-left:10px;
+}
+
+.account-username{
+  font-size:20px;
+  font-weight:bold;
+}
+
+.account-picture-block{
+    display:inline-block;
+    margin-right:20px;
+    vertical-align:top;
+}
+ 
+.user-profile-picture {
+   width:128px;
+   height:128px;
+   margin-bottom:10px;
+}
+
+.user-8080-picture {
+   width:80px;
+   height:80px;
+}
+
+.user-picture-label {
+  font-size:20px;
+}
+
+.account-bio-block{
+  display:inline-block;
+  vertical-align:top;
+}
+
+.account-bio-label{
+  display:inline-block;
+  width:100px;
+}
+
+
+.category-icon {
+	width: 100%;
+	height: 90px;
+	text-align: center;
+	border-radius: 5px;
+	margin: 0;
+	padding-top:25px;
+	cursor: pointer;
+	margin-bottom: 20px;
+}
+.category-row h4 {
+	font-weight: 700;
+	text-align: center;
+	color: #555;
+	white-space: nowrap;
+	overflow: hidden;
+	text-overflow: ellipsis;
+}
+.category-row a {
+	text-decoration: none;
+	border: 0;
+}
+
+.category-purple {
+	@color: #ab1290;
+	background: @color;
+	color: white;
+
+	&:hover {
+		background: lighten(@color, 10%);
+	}
+}
+
+.category-darkblue {
+	@color: #004C66;
+	background: @color;
+	color: white;
+
+	&:hover {
+		background: lighten(@color, 10%);
+	}
+}
+
+.category-blue {
+	@color: #0059B2;
+	background: @color;
+	color: white;
+
+	&:hover {
+		background: lighten(@color, 10%);
+	}
+}
+
+.category-darkgreen {
+	@color: #004000;
+	background: @color;
+	color: white;
+
+	&:hover {
+		background: lighten(@color, 10%);
+	}
+}
+.category-orange {
+	@color: #FF7A4D;
+	color: white;
+	background: @color;
+
+	&:hover {
+		background: lighten(@color, 10%);
+	}
+}
+
+.category-list {
+	li {
+		.inline-block;
+		.pointer;
+		padding: 0.5em 0;
+		text-align: center;
+		margin: 0.5em;
+		-webkit-border-radius: 5px;
+		-moz-border-radius: 5px;
+		border-radius: 5px;
+		padding: 0.5em;
+	}
+}
+
+.hero-unit {
+	background: #56BCDA;
+	color: white;
+	padding: 30px;
+}
+
+.users-box{
+  display:inline-block;
+  margin-right:20px;
+  margin-top: 20px;
+  text-align:center;  
+}
+
+a:hover {
+  text-decoration:none;
+}
+
+.formatting-bar {
+	.no-select;
+
+	span:focus {
+		outline: none;
+	}
+}
+
+
+.breadcrumb {
+	li {
+		max-width: 35%;
+		white-space: nowrap;
+		text-overflow:ellipsis;
+		overflow: hidden;
+	}
+}
+
+body .navbar .nodebb-inline-block {
+	display:inline-block;
+}
+
+#right-menu{
+	float:right;
+}
+
+#admin-redis-info {
+	span {
+		display:inline-block;
+		width:200px;
+	}
+}
+
+.post-signature {
+  color: #666;
+  font-size: 12px;
+  border-top: 1px solid #ddd;
+  display: inline-block;
+	
+	img {
+	  max-width:200px;
+	  max-height:60px;
+	}
+}
+
+.username-field {
+	.icon-circle {
+		font-size: 12px;
+		color: green;
+	}
+	.icon-circle-blank {
+		font-size: 12px;
+		color: red;
+	}
+}
+
+#chat-content {
+	width:95%;
+	height:200px;
+	resize:none;
+}
+
+#chat-message-input {
+	width:95%;
+}
+
+.dropdown-toggle {
+	i {
+		font-size: 12px;
+
+		&.active {
+			color: #558;
+			text-shadow: 0 0 1em #aaf, 0 0 1em #aaf, 0 0 1em #aaf;
+		}
+	}
+}
+
+#notif-list {
+	li {
+		font-size: 12px;
+		width: 200px;
+
+		&.unread {
+			background: #eceff5;
+		}
+	}
+}