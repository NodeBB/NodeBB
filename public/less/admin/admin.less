--- conflicted
+++ resolved
@@ -179,14 +179,11 @@
 		box-shadow: 0px 1px 3px 0px rgba(165, 165, 165, 0.75);
 		margin-bottom: 20px;
 
-<<<<<<< HEAD
 		&.panel-default {
 			.panel-heading {
 				background: #fefefe;
 				color: #333;
-				padding: 7px 14px;
-				border: 0;
-				.box-header-font;
+				.acp-panel-heading;
 			}
 			.help-markdown{
 				float: right;
@@ -194,16 +191,9 @@
 				color: @gray-light;
 				margin: 4px 0;
 			}
-=======
-		&.panel-default .panel-heading {
-			.acp-panel-heading;
-			background: #fefefe;
-			color: #333;
-		}
 
 		&.panel-danger .panel-heading {
 			.acp-panel-heading;
->>>>>>> 5e95b2f3
 		}
 	}
 
