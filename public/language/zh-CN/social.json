--- conflicted
+++ resolved
@@ -7,11 +7,6 @@
 	"sign-up-with-google": "通过 Google 注册",
 	"log-in-with-facebook": "通过 Facebook 登录",
 	"continue-with-facebook": "继续使用 Facebook 登录",
-<<<<<<< HEAD
-	"sign-in-with-linkedin": "Sign in with LinkedIn",
-	"sign-up-with-linkedin": "Sign up with LinkedIn"
-=======
 	"sign-in-with-linkedin": "通过LinkedIn登录",
 	"sign-up-with-linkedin": "通过LinkedIn注册"
->>>>>>> 07151f8a
 }