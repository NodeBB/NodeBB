--- conflicted
+++ resolved
@@ -7,11 +7,6 @@
 	"sign-up-with-google": "Google ile Kaydol",
 	"log-in-with-facebook": "Facebook ile Giriş Yap",
 	"continue-with-facebook": "Facebook ile devam et",
-<<<<<<< HEAD
-	"sign-in-with-linkedin": "Sign in with LinkedIn",
-	"sign-up-with-linkedin": "Sign up with LinkedIn"
-=======
 	"sign-in-with-linkedin": "LinkedIn ile Giriş Yap",
 	"sign-up-with-linkedin": "LinkedIn ile Kaydol"
->>>>>>> 07151f8a
 }