{
	"zero-is-disabled": "Enter 0 to disable this restriction",
	"chat-settings": "Chat Settings",
	"disable": "Disable chat",
	"disable-editing": "Disable chat message editing/deletion",
	"disable-editing-help": "Administrators and global moderators are exempt from this restriction",
	"max-length": "Keskusteluviestien enimmäispituus",
	"max-chat-room-name-length": "Keskusteluhuoneiden nimien enimmäispituus",
	"max-room-size": "Keskusteluhuoneiden käyttäjien enimmäismäärä",
	"delay": "Time between chat messages (ms)",
<<<<<<< HEAD
	"notification-delay": "Notification delay for chat messages",
=======
	"notification-delay": "Keskusteluviestien ilmoitusviive",
>>>>>>> 07151f8a
	"notification-delay-help": "Additional messages sent between this time are collated, and the user is notified once per delay period. Set this to 0 to disable the delay.",
	"restrictions.seconds-edit-after": "Number of seconds a chat message will remain editable.",
	"restrictions.seconds-delete-after": "Number of seconds a chat message will remain deletable."
}<|MERGE_RESOLUTION|>--- conflicted
+++ resolved
@@ -8,11 +8,7 @@
 	"max-chat-room-name-length": "Keskusteluhuoneiden nimien enimmäispituus",
 	"max-room-size": "Keskusteluhuoneiden käyttäjien enimmäismäärä",
 	"delay": "Time between chat messages (ms)",
-<<<<<<< HEAD
-	"notification-delay": "Notification delay for chat messages",
-=======
 	"notification-delay": "Keskusteluviestien ilmoitusviive",
->>>>>>> 07151f8a
 	"notification-delay-help": "Additional messages sent between this time are collated, and the user is notified once per delay period. Set this to 0 to disable the delay.",
 	"restrictions.seconds-edit-after": "Number of seconds a chat message will remain editable.",
 	"restrictions.seconds-delete-after": "Number of seconds a chat message will remain deletable."
