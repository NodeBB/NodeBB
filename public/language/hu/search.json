--- conflicted
+++ resolved
@@ -5,12 +5,9 @@
     "in": "Itt:",
     "titles": "Címek",
     "titles-posts": "Címek és hozzászólások",
-<<<<<<< HEAD
-=======
     "match-words": "Match words",
     "all": "All",
     "any": "Any",
->>>>>>> 50f4fd53
     "posted-by": "Írta",
     "in-categories": "Kategóriában",
     "search-child-categories": "Keresés az alkategóriában is",
