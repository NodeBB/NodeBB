{
    "banned": "Kitiltva",
    "offline": "Nem elérhető",
    "deleted": "Törölve",
    "username": "Felhasználónév",
    "joindate": "Regisztráció dátuma",
    "postcount": "Hozzászólás megtekintés",
    "email": "E-mail",
    "confirm_email": "E-mail megerősítése",
    "account_info": "Fiók információ",
    "ban_account": "Fiók tiltása",
    "ban_account_confirm": "Biztos ki akarod tiltani a felhasználót?",
    "unban_account": "Fiók feloldása",
    "delete_account": "Fiók törlése",
<<<<<<< HEAD
    "delete_account_confirm": "Biztosan törölni szeretnéd a fiókodat?<br /><strong>Ez a művelet nem visszafordítható, így ha folytatod, nem tudod majd visszaállítani az adataidat.</strong><br /><br />A fiókod törlésének megerősítéséhez add meg a felhasználóneved.",
=======
    "delete_account_confirm": "Are you sure you want to delete your account? <br /><strong>This action is irreversible and you will not be able to recover any of your data</strong><br /><br />Enter your password to confirm that you wish to destroy this account.",
>>>>>>> 50f4fd53
    "delete_this_account_confirm": "Biztosan törölni szeretnéd a fiókodat?<br /><strong>Ez a művelet nem visszafordítható, így ha folytatod, nem tudod majd visszaállítani az adataidat.</strong><br /><br />",
    "account-deleted": "Fiók törölve",
    "fullname": "Teljes név",
    "website": "Weboldal",
    "location": "Lakhely",
    "age": "Kor",
    "joined": "Csatlakozott",
    "lastonline": "Utoljára elérhető",
    "profile": "Profil",
    "profile_views": "Profil megtekintések",
    "reputation": "Hírnév",
    "bookmarks": "Könyvjelzők",
    "watched": "Figyelve",
    "ignored": "Mellőzve",
    "followers": "Követők",
    "following": "Követve",
    "aboutme": "Rólam",
    "signature": "Aláírás",
    "birthday": "Születésnap",
    "chat": "Chat",
    "chat_with": "Chat folytatása %1 felhasználóval",
    "new_chat_with": "Új chat indítása %1 felhasználóval",
    "flag-profile": "Profil megjelölése",
    "follow": "Követés",
    "unfollow": "Nincs követés",
    "more": "Több",
    "profile_update_success": "Profil sikeresen frissítve!",
    "change_picture": "Kép módosítása",
    "change_username": "Felhasználónév módosítása",
    "change_email": "E-mail módosítása",
    "edit": "Szerkesztés",
    "edit-profile": "Profil szerkesztése",
    "default_picture": "Alapértelmezett ikon",
    "uploaded_picture": "Feltöltött kép",
    "upload_new_picture": "Új kép feltöltése",
    "upload_new_picture_from_url": "Új kép feltöltése hivatkozásról",
    "current_password": "Jelenlegi jelszó",
    "change_password": "Jelszó módosítása",
    "change_password_error": "Érvénytelen jelszó!",
    "change_password_error_wrong_current": "A jelenlegi jelszavad nem megfelelő!",
    "change_password_error_match": "A jelszavak nem egyeznek!",
    "change_password_error_privileges": "Nincs jogod megváltoztatni ezt a jelszót.",
    "change_password_success": "A jelszavad frissítve!",
    "confirm_password": "Jelszó megerősítése",
    "password": "Jelszó",
    "username_taken_workaround": "A kívánt felhasználónév már foglalt, így változtatnunk kellett rajta egy kicsit. Mostantól <strong>%1</strong> név alatt vagy ismert.",
    "password_same_as_username": "A jelszavad megegyezik a felhasználóneveddel, kérlek válassz másik jelszót.",
    "password_same_as_email": "A jelszavad megegyezik az e-mail címeddel, kérlek válassz másik jelszót.",
    "weak_password": "Gyenge jelszó.",
    "upload_picture": "Kép feltöltése",
    "upload_a_picture": "Egy kép feltöltése",
    "remove_uploaded_picture": "Feltöltött kép eltávolítása",
    "upload_cover_picture": "Fedőkép feltöltése",
    "remove_cover_picture_confirm": "Biztos el akarod távolítani a fedőképet?",
    "crop_picture": "Kép vágása",
    "upload_cropped_picture": "Vágás és feltöltés",
    "settings": "Beállítások",
    "show_email": "E-mail címem megjelenítése",
    "show_fullname": "Teljes nevem megjelenítése",
    "restrict_chats": "Csak az általam követett felhasználók tudnak chat üzenetet küldeni",
    "digest_label": "Feliratkozás a hírlevélre",
    "digest_description": "E-mailben kapott frissítésekre (új értesítések, témák esetében) való feliratkozás, a beállított időintervallum szerint",
    "digest_off": "Ki",
    "digest_daily": "Napi",
    "digest_weekly": "Heti",
    "digest_monthly": "Havi",
    "settings-require-reload": "Néhány módosítás újratöltést igényel. Kattints ide az oldal frissítéséhez.",
    "has_no_follower": "Ezt a felhasználót nem követi senki :(",
    "follows_no_one": "Ez a felhasználó nem követ senkit :(",
    "has_no_posts": "A felhasználó még nem szólt hozzá semmihez.",
    "has_no_topics": "A felhasználó még nem szólt hozzá egyik témakörhöz sem.",
    "has_no_watched_topics": "A felhasználó még nem nézett meg egy témakört sem.",
    "has_no_ignored_topics": "A felhasználó még nem mellőzött témakört.",
    "has_no_upvoted_posts": "A felhasználó még egy hozzászólást sem kedvelt.",
    "has_no_downvoted_posts": "A felhasználó még egy hozzászólást sem utált.",
    "has_no_voted_posts": "A felhasználó még nem szavazott hozzászólásra.",
    "email_hidden": "E-mail rejtett",
    "hidden": "rejtett",
    "paginate_description": "Témakörök és hosszászólasok lapozása a végtelen görgetés helyett.",
    "topics_per_page": "Témakörök oldalanként",
    "posts_per_page": "Hozzászólások oldalanként",
    "max_items_per_page": "Maximum %1",
    "acp_language": "Adminisztrációs oldal nyelve",
    "notification_sounds": "Hang lejátszása, mikor értesítést kapsz",
    "notifications_and_sounds": "Értesítések és hangok",
    "incoming-message-sound": "Beérkező üzenet hangja",
    "outgoing-message-sound": "Kimenő üzenet hangja",
    "notification-sound": "Értesítési hang",
    "no-sound": "Nincs hang",
    "upvote-notif-freq": "Kedvelési értesítés gyakorisága",
    "upvote-notif-freq.all": "Összes kedvelés",
    "upvote-notif-freq.everyTen": "Minden  tizedik kedvelés",
    "upvote-notif-freq.logarithmic": "10, 100, 1000...",
    "upvote-notif-freq.disabled": "Kikapcsolva",
    "browsing": "Böngészési beállítások",
    "open_links_in_new_tab": "Kimenő hivatkozások megnyitása új lapon",
    "enable_topic_searching": "Témakörön belüli keresés engedélyezése",
    "topic_search_help": "Ha engedélyezett, a témakörön belüli keresés felülírja az alapértelmezett keresési viselkedést, és ezáltal az egész témakörben keresel, nem csak a képernyőn megjelenőkben",
    "delay_image_loading": "Képbetöltési késleltetés",
    "image_load_delay_help": "Ha engedélyezett, a témakör képei csak a nézetbe kerüléskor töltődnek be",
    "scroll_to_my_post": "Válaszolást követően az új hozzászólás megjelenítése",
    "follow_topics_you_reply_to": "Témakör figyelése, melyre válaszolsz",
    "follow_topics_you_create": "Témakör figyelése, amit létrehozol",
    "grouptitle": "Csoport címe",
    "no-group-title": "Nincs csoportcím",
    "select-skin": "Válassz egy kinézetet",
    "select-homepage": "Válasz egy kezdőlapot",
    "homepage": "Kezdőlap",
    "homepage_description": "Válasz egy oldalt a fórum kezdőlapjához, vagy az alapértelmezett kezdőlaphoz a 'Nincs' lehetőséget.",
    "custom_route": "Egyéni kezdőlap útvonal",
    "custom_route_help": "Adj meg egy útvonalnevet (pl. \"legújabb\", vagy \"népszerű\")",
    "sso.title": "Egyszeri bejelentkezési szolgáltatás",
    "sso.associated": "Társítás",
    "sso.not-associated": "Kattints ide a társításhoz",
    "sso.dissociate": "Leválasztás",
    "sso.dissociate-confirm-title": "Leválasztás megerősítése",
    "sso.dissociate-confirm": "Biztos le akarod választani a fiókod (%1) ?",
    "info.latest-flags": "Legutóbbi megjelölések",
    "info.no-flags": "Nem található megjelölt hozzászólás",
    "info.ban-history": "Kitiltási előzmény",
    "info.no-ban-history": "A felhasználó sosem volt kitiltva",
    "info.banned-until": "Kitiltás lejárata: %1",
    "info.banned-permanently": "Végleges kitiltás",
    "info.banned-reason-label": "Oka",
    "info.banned-no-reason": "Az oka nincs megadva.",
    "info.username-history": "Felhasználónév előzmény",
    "info.email-history": "E-mail előzmény",
    "info.moderation-note": "Moderálási megjegyzés",
    "info.moderation-note.success": "Moderálási megjegyzés elmentve",
    "info.moderation-note.add": "Megjegyzés hozzáadása"
}<|MERGE_RESOLUTION|>--- conflicted
+++ resolved
@@ -12,11 +12,7 @@
     "ban_account_confirm": "Biztos ki akarod tiltani a felhasználót?",
     "unban_account": "Fiók feloldása",
     "delete_account": "Fiók törlése",
-<<<<<<< HEAD
-    "delete_account_confirm": "Biztosan törölni szeretnéd a fiókodat?<br /><strong>Ez a művelet nem visszafordítható, így ha folytatod, nem tudod majd visszaállítani az adataidat.</strong><br /><br />A fiókod törlésének megerősítéséhez add meg a felhasználóneved.",
-=======
     "delete_account_confirm": "Are you sure you want to delete your account? <br /><strong>This action is irreversible and you will not be able to recover any of your data</strong><br /><br />Enter your password to confirm that you wish to destroy this account.",
->>>>>>> 50f4fd53
     "delete_this_account_confirm": "Biztosan törölni szeretnéd a fiókodat?<br /><strong>Ez a művelet nem visszafordítható, így ha folytatod, nem tudod majd visszaállítani az adataidat.</strong><br /><br />",
     "account-deleted": "Fiók törölve",
     "fullname": "Teljes név",
