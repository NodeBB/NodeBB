--- conflicted
+++ resolved
@@ -52,17 +52,10 @@
     "user-posted-to-multiple": "<strong>%1</strong>, <strong>%2</strong> and %3 others have posted replies to: <strong>%4</strong>",
     "user-posted-topic": "<strong>%1</strong> telah membuat topik baru: <strong>%2</strong>",
     "user-edited-post": "<strong>%1</strong> has edited a post in <strong>%2</strong>",
-<<<<<<< HEAD
-    "user-posted-topic-with-tag": "<strong>%1</strong> has posted a new topic with tag <strong>%2</strong>",
-    "user-posted-topic-with-tag-dual": "<strong>%1</strong> has posted a new topic with tags <strong>%2</strong> and <strong>%3</strong>",
-    "user-posted-topic-with-tag-triple": "<strong>%1</strong> has posted a new topic with tags <strong>%2</strong>, <strong>%3</strong> and <strong>%4</strong>",
-    "user-posted-topic-with-tag-multiple": "<strong>%1</strong> has posted a new topic with tags <strong>%2</strong>",
-=======
     "user-posted-topic-with-tag": "<strong>%1</strong> has posted <strong>%2</strong> (tagged %3)",
     "user-posted-topic-with-tag-dual": "<strong>%1</strong> has posted <strong>%2</strong> (tagged %3 and %4)",
     "user-posted-topic-with-tag-triple": "<strong>%1</strong> has posted <strong>%2</strong> (tagged %3, %4, and %5)",
     "user-posted-topic-with-tag-multiple": "<strong>%1</strong> has posted <strong>%2</strong> (tagged %3)",
->>>>>>> 07151f8a
     "user-posted-topic-in-category": "<strong>%1</strong> has posted a new topic in <strong>%2</strong>",
     "user-started-following-you": "<strong>%1</strong> mulai mengikutimu.",
     "user-started-following-you-dual": "<strong>%1</strong> and <strong>%2</strong> started following you.",
