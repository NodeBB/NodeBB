--- conflicted
+++ resolved
@@ -1,16 +1,4 @@
 {
-<<<<<<< HEAD
-	"sign-in-with-twitter": "Sign in with Twitter",
-	"sign-up-with-twitter": "Sign up with Twitter",
-	"sign-in-with-github": "Sign in with Github",
-	"sign-up-with-github": "Sign up with Github",
-	"sign-in-with-google": "Sign in with Google",
-	"sign-up-with-google": "Sign up with Google",
-	"log-in-with-facebook": "Log in with Facebook",
-	"continue-with-facebook": "Continue with Facebook",
-	"sign-in-with-linkedin": "Sign in with LinkedIn",
-	"sign-up-with-linkedin": "Sign up with LinkedIn"
-=======
 	"sign-in-with-twitter": "Zaloguj się przez Twitter",
 	"sign-up-with-twitter": "Zarejestruj się przez Twitter",
 	"sign-in-with-github": "Zaloguj się przez Github",
@@ -21,5 +9,4 @@
 	"continue-with-facebook": "Kontynuuj z Facebook",
 	"sign-in-with-linkedin": "Zaloguj się przez LinkedIn",
 	"sign-up-with-linkedin": "Zarejestruj się przez LinkedIn"
->>>>>>> 07151f8a
 }