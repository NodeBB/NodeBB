{
    "invalid-data": "Nieprawidłowe dane",
    "invalid-json": "Niewłaściwy JSON",
    "wrong-parameter-type": "Wartość typu %3 była oczekiwania dla właściwości `%1`, ale %2 został dostarczony",
    "required-parameters-missing": "Brakowało wymaganych parametrów w tym żądaniu API: %1",
    "not-logged-in": "Nie jesteś zalogowany(-a).",
    "account-locked": "Twoje konto zostało tymczasowo zablokowane",
    "search-requires-login": "Wyszukiwanie wymaga konta - zaloguj się lub zarejestruj.",
    "goback": "Wciśnij wstecz, aby powrócić do poprzedniej strony",
    "invalid-cid": "Nieprawidłowy ID kategorii",
    "invalid-tid": "Nieprawidłowy ID tematu",
    "invalid-pid": "Nieprawidłowy ID posta",
    "invalid-uid": "Nieprawidłowy ID użytkownika",
    "invalid-mid": "Nieprawidłowy ID wiadomości czatu",
    "invalid-date": "Musi być podana prawidłowa data",
    "invalid-username": "Nieprawidłowy login",
    "invalid-email": "Nieprawidłowy adres e-mail",
    "invalid-fullname": "Nieprawidłowa nazwa",
    "invalid-location": "Nieprawidłowa lokalizacja",
    "invalid-birthday": "Nieprawidłowa data urodzenia",
    "invalid-title": "Błędna nazwa",
    "invalid-user-data": "Błędne dane użytkownika",
    "invalid-password": "Błędne hasło",
    "invalid-login-credentials": "Niewłaściwe dane logowania",
    "invalid-username-or-password": "Podaj nazwę użytkownika i hasło",
    "invalid-search-term": "Błędne szukane wyrażenie",
    "invalid-url": "Błąd w adresie URL",
    "invalid-event": "Nieprawidłowe zdarzenie: %1",
    "local-login-disabled": "System lokalnego logowania został wyłączony dla kont bez uprawnień.",
    "csrf-invalid": "Logowanie nie powiodło się, zapewne na skutek wygaśnięcia sesji. Spróbuj ponownie.",
    "invalid-path": "Nieprawidłowa ścieżka",
    "folder-exists": "Folder istnieje",
    "invalid-pagination-value": "Błędna wartość strony, zakres od %1 do %2",
    "username-taken": "Login zajęty",
    "email-taken": "Ten adres e-mail już jest zajęty.",
    "email-nochange": "Podany e-mail jest taki sam jak ten już zapisany.",
    "email-invited": "Ten adres email otrzymał już zaproszenie",
    "email-not-confirmed": "Pisanie w niektórych kategoriach albo tematach jest dozwolone wtedy gdy Twój adres e-mail został zweryfikowany, proszę kliknij tutaj aby wysłać potwierdzający e-mail.",
    "email-not-confirmed-chat": "Nie możesz prowadzić rozmów, dopóki twój email nie zostanie potwierdzony. Kliknij tutaj, aby potwierdzić swój email.",
    "email-not-confirmed-email-sent": "Twój e-mail nie został jeszcze zweryfikowany, proszę sprawdź swoją skrzynkę pocztową. Do tego czasu możesz nie móc pisać w niektórych kategoriach albo rozmawiać na czacie.",
    "no-email-to-confirm": "Twoje konto nie ma ustawionego adresu e-mail. Adres e-mail jest konieczny w celu odzyskania konta i może być wymagany do pisania na czacie a także pisania w niektórych kategoriach. Proszę kliknij tutaj aby podać adres e-mail.",
    "user-doesnt-have-email": "Użytkownik \"%1\" nie ma ustawionego adresu email.",
    "email-confirm-failed": "Nie byliśmy w stanie potwierdzić Twojego adresu e-mail. Spróbuj później.",
    "confirm-email-already-sent": "Email potwierdzający został już wysłany, proszę odczekaj jeszcze %1 minut(y), aby wysłać kolejny.",
    "confirm-email-expired": "Mail z prośbą o potwierdzenie już wygasł",
    "sendmail-not-found": "Program sendmail nie został znaleziony, proszę upewnij się, że jest zainstalowany i możliwy do uruchomienia przez użytkownika uruchamiającego NodeBB.",
    "digest-not-enabled": "Ten użytkownik nie ma włączonych skrótów lub system nie jest skonfigurowany do wysyłania skrótów",
    "username-too-short": "Nazwa użytkownika za krótka",
    "username-too-long": "Zbyt długa nazwa użytkownika",
    "password-too-long": "Hasło jest za długie",
    "reset-rate-limited": "Zbyt wiele żądań resetowania hasła (ograniczona ilość)",
    "reset-same-password": "Proszę użyj innego hasła niż Twoje obecne",
    "user-banned": "Użytkownik zbanowany",
    "user-banned-reason": "Twoje konto zostało zablokowane (powód: %1)",
    "user-banned-reason-until": "Przepraszamy, to konto zostało zbanowane do %1 (powód: %2)",
    "user-too-new": "Przepraszamy, musisz odczekać %1 sekund(y) przed utworzeniem pierwszego posta",
    "blacklisted-ip": "Twój adres IP został zablokowany na tej społeczności. Jeśli uważasz to za błąd, zgłoś to administratorowi.",
    "cant-blacklist-self-ip": "Nie możesz dodać do czarnej listy własnego adresu IP",
    "ban-expiry-missing": "Wprowadź datę końca blokady",
    "no-category": "Kategoria nie istnieje",
    "no-topic": "Temat nie istnieje",
    "no-post": "Post nie istnieje",
    "no-group": "Grupa nie istnieje",
    "no-user": "Użytkownik nie istnieje",
    "no-teaser": "Zwiastun nie istnieje",
    "no-flag": "Nie ma takiej flagi",
    "no-chat-room": "Nie ma takiego pokoju",
    "no-privileges": "Nie masz przywileju wykonywania tej akcji",
    "category-disabled": "Kategoria wyłączona",
    "topic-locked": "Temat zablokowany",
    "post-edit-duration-expired": "Możesz edytować posty tylko przez %1 sekund(y) po ich napisaniu",
    "post-edit-duration-expired-minutes": "Możesz edytować posty tylko przez %1 minut(y) po ich napisaniu",
    "post-edit-duration-expired-minutes-seconds": "Możesz edytować posty tylko przez %1 minut(y) i %2 sekund(y) po ich napisaniu",
    "post-edit-duration-expired-hours": "Możesz edytować posty tylko przez %1 godzin(y) po ich napisaniu",
    "post-edit-duration-expired-hours-minutes": "Możesz edytować posty tylko przez %1 godzin(y) i %2 minut(y) po ich napisaniu",
    "post-edit-duration-expired-days": "Możesz edytować posty tylko przez %1 dzień (dni) po ich napisaniu",
    "post-edit-duration-expired-days-hours": "Możesz edytować posty tylko przez %1 dzień (dni) i %2 godzin(y) po ich napisaniu",
    "post-delete-duration-expired": "Możesz kasować posty przez %1 sekund(-y) po napisaniu",
    "post-delete-duration-expired-minutes": "Możesz kasować posty przez %1 minut(-y) po napisaniu",
    "post-delete-duration-expired-minutes-seconds": "Możesz kasować posty przez %1 minut(-y) i %2 sekund(-y) po napisaniu",
    "post-delete-duration-expired-hours": "Możesz kasować posty przez %1 godzin(-y) po napisaniu",
    "post-delete-duration-expired-hours-minutes": "Możesz kasować posty przez %1 godzin(-y) i %2 minut(-y) po napisaniu",
    "post-delete-duration-expired-days": "Możesz kasować posty przez %1 dni po napisaniu",
    "post-delete-duration-expired-days-hours": "Możesz kasować posty przez %1 dni i %2 godzin(-y) po napisaniu",
    "cant-delete-topic-has-reply": "Nie możesz usunąć tematu zawierającego odpowiedź",
    "cant-delete-topic-has-replies": "Nie możesz usunąć tematu zawierającego %1 odpowiedzi",
    "content-too-short": "Wpisz dłuższy post. Posty powinny zawierać co najmniej %1 znaków.",
    "content-too-long": "Wpisz krótszy post. Posty nie mogą zawierać więcej niż %1 znaków.",
    "title-too-short": "Wpisz dłuższy tytuł. Tytuły powinny liczyć co najmniej %1 znaków.",
    "title-too-long": "Wpisz krótszy tytuł. Tytuły nie mogą zawierać więcej niż %1 znaków.",
    "category-not-selected": "Nie wybrano kategorii.",
    "too-many-posts": "Możesz publikować posty raz na %1 sekund – poczekaj, zanim dodasz kolejny post",
    "too-many-posts-newbie": "Jako nowy użytkownik możesz publikować posty raz na %1 sekund, dopóki nie zdobędziesz reputacji na poziomie %2 – poczekaj, zanim dodasz kolejny post",
<<<<<<< HEAD
    "too-many-posts-newbie-minutes": "As a new user, you can only post once every %1 minute(s) until you have earned %2 reputation - please wait before posting again",
    "already-posting": "You are already posting",
=======
    "too-many-posts-newbie-minutes": "Jako nowy użytkownik możesz publikować posty raz na %1 minut, dopóki nie zdobędziesz reputacji na poziomie %2 – poczekaj, zanim dodasz kolejny post",
    "already-posting": "Już piszesz posty",
>>>>>>> 07151f8a
    "tag-too-short": "Wprowadź dłuższy tag. Tagi muszą mieć przynajmniej %1 znak(-ów)",
    "tag-too-long": "Wprowadź krótszy tag. Tagi nie mogą mieć więcej niż %1 znak(-ów)",
    "tag-not-allowed": "Tag niedozwolony",
    "not-enough-tags": "Zbyt mało tagów. Tematy muszą posiadać przynajmniej %1 tag(ów)",
    "too-many-tags": "Zbyt wiele tagów. Tematy nie mogą posiadać więcej niż %1 tag(ów)",
    "cant-use-system-tag": "Nie możesz użyć tego systemowego taga.",
    "cant-remove-system-tag": "Nie możesz usunąć tego systemowego taga.",
    "still-uploading": "Poczekaj na zakończenie przesyłania",
    "file-too-big": "Maksymalny dopuszczalny rozmiar pliku to %1 kB – prześlij mniejszy plik",
    "guest-upload-disabled": "Przesyłanie plików przez gości zostało wyłączone",
    "cors-error": "Nie można przesłać obrazu z powodu źle skonfigurowanego CORS",
    "upload-ratelimit-reached": "Wysłano za dużo plików na raz. Spróbuj ponownie później.",
    "upload-error-fallback": "Nie udało się przesłać obrazu — %1",
    "scheduling-to-past": "Proszę wybrać datę w przyszłości.",
    "invalid-schedule-date": "Proszę podać poprawną datę i czas.",
    "cant-pin-scheduled": "Zaplanowane tematy nie mogą być przypinane lub odpinane.",
    "cant-merge-scheduled": "Zaplanowane tematy nie mogą być łączone.",
    "cant-move-posts-to-scheduled": "Nie można przenosić postów do zaplanowanych tematów.",
    "cant-move-from-scheduled-to-existing": "Nie można przenosić postów z zaplanowanych tematów do istniejących.",
    "already-bookmarked": "Już dodałeś ten post do zakładek",
    "already-unbookmarked": "Już usunąłeś ten post z zakładek",
    "cant-ban-other-admins": "Nie możesz zbanować innych adminów!",
    "cant-mute-other-admins": "Nie możesz wyciszyć innych adminów!",
    "user-muted-for-hours": "Zostałeś wyciszony, będziesz mógł pisać po upływie %1 godziny(godzin)",
    "user-muted-for-minutes": "Zostałeś wyciszony, będziesz mógł pisać po upływie %1 minut",
    "cant-make-banned-users-admin": "Nie da się uczynić zbanowanego użytkownika adminem.",
    "cant-remove-last-admin": "Jesteś jedynym administratorem. Dodaj innego użytkownika jako administratora przed usunięciem siebie z tej grupy",
    "account-deletion-disabled": "Usuwanie konta jest wyłączone",
    "cant-delete-admin": "Usuń uprawnienia administratora z tego konta przed próbą jego usunięcia.",
    "already-deleting": "W trakcie usuwania",
    "invalid-image": "Błędny obraz.",
    "invalid-image-type": "Błędny typ obrazka. Dozwolone typy to: %1",
    "invalid-image-extension": "Błędne rozszerzenie pliku",
    "invalid-file-type": "Błędny typ pliku. Dozwolone typy to: %1",
    "invalid-image-dimensions": "Rozmiary obrazu są zbyt duże",
    "group-name-too-short": "Nazwa grupy jest za krótka",
    "group-name-too-long": "Nazwa grupy jest za długa",
    "group-already-exists": "Grupa już istnieje",
    "group-name-change-not-allowed": "Nie można zmieniać nazwy tej grupy.",
    "group-already-member": "Już jesteś członkiem tej grupy",
    "group-not-member": "Nie jesteś członkiem tej grupy",
    "group-needs-owner": "Ta grupa musi mieć przynajmniej jednego właściciela",
    "group-already-invited": "Ten użytkownik został już zaproszony",
    "group-already-requested": "Twoje podanie o członkostwo zostało już wysłane",
    "group-join-disabled": "Nie możesz teraz dołączyć do tej grupy",
    "group-leave-disabled": "Obecnie nie możesz opuścić tej grupy",
    "group-user-not-pending": "Użytkownik nie ma oczekującego podania o członkostwo w tej grupie.",
    "gorup-user-not-invited": "Nie zaproszono użytkownika do tej grupy.",
    "post-already-deleted": "Ten post został już skasowany",
    "post-already-restored": "Ten post został już przywrócony",
    "topic-already-deleted": "Ten temat został już skasowany",
    "topic-already-restored": "Ten temat został już przywrócony",
    "cant-purge-main-post": "Nie możesz wymazać głównego posta, zamiast tego usuń temat",
    "topic-thumbnails-are-disabled": "Miniatury tematów są wyłączone.",
    "invalid-file": "Błędny plik",
    "uploads-are-disabled": "Przesyłanie plików jest wyłączone",
    "signature-too-long": "Przepraszamy, Twój podpis nie może być dłuższy niż %1 znaków.",
    "about-me-too-long": "Przepraszamy, Twój tekst „O mnie” nie może być dłuższy niż %1 znaków.",
    "cant-chat-with-yourself": "Nie możesz rozmawiać sam ze sobą!",
    "chat-restricted": "Ten użytkownik korzysta z czatu w ograniczonym zakresie. Mogą z nim rozmawiać tylko te osoby, które obserwuje.",
    "chat-disabled": "System rozmów jest wyłączony",
    "too-many-messages": "Wysłałeś zbyt wiele wiadomości, prosimy chwilę poczekać.",
    "invalid-chat-message": "Nieprawidłowa wiadomość",
    "chat-message-too-long": "Wiadomości czatu nie mogą być dłuższe niż %1 znaków.",
    "cant-edit-chat-message": "Nie jesteś upoważniony do edycji tej wiadomości",
    "cant-delete-chat-message": "Nie jesteś upoważniony do usunięcia tej wiadomości",
    "chat-edit-duration-expired": "Możesz edytować komunikat czatu tylko przez %1 sekund(y) po napisaniu.",
    "chat-delete-duration-expired": "Możesz skasować komunikat czatu tylko przez %1 sekund(y) po napisaniu.",
    "chat-deleted-already": "Ten komunikat czatu jest już skasowany",
    "chat-restored-already": "Ta wiadomość została już przywrócona",
    "chat-room-does-not-exist": "Taki pokój nie istnieje.",
    "cant-add-users-to-chat-room": "Nie można dodać użytkowników do pokoju.",
    "cant-remove-users-from-chat-room": "Nie można usuwać użytkowników z pokoju.",
    "chat-room-name-too-long": "Nazwa pokoju jest za długa. Nazwy nie mogą być dłuższe niż %1 znaków.",
    "already-voting-for-this-post": "Już zagłosowałeś na ten post",
    "reputation-system-disabled": "System reputacji jest wyłączony.",
    "downvoting-disabled": "Negatywna ocena postów jest wyłączona",
    "not-enough-reputation-to-chat": "Potrzebujesz %1 reputacji aby prowadzić rozmowę",
    "not-enough-reputation-to-upvote": "Potrzebujesz %1 reputacji aby głosować za",
    "not-enough-reputation-to-downvote": "Potrzebujesz %1 reputacji aby głosować przeciw",
    "not-enough-reputation-to-post-links": "Potrzebujesz %1 reputacji aby publikować linki",
    "not-enough-reputation-to-flag": "Potrzebujesz %1 reputacji aby oflagować ten post",
    "not-enough-reputation-min-rep-website": "Potrzebujesz %1 reputacji aby dodać stronę internetową",
    "not-enough-reputation-min-rep-aboutme": "Potrzebujesz %1 reputacji aby dodać sekcję o mnie",
    "not-enough-reputation-min-rep-signature": "Potrzebujesz %1 reputacji aby dodać podpis",
    "not-enough-reputation-min-rep-profile-picture": "Potrzebujesz %1 reputacji aby dodać zdjęcie profilowe",
    "not-enough-reputation-min-rep-cover-picture": "Potrzebujesz %1 reputacji aby dodać zdjęcie w tle",
    "post-already-flagged": "Ten post został już przez Ciebie oflagowany",
    "user-already-flagged": "Ten użytkownik został już przez ciebie oflagowany",
    "post-flagged-too-many-times": "Ten post został już oflagowany przez innych użytkowników",
    "user-flagged-too-many-times": "Ten użytkownik został już oflagowany przez innych użytkowników",
    "too-many-post-flags-per-day": "Możesz oflagować tylko %1 post(ów) dziennie",
    "too-many-user-flags-per-day": "Możesz oflagować tylko %1 użytkownika(ów) dziennie",
    "cant-flag-privileged": "Nie możesz flagować profilów lub treści uprzywilejowanych użytkowników (moderatorzy/globalni moderatorzy/administratorzy)",
    "cant-locate-flag-report": "Nie da się zlokalizować raportu oflagowania",
    "self-vote": "Nie możesz głosować na swój własny wpis.",
    "too-many-upvotes-today": "Możesz jedynie oceniać pozytywnie %1 razy dziennie",
    "too-many-upvotes-today-user": "Możesz jedynie oceniać danego użytkownika pozytywnie %1 razy dziennie",
    "too-many-downvotes-today": "Możesz głosować przeciw tylko %1 razy dziennie",
    "too-many-downvotes-today-user": "Możesz głosować przeciw użytkownikowi tylko %1 razy dziennie",
    "reload-failed": "NodeBB napotkało problem w czasie przeładowywania \"%1\". Forum będzie nadal dostarczać istniejące zasoby strony klienta, jednak powinieneś cofnąć ostatnią akcję.",
    "registration-error": "Błąd rejestracji",
    "parse-error": "Coś poszło nie tak podczas przetwarzania odpowiedzi serwera",
    "wrong-login-type-email": "Zaloguj się za pomocą adresu e-mail",
    "wrong-login-type-username": "Zaloguj się za pomocą nazwy użytkownika",
    "sso-registration-disabled": "Rejestracja dla kont %1 jest zablokowana. Zarejestruj się najpierw za pomocą adresu e-mail.",
    "sso-multiple-association": "Nie można dowiązać wielu kont z tego serwisu do twojego konta NodeBB. Proszę odwiązać istniejące konto i spróbować ponownie.",
    "invite-maximum-met": "Zaprosiłeś maksymalną liczbę osób (%1 z %2).",
    "no-session-found": "Nie znaleziono sesji logowania",
    "not-in-room": "Użytkownika nie ma w pokoju",
    "cant-kick-self": "Nie możesz wyrzucić z grupy samego siebie",
    "no-users-selected": "Nie wybrano żadnych użytkowników",
    "no-groups-selected": "Nie wybrano żadnych grup",
    "invalid-home-page-route": "Niepoprawny odnośnik strony domowej",
    "invalid-session": "Nieprawidłowa sesja",
    "invalid-session-text": "Wygląda na to, że Twoja sesja wygasła. Proszę odśwież stronę.",
    "session-mismatch": "Niezgodność sesji",
    "session-mismatch-text": "Wygląda na to, że Twoja sesja nie jest odpowiednia dla serwera. Proszę odśwież tą stronę.",
    "no-topics-selected": "Nie wybrano tematów.",
    "cant-move-to-same-topic": "Nie można przenieść wpisu do tego samego tematu!",
    "cant-move-topic-to-same-category": "Nie można przenieść tematu do tej samej kategorii!",
    "cannot-block-self": "Nie możesz zablokować samego siebie!",
    "cannot-block-privileged": "Nie możesz blokować administratorów ani globalnych moderatorów",
    "cannot-block-guest": "Goście nie mogą blokować innych użytkowników",
    "already-blocked": "Ten użytkownik jest już zablokowany",
    "already-unblocked": "Ten użytkownik jest już odblokowany",
    "no-connection": "Sprawdź swoje połączenie z internetem",
    "socket-reconnect-failed": "W tej chwili nie można połączyć się z serwerem. Kliknij tutaj, aby spróbować ponownie, lub spróbuj ponownie później",
    "invalid-plugin-id": "Niepoprawny identyfikator wtyczki",
    "plugin-not-whitelisted": "Nie da się zainstalować tej wtyczki &ndash; tylko wtyczki z białej listy menadżera pakietów NodeBB mogą być instalowane przez ACP",
    "plugins-set-in-configuration": "Nie możesz zmienić stanu wtyczki, bo został on zdefiniowany przy uruchamianiu (config.json, zmienne środowiskowe lub argumenty z terminala). Zamiast tego zmień konfigurację.",
    "theme-not-set-in-configuration": "Pamiętaj o zależności między aktywnymi wtyczkami a wystrojem, który ma z nimi współpracować.",
    "topic-event-unrecognized": "Zdarzenie w temacie '%1' nierozpoznane",
    "cant-set-child-as-parent": "Nie można ustawić podkategorii jako kategorii nadrzędnej",
    "cant-set-self-as-parent": "Nie można ustawić kategorii nadrzędnej do samej siebie",
    "api.master-token-no-uid": "Otrzymano główny token bez odpowiedniego `_uid` w treści wywołania",
    "api.400": "Coś było nie tak z przekazaną treścią żądania.",
    "api.401": "Poprawna sesja logowanie nie została znaleziona. Proszę zaloguj się i spróbuj ponownie.",
    "api.403": "Nie masz uprawnień do wykonania tego żądania",
    "api.404": "Niepoprawne żądanie API",
    "api.426": "HTTPS jest wymagany dla żądań do API zapisu, wyślij ponownie żądanie przez HTTPS",
    "api.429": "Został przekroczony limit żądań, proszę spróbuj ponownie później",
    "api.500": "Wystąpił nieoczekiwany błąd podczas próby obsługi Twojego żądania.",
    "api.501": "Ścieżka jaką próbujesz wywołać, nie jest jeszcze zaimplementowana. Spróbuj ponownie jutro.",
    "api.503": "Ścieżka z którą próbujesz się połączyć, jest obecnie niedostępna z powodu konfiguracji serwera",
    "api.reauth-required": "Zasób, do którego próbujesz uzyskać dostęp, wymaga (być może ponownego) uwierzytelnienia."
}<|MERGE_RESOLUTION|>--- conflicted
+++ resolved
@@ -91,13 +91,8 @@
     "category-not-selected": "Nie wybrano kategorii.",
     "too-many-posts": "Możesz publikować posty raz na %1 sekund – poczekaj, zanim dodasz kolejny post",
     "too-many-posts-newbie": "Jako nowy użytkownik możesz publikować posty raz na %1 sekund, dopóki nie zdobędziesz reputacji na poziomie %2 – poczekaj, zanim dodasz kolejny post",
-<<<<<<< HEAD
-    "too-many-posts-newbie-minutes": "As a new user, you can only post once every %1 minute(s) until you have earned %2 reputation - please wait before posting again",
-    "already-posting": "You are already posting",
-=======
     "too-many-posts-newbie-minutes": "Jako nowy użytkownik możesz publikować posty raz na %1 minut, dopóki nie zdobędziesz reputacji na poziomie %2 – poczekaj, zanim dodasz kolejny post",
     "already-posting": "Już piszesz posty",
->>>>>>> 07151f8a
     "tag-too-short": "Wprowadź dłuższy tag. Tagi muszą mieć przynajmniej %1 znak(-ów)",
     "tag-too-long": "Wprowadź krótszy tag. Tagi nie mogą mieć więcej niż %1 znak(-ów)",
     "tag-not-allowed": "Tag niedozwolony",
