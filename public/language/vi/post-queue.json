--- conflicted
+++ resolved
@@ -3,17 +3,10 @@
 	"post-queue": "Xếp Hàng Bài Đăng",
 	"no-queued-posts": "Không có bài trong xếp hàng đăng bài",
 	"no-single-post": "Chủ đề hoặc bài đăng bạn đang tìm kiếm không còn xếp hàng. Có thể đã phê duyệt hoặc xóa rồi.",
-<<<<<<< HEAD
-	"enabling-help": "The post queue is currently <strong>disabled</strong>. To enable this feature, go to <a href=\"%1\">Settings &rarr; Post &rarr; Post Queue</a> and enable <strong>Post Queue</strong>.",
-	"back-to-list": "Trở về Hàng Đợi Đăng",
-	"public-intro": "If you have any queued posts, they will be shown here.",
-	"public-description": "This forum is configured to automatically queue posts from new accounts, pending moderator approval.<br />If you have queued posts awaiting approval, you will be able to see them here.",
-=======
 	"enabling-help": "Hàng đợi bài đăng hiện tại <strong>đã tắt</strong>. Để bật, đi đến <a href=\"%1\">Cài đặt &rarr; Đăng bài &rarr; Hàng Đợi Đăng Bài</a> và bật <strong>Hàng Đợi Đăng Bài</strong>.",
 	"back-to-list": "Trở về Hàng Đợi Đăng",
 	"public-intro": "Nếu bạn có bất kỳ bài đăng nào được xếp hàng đợi, chúng sẽ được hiển thị ở đây.",
 	"public-description": "Diễn đàn này được cấu hình tự động xếp hàng các bài đăng từ tài khoản mới, chờ người điều hành phê duyệt.<br />Nếu bạn đã xếp hàng các bài đăng đợi phê duyệt, bạn sẽ có thể xem chúng ở đây.",
->>>>>>> 07151f8a
 	"user": "Người dùng",
 	"when": "Khi",
 	"category": "Chuyên mục",
