{
	"icon": "Biểu tượng:",
	"change-icon": "thay đổi",
	"route": "Route:",
	"tooltip": "Chú thích của công cụ:",
	"text": "Text:",
	"text-class": "Text Class: <small>optional</small>",
	"id": "ID: <small>optional</small>",

<<<<<<< HEAD
	"properties": "Thông số:",
	"only-admins": "Chỉ hiển thị cho Quản trị viên",
	"only-global-mods-and-admins": "Chỉ hiển thị cho Giám sát viên và Quản trị viên",
	"only-logged-in": "Chỉ hiển thị cho Người dùng đã đăng nhập",
	"only-guest": "Chỉ hiển thị cho Khách",
	"open-new-window": "Mở trong cửa sổ mới",
=======
	"properties": "Properties:",
	"groups": "Groups:",
	"open-new-window": "Open in a new window",
>>>>>>> d3c6cba3

	"btn.delete": "Xóa",
	"btn.disable": "Tắt",
	"btn.enable": "Bật",

	"available-menu-items": "Available Menu Items",
	"custom-route": "Tùy biết Route",
	"core": "lõi",
	"plugin": "plugin"
}<|MERGE_RESOLUTION|>--- conflicted
+++ resolved
@@ -7,18 +7,9 @@
 	"text-class": "Text Class: <small>optional</small>",
 	"id": "ID: <small>optional</small>",
 
-<<<<<<< HEAD
 	"properties": "Thông số:",
-	"only-admins": "Chỉ hiển thị cho Quản trị viên",
-	"only-global-mods-and-admins": "Chỉ hiển thị cho Giám sát viên và Quản trị viên",
-	"only-logged-in": "Chỉ hiển thị cho Người dùng đã đăng nhập",
-	"only-guest": "Chỉ hiển thị cho Khách",
+	"groups": "Các nhóm:",
 	"open-new-window": "Mở trong cửa sổ mới",
-=======
-	"properties": "Properties:",
-	"groups": "Groups:",
-	"open-new-window": "Open in a new window",
->>>>>>> d3c6cba3
 
 	"btn.delete": "Xóa",
 	"btn.disable": "Tắt",
