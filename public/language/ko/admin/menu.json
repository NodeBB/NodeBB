{
	"section-general": "일반",
	"general/dashboard": "대시보드",
	"general/homepage": "홈페이지",
	"general/navigation": "네비게이션",
	"general/languages": "언어",
	"general/sounds": "소리",
	"general/social": "SNS",

	"section-manage": "관리",
	"manage/categories": "게시판",
	"manage/privileges": "Privileges",
	"manage/tags": "태그",
	"manage/users": "사용자",
	"manage/admins-mods": "Admins & Mods",
	"manage/registration": "회원 가입 승인 대기자",
	"manage/post-queue": "게시 대기열",
	"manage/groups": "그룹",
	"manage/ip-blacklist": "IP 블랙리스트",
	"manage/uploads": "Uploads",

	"section-settings": "설정",
	"settings/general": "일반",
	"settings/reputation": "등급",
	"settings/email": "이메일",
	"settings/user": "사용자",
	"settings/group": "룹",
	"settings/guest": "미가입 사용자",
	"settings/uploads": "로드",
	"settings/post": "글",
	"settings/chat": "채팅",
	"settings/pagination": "페이지 매기기",
	"settings/tags": "태그",
	"settings/notifications": "알림",
	"settings/cookies": "쿠키",
	"settings/web-crawler": "웹 크롤러",
	"settings/sockets": "소켓",
	"settings/advanced": "고급",

	"settings.page-title": "%1 설정",

	"section-appearance": "스타일",
	"appearance/themes": "테마",
	"appearance/skins": "스킨",
	"appearance/customise": "Custom Content (HTML/JS/CSS)",

	"section-extend": "추가 기능",
	"extend/plugins": "플러그인",
	"extend/widgets": "위젯",
	"extend/rewards": "보상",

	"section-social-auth": "SNS로 로그인",

	"section-plugins": "플러그인",
	"extend/plugins.install": "플러그인 설치",

	"section-advanced": "고급",
	"advanced/database": "데이터베이스",
	"advanced/events": "이벤트",
	"advanced/logs": "로그",
	"advanced/errors": "에러",
	"advanced/cache": "캐시",
	"development/logger": "로거",
	"development/info": "정보",

<<<<<<< HEAD
	"reload-forum": "Rebuild & Restart Forum",
=======
	"rebuild-and-restart-forum": "Rebuild & Restart Forum",
>>>>>>> f4aae44c
	"restart-forum": "포럼 재시작",
	"logout": "로그아웃",
	"view-forum": "포럼 보기",

	"search.placeholder": "설정 검색",
	"search.no-results": "검색 결과가 없습니다...",
	"search.search-forum": "포럼에서 <strong></strong>를 검색하세요",
	"search.keep-typing": "검색 결과를 보기 위해 더 입력하세요...",
	"search.start-typing": "검색 결과를 보기 위해 여기 입력하세요...",

	"connection-lost": "%1과의 연결이 끊어졌습니다. 다시 연결을 시도하는 중입니다...",

	"alerts.version": "Running <strong>NodeBB v%1</strong>",
	"alerts.upgrade": "Upgrade to v%1"
}<|MERGE_RESOLUTION|>--- conflicted
+++ resolved
@@ -63,11 +63,7 @@
 	"development/logger": "로거",
 	"development/info": "정보",
 
-<<<<<<< HEAD
-	"reload-forum": "Rebuild & Restart Forum",
-=======
 	"rebuild-and-restart-forum": "Rebuild & Restart Forum",
->>>>>>> f4aae44c
 	"restart-forum": "포럼 재시작",
 	"logout": "로그아웃",
 	"view-forum": "포럼 보기",
