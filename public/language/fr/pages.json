{
    "home": "Accueil",
    "unread": "Sujets non lus",
    "popular-day": "Sujets populaires aujourd'hui",
    "popular-week": "Sujets populaires cette semaine",
    "popular-month": "Sujets populaires ce mois-ci",
    "popular-alltime": "Sujets populaires depuis toujours",
    "recent": "Sujets récents",
<<<<<<< HEAD
    "flagged-content": "Flagged Content",
=======
    "flagged-content": "Contenu signalé",
>>>>>>> df1a1811
    "ip-blacklist": "Liste noire d'adresses IP",
    "users/online": "Utilisateurs en ligne",
    "users/latest": "Derniers inscrits",
    "users/sort-posts": "Utilisateurs avec le plus de messages",
    "users/sort-reputation": "Utilisateurs avec la plus grande réputation",
    "users/banned": "Utilisateurs bannis",
    "users/most-flags": "Utilisateurs les plus souvent signalés",
    "users/search": "Rechercher des utilisateurs",
    "notifications": "Notifications",
    "tags": "Mots-clés",
    "tag": "Sujets ayant le mot-clé \"%1\"",
    "register": "Créer un compte",
    "registration-complete": "Inscription terminée",
    "login": "Connectez-vous à votre compte",
    "reset": "Remettez à zéro votre mot de passe",
    "categories": "Catégories",
    "groups": "Groupes",
    "group": "%1 groupe",
    "chats": "Discussions",
    "chat": "Conversation avec %1",
<<<<<<< HEAD
    "flags": "Flags",
    "flag-details": "Flag %1 Details",
=======
    "flags": "Signalements",
    "flag-details": "Détails signalement %1",
>>>>>>> df1a1811
    "account/edit": "Édition de \"%1\"",
    "account/edit/password": "Édition du mot de passe de \"%1\"",
    "account/edit/username": "Édition du nom d'utilisateur de \"%1\"",
    "account/edit/email": "Édition de l'e-mail de \"%1\"",
    "account/info": "Informations du compte",
    "account/following": "Les personnes auxquelles %1 est abonné",
    "account/followers": "Les personnes abonnées à %1",
    "account/posts": "Messages postés par %1",
    "account/topics": "Sujets créés par %1",
    "account/groups": "Groupes auxquels appartient %1",
    "account/bookmarks": "Marques-pages de %1",
    "account/settings": "Paramètres d'utilisateur",
    "account/watched": "Sujets auxquels %1 est abonné",
    "account/upvoted": "Messages pour lesquels %1 a voté",
    "account/downvoted": "Messages contre lesquels %1 a voté",
    "account/best": "Meilleurs messages postés par %1",
    "confirm": "Email vérifié",
    "maintenance.text": "%1 est en maintenance. Veuillez revenir un peu plus tard.",
    "maintenance.messageIntro": "De plus, l'administrateur a laissé ce message :",
    "throttled.text": "%1 est actuellement indisponible en raison d'une charge excessive. Merci de réessayer plus tard."
}<|MERGE_RESOLUTION|>--- conflicted
+++ resolved
@@ -6,11 +6,7 @@
     "popular-month": "Sujets populaires ce mois-ci",
     "popular-alltime": "Sujets populaires depuis toujours",
     "recent": "Sujets récents",
-<<<<<<< HEAD
-    "flagged-content": "Flagged Content",
-=======
     "flagged-content": "Contenu signalé",
->>>>>>> df1a1811
     "ip-blacklist": "Liste noire d'adresses IP",
     "users/online": "Utilisateurs en ligne",
     "users/latest": "Derniers inscrits",
@@ -31,13 +27,8 @@
     "group": "%1 groupe",
     "chats": "Discussions",
     "chat": "Conversation avec %1",
-<<<<<<< HEAD
-    "flags": "Flags",
-    "flag-details": "Flag %1 Details",
-=======
     "flags": "Signalements",
     "flag-details": "Détails signalement %1",
->>>>>>> df1a1811
     "account/edit": "Édition de \"%1\"",
     "account/edit/password": "Édition du mot de passe de \"%1\"",
     "account/edit/username": "Édition du nom d'utilisateur de \"%1\"",
