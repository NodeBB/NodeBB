--- conflicted
+++ resolved
@@ -106,10 +106,6 @@
 			'forum/header/notifications',
 			'forum/header/chat',
 			'timeago/jquery.timeago',
-<<<<<<< HEAD
-=======
-			'jquery-form',
->>>>>>> fda2aedf
 		], function (taskbar, helpers, pagination, translator, unread, notifications, chat) {
 			notifications.prepareDOM();
 			chat.prepareDOM();
