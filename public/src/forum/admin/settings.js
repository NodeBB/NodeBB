--- conflicted
+++ resolved
@@ -5,16 +5,10 @@
 		Settings.prepare();
 	};
 
-<<<<<<< HEAD
 	Settings.prepare = function() {	
 		console.dir(Settings.config);
-		// Come back in 500ms if the config isn't ready yet
-		if (Settings.config === undefined) {
-=======
-	Settings.prepare = function() {
 		// Come back in 125ms if the config isn't ready yet
 		if (!app.config) {
->>>>>>> b5a953b1
 			setTimeout(function() {
 				Settings.prepare();
 			}, 125);
