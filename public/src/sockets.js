--- conflicted
+++ resolved
@@ -213,10 +213,6 @@
 
 	function onDisconnect() {
 		reconnecting = true;
-<<<<<<< HEAD
-
-=======
->>>>>>> 5a42d37e
 		setTimeout(function () {
 			if (!socket.connected) {
 				onReconnecting();
