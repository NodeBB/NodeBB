'use strict';


define('admin/manage/tags', [
	'forum/infinitescroll',
	'admin/modules/selectable',
	'admin/modules/colorpicker',
], function (infinitescroll, selectable, colorpicker) {
<<<<<<< HEAD
	var	Tags = {};
	var timeoutId = 0;
=======
	var Tags = {},
		timeoutId = 0;
>>>>>>> cfc8884c

	Tags.init = function () {
		selectable.enable('.tag-management', '.tag-row');

		handleCreate();
		handleSearch();
		handleModify();
		handleDeleteSelected();
	};

	function handleCreate() {
		var createModal = $('#create-modal');
		var createTagName = $('#create-tag-name');
		var createModalGo = $('#create-modal-go');

		createModal.on('keypress', function (e) {
			if (e.keyCode === 13) {
				createModalGo.click();
			}
		});

		$('#create').on('click', function () {
			createModal.modal('show');
			setTimeout(function () {
				createTagName.focus();
			}, 250);
		});

		createModalGo.on('click', function () {
			socket.emit('admin.tags.create', {
				tag: createTagName.val(),
			}, function (err) {
				if (err) {
					return app.alertError(err.message);
				}

				createTagName.val('');
				createModal.on('hidden.bs.modal', function () {
					ajaxify.refresh();
				});
				createModal.modal('hide');
			});
		});
	}

	function handleSearch() {
		$('#tag-search').on('input propertychange', function () {
			if (timeoutId) {
				clearTimeout(timeoutId);
				timeoutId = 0;
			}

			timeoutId = setTimeout(function () {
<<<<<<< HEAD
				socket.emit('topics.searchAndLoadTags', { query: $('#tag-search').val() }, function (err, result) {
=======
				socket.emit('topics.searchAndLoadTags', {
					query: $('#tag-search').val()
				}, function (err, result) {
>>>>>>> cfc8884c
					if (err) {
						return app.alertError(err.message);
					}

<<<<<<< HEAD
					app.parseAndTranslate('admin/manage/tags', 'tags', { tags: result.tags }, function (html) {
=======
					app.parseAndTranslate('admin/manage/tags', 'tags', {
						tags: result.tags
					}, function (html) {
>>>>>>> cfc8884c
						$('.tag-list').html(html);
						utils.makeNumbersHumanReadable(html.find('.human-readable-number'));
						timeoutId = 0;

						selectable.enable('.tag-management', '.tag-row');
					});
				});
			}, 100);
		});
	}

	function handleModify() {
		$('#modify').on('click', function () {
			var tagsToModify = $('.tag-row.ui-selected');
			if (!tagsToModify.length) {
				return;
			}

<<<<<<< HEAD
			var firstTag = $(tagsToModify[0]);
			var title = tagsToModify.length > 1 ? '[[admin/manage/tags:alerts.editing-multiple]]' : '[[admin/manage/tags:alerts.editing-x, ' + firstTag.find('.tag-item').text() + ']]';
=======
			var firstTag = $(tagsToModify[0]),
				title = tagsToModify.length > 1 ? '[[admin/manage/tags:alerts.editing-multiple]]' : '[[admin/manage/tags:alerts.editing-x, ' + firstTag.find('.tag-item').attr('data-tag') + ']]';
>>>>>>> cfc8884c

			var modal = bootbox.dialog({
				title: title,
				message: firstTag.find('.tag-modal').html(),
				buttons: {
					success: {
						label: 'Save',
						className: 'btn-primary save',
						callback: function () {
							var modal = $('.bootbox');
							var bgColor = modal.find('[data-name="bgColor"]').val();
							var color = modal.find('[data-name="color"]').val();

							tagsToModify.each(function (idx, tag) {
								tag = $(tag);

								tag.find('[data-name="bgColor"]').val(bgColor);
								tag.find('[data-name="color"]').val(color);
								tag.find('.tag-item').css('background-color', bgColor).css('color', color);

								save(tag);
							});
						},
					},
				},
			});

			handleColorPickers(modal);
		});
	}

	function handleDeleteSelected() {
		$('#deleteSelected').on('click', function () {
			var tagsToDelete = $('.tag-row.ui-selected');
			if (!tagsToDelete.length) {
				return;
			}

			bootbox.confirm('[[admin/manage/tags:alerts.confirm-delete]]', function (confirm) {
				if (!confirm) {
					return;
				}
				var tags = [];
				tagsToDelete.each(function (index, el) {
					tags.push($(el).attr('data-tag'));
				});
<<<<<<< HEAD
				socket.emit('admin.tags.deleteTags', { tags: tags }, function (err) {
=======
				socket.emit('admin.tags.deleteTags', {
					tags: tags
				}, function (err) {
>>>>>>> cfc8884c
					if (err) {
						return app.alertError(err.message);
					}
					tagsToDelete.remove();
				});
			});
		});
	}

	function handleColorPickers(modal) {
		function enableColorPicker(idx, inputEl) {
			var $inputEl = $(inputEl);
			colorpicker.enable($inputEl);
		}

		modal.find('[data-name="bgColor"], [data-name="color"]').each(enableColorPicker);
	}

	function save(tag) {
		var data = {
			tag: tag.attr('data-tag'),
			bgColor: tag.find('[data-name="bgColor"]').val(),
<<<<<<< HEAD
			color: tag.find('[data-name="color"]').val(),
=======
			color: tag.find('[data-name="color"]').val()
>>>>>>> cfc8884c
		};

		socket.emit('admin.tags.update', data, function (err) {
			if (err) {
				return app.alertError(err.message);
			}

			app.alertSuccess('[[admin/manage/tags:alerts.update-success]]');
		});
	}

	return Tags;
});<|MERGE_RESOLUTION|>--- conflicted
+++ resolved
@@ -6,13 +6,8 @@
 	'admin/modules/selectable',
 	'admin/modules/colorpicker',
 ], function (infinitescroll, selectable, colorpicker) {
-<<<<<<< HEAD
 	var	Tags = {};
 	var timeoutId = 0;
-=======
-	var Tags = {},
-		timeoutId = 0;
->>>>>>> cfc8884c
 
 	Tags.init = function () {
 		selectable.enable('.tag-management', '.tag-row');
@@ -66,24 +61,16 @@
 			}
 
 			timeoutId = setTimeout(function () {
-<<<<<<< HEAD
-				socket.emit('topics.searchAndLoadTags', { query: $('#tag-search').val() }, function (err, result) {
-=======
 				socket.emit('topics.searchAndLoadTags', {
-					query: $('#tag-search').val()
+					query: $('#tag-search').val(),
 				}, function (err, result) {
->>>>>>> cfc8884c
 					if (err) {
 						return app.alertError(err.message);
 					}
 
-<<<<<<< HEAD
-					app.parseAndTranslate('admin/manage/tags', 'tags', { tags: result.tags }, function (html) {
-=======
 					app.parseAndTranslate('admin/manage/tags', 'tags', {
-						tags: result.tags
+						tags: result.tags,
 					}, function (html) {
->>>>>>> cfc8884c
 						$('.tag-list').html(html);
 						utils.makeNumbersHumanReadable(html.find('.human-readable-number'));
 						timeoutId = 0;
@@ -102,13 +89,8 @@
 				return;
 			}
 
-<<<<<<< HEAD
 			var firstTag = $(tagsToModify[0]);
-			var title = tagsToModify.length > 1 ? '[[admin/manage/tags:alerts.editing-multiple]]' : '[[admin/manage/tags:alerts.editing-x, ' + firstTag.find('.tag-item').text() + ']]';
-=======
-			var firstTag = $(tagsToModify[0]),
-				title = tagsToModify.length > 1 ? '[[admin/manage/tags:alerts.editing-multiple]]' : '[[admin/manage/tags:alerts.editing-x, ' + firstTag.find('.tag-item').attr('data-tag') + ']]';
->>>>>>> cfc8884c
+			var title = tagsToModify.length > 1 ? '[[admin/manage/tags:alerts.editing-multiple]]' : '[[admin/manage/tags:alerts.editing-x, ' + firstTag.find('.tag-item').attr('data-tag') + ']]';
 
 			var modal = bootbox.dialog({
 				title: title,
@@ -155,13 +137,9 @@
 				tagsToDelete.each(function (index, el) {
 					tags.push($(el).attr('data-tag'));
 				});
-<<<<<<< HEAD
-				socket.emit('admin.tags.deleteTags', { tags: tags }, function (err) {
-=======
 				socket.emit('admin.tags.deleteTags', {
-					tags: tags
+					tags: tags,
 				}, function (err) {
->>>>>>> cfc8884c
 					if (err) {
 						return app.alertError(err.message);
 					}
@@ -184,11 +162,7 @@
 		var data = {
 			tag: tag.attr('data-tag'),
 			bgColor: tag.find('[data-name="bgColor"]').val(),
-<<<<<<< HEAD
 			color: tag.find('[data-name="color"]').val(),
-=======
-			color: tag.find('[data-name="color"]').val()
->>>>>>> cfc8884c
 		};
 
 		socket.emit('admin.tags.update', data, function (err) {
