'use strict';

define('admin/manage/privileges', [
	'api',
	'autocomplete',
	'bootbox',
	'translator',
	'categorySelector',
	'mousetrap',
	'admin/modules/checkboxRowSelector',
], function (api, autocomplete, bootbox, translator, categorySelector, mousetrap, checkboxRowSelector) {
	const Privileges = {};

	let cid;
	// number of columns to skip in category privilege tables
	const SKIP_PRIV_COLS = 3;

	Privileges.init = function () {
		cid = isNaN(parseInt(ajaxify.data.selectedCategory.cid, 10)) ? 'admin' : ajaxify.data.selectedCategory.cid;

		checkboxRowSelector.init('.privilege-table-container');

		categorySelector.init($('[component="category-selector"]'), {
			onSelect: function (category) {
				cid = parseInt(category.cid, 10);
				cid = isNaN(cid) ? 'admin' : cid;
				Privileges.refreshPrivilegeTable();
				ajaxify.updateHistory('admin/manage/privileges/' + (cid || ''));
			},
			localCategories: ajaxify.data.categories,
			privilege: 'find',
			showLinks: true,
		});

		Privileges.setupPrivilegeTable();

		highlightRow();
		$('.privilege-filters button:last-child').click();
	};

	Privileges.setupPrivilegeTable = function () {
		$('.privilege-table-container').on('change', 'input[type="checkbox"]:not(.checkbox-helper)', function () {
			const $checkboxEl = $(this);
			const $wrapperEl = $checkboxEl.parent();
			const columnNo = $wrapperEl.index() + 1;
			const privilege = $wrapperEl.attr('data-privilege');
			const state = $checkboxEl.prop('checked');
			const $rowEl = $checkboxEl.parents('tr');
			const member = $rowEl.attr('data-group-name') || $rowEl.attr('data-uid');
			const isPrivate = parseInt($rowEl.attr('data-private') || 0, 10);
			const isGroup = $rowEl.attr('data-group-name') !== undefined;
			const isBanned = (isGroup && $rowEl.attr('data-group-name') === 'banned-users') || $rowEl.attr('data-banned') !== undefined;
			const sourceGroupName = isBanned ? 'banned-users' : 'registered-users';
			const delta = $checkboxEl.prop('checked') === ($wrapperEl.attr('data-value') === 'true') ? null : state;

			if (member) {
				if (isGroup && privilege === 'groups:moderate' && !isPrivate && state) {
					bootbox.confirm('[[admin/manage/privileges:alert.confirm-moderate]]', function (confirm) {
						if (confirm) {
							$wrapperEl.attr('data-delta', delta);
							Privileges.exposeSingleAssumedPriv(columnNo, sourceGroupName);
						} else {
							$checkboxEl.prop('checked', !$checkboxEl.prop('checked'));
						}
					});
				} else if (privilege.endsWith('admin:admins-mods') && state) {
					bootbox.confirm('[[admin/manage/privileges:alert.confirm-admins-mods]]', function (confirm) {
						if (confirm) {
							$wrapperEl.attr('data-delta', delta);
							Privileges.exposeSingleAssumedPriv(columnNo, sourceGroupName);
						} else {
							$checkboxEl.prop('checked', !$checkboxEl.prop('checked'));
						}
					});
				} else {
					$wrapperEl.attr('data-delta', delta);
					Privileges.exposeSingleAssumedPriv(columnNo, sourceGroupName);
				}
				checkboxRowSelector.updateState($checkboxEl);
			} else {
				app.alertError('[[error:invalid-data]]');
			}
		});

		Privileges.exposeAssumedPrivileges();
		checkboxRowSelector.updateAll();
		Privileges.addEvents();	// events with confirmation modals
	};

	Privileges.addEvents = function () {
		document.getElementById('save').addEventListener('click', function () {
			throwConfirmModal('save', Privileges.commit);
		});

		document.getElementById('discard').addEventListener('click', function () {
			throwConfirmModal('discard', Privileges.discard);
		});

		// Expose discard button as necessary
		const containerEl = document.querySelector('.privilege-table-container');
		containerEl.addEventListener('change', (e) => {
			const subselector = e.target.closest('td[data-privilege] input');
			if (subselector) {
				document.getElementById('discard').style.display = containerEl.querySelectorAll('td[data-delta]').length ? 'unset' : 'none';
			}
		});

		const $privTableCon = $('.privilege-table-container');
		$privTableCon.on('click', '[data-action="search.user"]', Privileges.addUserToPrivilegeTable);
		$privTableCon.on('click', '[data-action="search.group"]', Privileges.addGroupToPrivilegeTable);
		$privTableCon.on('click', '[data-action="copyToChildren"]', function () {
			throwConfirmModal('copyToChildren', Privileges.copyPrivilegesToChildren.bind(null, cid, ''));
		});
		$privTableCon.on('click', '[data-action="copyToChildrenGroup"]', function () {
			const groupName = $(this).parents('[data-group-name]').attr('data-group-name');
			throwConfirmModal('copyToChildrenGroup', Privileges.copyPrivilegesToChildren.bind(null, cid, groupName));
		});

		$privTableCon.on('click', '[data-action="copyPrivilegesFrom"]', function () {
			Privileges.copyPrivilegesFromCategory(cid, '');
		});
		$privTableCon.on('click', '[data-action="copyPrivilegesFromGroup"]', function () {
			const groupName = $(this).parents('[data-group-name]').attr('data-group-name');
			Privileges.copyPrivilegesFromCategory(cid, groupName);
		});

		$privTableCon.on('click', '[data-action="copyToAll"]', function () {
			throwConfirmModal('copyToAll', Privileges.copyPrivilegesToAllCategories.bind(null, cid, ''));
		});
		$privTableCon.on('click', '[data-action="copyToAllGroup"]', function () {
			const groupName = $(this).parents('[data-group-name]').attr('data-group-name');
			throwConfirmModal('copyToAllGroup', Privileges.copyPrivilegesToAllCategories.bind(null, cid, groupName));
		});

		$privTableCon.on('click', '.privilege-filters > button', filterPrivileges);

		mousetrap.bind('ctrl+s', function (ev) {
			throwConfirmModal('save', Privileges.commit);
			ev.preventDefault();
		});

		function throwConfirmModal(method, onConfirm) {
			const privilegeSubset = getPrivilegeSubset();
			bootbox.confirm(`[[admin/manage/privileges:alert.confirm-${method}, ${privilegeSubset}]]<br /><br />[[admin/manage/privileges:alert.no-undo]]`, function (ok) {
				if (ok) {
					onConfirm.call();
				}
			});
		}
	};

	Privileges.commit = function () {
		const tableEl = document.querySelector('.privilege-table-container');
		const requests = $.map(tableEl.querySelectorAll('td[data-delta]'), function (el) {
			const privilege = el.getAttribute('data-privilege');
			const rowEl = el.parentNode;
			const member = rowEl.getAttribute('data-group-name') || rowEl.getAttribute('data-uid');
			const state = el.getAttribute('data-delta') === 'true' ? 1 : 0;

			return Privileges.setPrivilege(member, privilege, state);
		});

		Promise.allSettled(requests).then((results) => {
			Privileges.refreshPrivilegeTable();

			const rejects = results.filter(r => r.status === 'rejected');
			if (rejects.length) {
				rejects.forEach((result) => {
					app.alertError(result.reason);
				});
			} else {
				app.alertSuccess('[[admin/manage/privileges:alert.saved]]');
			}
		});
	};

	Privileges.discard = function () {
		Privileges.refreshPrivilegeTable();
		app.alertSuccess('[[admin/manage/privileges:alert.discarded]]');
	};

	Privileges.refreshPrivilegeTable = function (groupToHighlight) {
		api.get(`/categories/${cid}/privileges`, {}).then((privileges) => {
			ajaxify.data.privileges = { ...ajaxify.data.privileges, ...privileges };
			const tpl = parseInt(cid, 10) ? 'admin/partials/privileges/category' : 'admin/partials/privileges/global';
<<<<<<< HEAD
			const isAdminPriv = ajaxify.currentPage.endsWith('admin/manage/privileges/admin');
			app.parseAndTranslate(tpl, { privileges, isAdminPriv }).then((html) => {
=======
			app.parseAndTranslate(tpl, { privileges }).then((html) => {
>>>>>>> 732b59c2
				// Get currently selected filters
				const btnIndices = $('.privilege-filters button.btn-warning').map((idx, el) => $(el).index()).get();
				$('.privilege-table-container').html(html);
				Privileges.exposeAssumedPrivileges();
				document.querySelectorAll('.privilege-filters').forEach((con, i) => {
					// Three buttons, placed in reverse order
					const lastIdx = $('.privilege-filters').first().find('button').length - 1;
					const idx = btnIndices[i] === undefined ? lastIdx : btnIndices[i];
					con.querySelectorAll('button')[idx].click();
				});

				hightlightRowByDataAttr('data-group-name', groupToHighlight);
			});
		}).catch(app.alertError);
	};

	Privileges.exposeAssumedPrivileges = function () {
		/*
			If registered-users has a privilege enabled, then all users and groups of that privilege
			should be assumed to have that privilege as well, even if not set in the db, so reflect
			this arrangement in the table
		*/

		// As such, individual banned users inherits privileges from banned-users group
		const getBannedUsersInputSelector = (privs, i) => `.privilege-table tr[data-banned] td[data-privilege="${privs[i]}"] input`;
		const bannedUsersPrivs = getPrivilegesFromRow('banned-users');
		applyPrivileges(bannedUsersPrivs, getBannedUsersInputSelector);

		// For rest that inherits from registered-users
		const getRegisteredUsersInputSelector = (privs, i) => `.privilege-table tr[data-group-name]:not([data-group-name="registered-users"],[data-group-name="banned-users"],[data-group-name="guests"],[data-group-name="spiders"]) td[data-privilege="${privs[i]}"] input, .privilege-table tr[data-uid]:not([data-banned]) td[data-privilege="${privs[i]}"] input`;
		const registeredUsersPrivs = getPrivilegesFromRow('registered-users');
		applyPrivileges(registeredUsersPrivs, getRegisteredUsersInputSelector);
	};

	Privileges.exposeSingleAssumedPriv = function (columnNo, sourceGroupName) {
		let inputSelectorFn;
		switch (sourceGroupName) {
			case 'banned-users':
				inputSelectorFn = () => `.privilege-table tr[data-banned] td[data-privilege]:nth-child(${columnNo}) input`;
				break;
			default:
				inputSelectorFn = () => `.privilege-table tr[data-group-name]:not([data-group-name="registered-users"],[data-group-name="banned-users"],[data-group-name="guests"],[data-group-name="spiders"]) td[data-privilege]:nth-child(${columnNo}) input, .privilege-table tr[data-uid]:not([data-banned]) td[data-privilege]:nth-child(${columnNo}) input`;
		}

		const sourceChecked = getPrivilegeFromColumn(sourceGroupName, columnNo);
		applyPrivilegesToColumn(inputSelectorFn, sourceChecked);
	};

	Privileges.setPrivilege = (member, privilege, state) => api[state ? 'put' : 'delete'](`/categories/${isNaN(cid) ? 0 : cid}/privileges/${privilege}`, { member });

	Privileges.addUserToPrivilegeTable = function () {
		const modal = bootbox.dialog({
			title: '[[admin/manage/categories:alert.find-user]]',
			message: '<input class="form-control input-lg" placeholder="[[admin/manage/categories:alert.user-search]]" />',
			show: true,
		});

		modal.on('shown.bs.modal', function () {
			const inputEl = modal.find('input');
			inputEl.focus();

			autocomplete.user(inputEl, function (ev, ui) {
				addUserToCategory(ui.item.user, function () {
					modal.modal('hide');
				});
			});
		});
	};

	Privileges.addGroupToPrivilegeTable = function () {
		const modal = bootbox.dialog({
			title: '[[admin/manage/categories:alert.find-group]]',
			message: '<input class="form-control input-lg" placeholder="[[admin/manage/categories:alert.group-search]]" />',
			show: true,
		});

		modal.on('shown.bs.modal', function () {
			const inputEl = modal.find('input');
			inputEl.focus();

			autocomplete.group(inputEl, function (ev, ui) {
				if (ui.item.group.name === 'administrators') {
					return app.alert({
						type: 'warning',
						message: '[[admin/manage/privileges:alert.admin-warning]]',
					});
				}
				addGroupToCategory(ui.item.group.name, function () {
					modal.modal('hide');
				});
			});
		});
	};

	Privileges.copyPrivilegesToChildren = function (cid, group) {
		const filter = getPrivilegeFilter();
		socket.emit('admin.categories.copyPrivilegesToChildren', { cid, group, filter }, function (err) {
			if (err) {
				return app.alertError(err.message);
			}
			app.alertSuccess('[[admin/manage/categories:privileges.copy-success]]');
		});
	};

	Privileges.copyPrivilegesFromCategory = function (cid, group) {
		const privilegeSubset = getPrivilegeSubset();
		const message = '<br>' +
			(group ? `[[admin/manage/privileges:alert.copyPrivilegesFromGroup-warning, ${privilegeSubset}]]` :
				`[[admin/manage/privileges:alert.copyPrivilegesFrom-warning, ${privilegeSubset}]]`) +
			'<br><br>[[admin/manage/privileges:alert.no-undo]]';
		categorySelector.modal({
			title: '[[admin/manage/privileges:alert.copyPrivilegesFrom-title]]',
			message,
			localCategories: [],
			showLinks: true,
			onSubmit: function (selectedCategory) {
				socket.emit('admin.categories.copyPrivilegesFrom', {
					toCid: cid,
					filter: getPrivilegeFilter(),
					fromCid: selectedCategory.cid,
					group: group,
				}, function (err) {
					if (err) {
						return app.alertError(err.message);
					}
					ajaxify.refresh();
				});
			},
		});
	};

	Privileges.copyPrivilegesToAllCategories = function (cid, group) {
		const filter = getPrivilegeFilter();
		socket.emit('admin.categories.copyPrivilegesToAllCategories', { cid, group, filter }, function (err) {
			if (err) {
				return app.alertError(err.message);
			}
			app.alertSuccess('[[admin/manage/categories:privileges.copy-success]]');
		});
	};

	function getPrivilegesFromRow(sourceGroupName) {
		const privs = [];
		$(`.privilege-table tr[data-group-name="${sourceGroupName}"] td input[type="checkbox"]:not(.checkbox-helper)`)
			.parent()
			.each(function (idx, el) {
				if ($(el).find('input').prop('checked')) {
					privs.push(el.getAttribute('data-privilege'));
				}
			});

		// Also apply to non-group privileges
		return privs.concat(privs.map(function (priv) {
			if (priv.startsWith('groups:')) {
				return priv.slice(7);
			}

			return false;
		})).filter(Boolean);
	}

	function getPrivilegeFromColumn(sourceGroupName, columnNo) {
		return $(`.privilege-table tr[data-group-name="${sourceGroupName}"] td:nth-child(${columnNo}) input[type="checkbox"]`)[0].checked;
	}

	function applyPrivileges(privs, inputSelectorFn) {
		for (let x = 0, numPrivs = privs.length; x < numPrivs; x += 1) {
			const inputs = $(inputSelectorFn(privs, x));
			inputs.each(function (idx, el) {
				if (!el.checked) {
					el.indeterminate = true;
				}
			});
		}
	}

	function applyPrivilegesToColumn(inputSelectorFn, sourceChecked) {
		const $inputs = $(inputSelectorFn());
		$inputs.each((idx, el) => {
			el.indeterminate = el.checked ? false : sourceChecked;
		});
	}

	function hightlightRowByDataAttr(attrName, attrValue) {
		if (attrValue) {
			const $el = $('[' + attrName + ']').filter(function () {
				return $(this).attr(attrName) === String(attrValue);
			});

			if ($el.length) {
				$el.addClass('selected');
				return true;
			}
		}
		return false;
	}

	function highlightRow() {
		if (ajaxify.data.group) {
			if (hightlightRowByDataAttr('data-group-name', ajaxify.data.group)) {
				return;
			}
			addGroupToCategory(ajaxify.data.group);
		}
	}

	function addGroupToCategory(group, cb) {
		cb = cb || function () {};
		const groupRow = document.querySelector('.privilege-table [data-group-name="' + group + '"]');
		if (groupRow) {
			hightlightRowByDataAttr('data-group-name', group);
			return cb();
		}
		// Generate data for new row
		const privilegeSet = ajaxify.data.privileges.keys.groups.reduce(function (memo, cur) {
			memo[cur] = false;
			return memo;
		}, {});

		app.parseAndTranslate('admin/partials/privileges/' + ((isNaN(cid) || cid === 0) ? 'global' : 'category'), 'privileges.groups', {
			privileges: {
				groups: [
					{
						name: group,
						nameEscaped: translator.escape(group),
						privileges: privilegeSet,
					},
				],
			},
		}, function (html) {
			const tbodyEl = document.querySelector('.privilege-table tbody');
			const btnIdx = $('.privilege-filters').first().find('button.btn-warning').index();
			tbodyEl.append(html.get(0));
			Privileges.exposeAssumedPrivileges();
			hightlightRowByDataAttr('data-group-name', group);
			document.querySelector('.privilege-filters').querySelectorAll('button')[btnIdx].click();
			cb();
		});
	}

	async function addUserToCategory(user, cb) {
		cb = cb || function () {};
		const userRow = document.querySelector('.privilege-table [data-uid="' + user.uid + '"]');
		if (userRow) {
			hightlightRowByDataAttr('data-uid', user.uid);
			return cb();
		}
		// Generate data for new row
		const privilegeSet = ajaxify.data.privileges.keys.users.reduce(function (memo, cur) {
			memo[cur] = false;
			return memo;
		}, {});

		const html = await app.parseAndTranslate('admin/partials/privileges/' + (isNaN(cid) ? 'global' : 'category'), 'privileges.users', {
			privileges: {
				users: [
					{
						picture: user.picture,
						username: user.username,
						banned: user.banned,
						uid: user.uid,
						'icon:text': user['icon:text'],
						'icon:bgColor': user['icon:bgColor'],
						privileges: privilegeSet,
					},
				],
			},
		});

		const tbodyEl = document.querySelectorAll('.privilege-table tbody');
		const btnIdx = $('.privilege-filters').last().find('button.btn-warning').index();
		tbodyEl[1].append(html.get(0));
		Privileges.exposeAssumedPrivileges();
		hightlightRowByDataAttr('data-uid', user.uid);
		document.querySelectorAll('.privilege-filters')[1].querySelectorAll('button')[btnIdx].click();
		cb();
	}

	function filterPrivileges(ev) {
		const [startIdx, endIdx] = ev.target.getAttribute('data-filter').split(',').map(i => parseInt(i, 10));
		const rows = $(ev.target).closest('table')[0].querySelectorAll('thead tr:last-child, tbody tr ');
		rows.forEach((tr) => {
			tr.querySelectorAll('td, th').forEach((el, idx) => {
				const offset = el.tagName.toUpperCase() === 'TH' ? 1 : 0;
				if (idx < (SKIP_PRIV_COLS - offset)) {
					return;
				}
				el.classList.toggle('hidden', !(idx >= (startIdx - offset) && idx <= (endIdx - offset)));
			});
		});
		checkboxRowSelector.updateAll();
		$(ev.target).siblings('button').toArray().forEach(btn => btn.classList.remove('btn-warning'));
		ev.target.classList.add('btn-warning');
	}

	function getPrivilegeFilter() {
		const indices = document.querySelector('.privilege-filters .btn-warning')
			.getAttribute('data-filter')
			.split(',')
			.map(i => parseInt(i, 10));
		indices[0] -= SKIP_PRIV_COLS;
		indices[1] = indices[1] - SKIP_PRIV_COLS + 1;
		return indices;
	}

	function getPrivilegeSubset() {
		const currentPrivFilter = document.querySelector('.privilege-filters .btn-warning');
		const filterText = currentPrivFilter ? currentPrivFilter.textContent.toLocaleLowerCase() : '';
		return filterText.indexOf('privileges') > -1 ? filterText : `${filterText} privileges`.trim();
	}

	return Privileges;
});<|MERGE_RESOLUTION|>--- conflicted
+++ resolved
@@ -183,12 +183,8 @@
 		api.get(`/categories/${cid}/privileges`, {}).then((privileges) => {
 			ajaxify.data.privileges = { ...ajaxify.data.privileges, ...privileges };
 			const tpl = parseInt(cid, 10) ? 'admin/partials/privileges/category' : 'admin/partials/privileges/global';
-<<<<<<< HEAD
 			const isAdminPriv = ajaxify.currentPage.endsWith('admin/manage/privileges/admin');
 			app.parseAndTranslate(tpl, { privileges, isAdminPriv }).then((html) => {
-=======
-			app.parseAndTranslate(tpl, { privileges }).then((html) => {
->>>>>>> 732b59c2
 				// Get currently selected filters
 				const btnIndices = $('.privilege-filters button.btn-warning').map((idx, el) => $(el).index()).get();
 				$('.privilege-table-container').html(html);
