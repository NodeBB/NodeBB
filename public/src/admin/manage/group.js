'use strict';


define('admin/manage/group', [
	'forum/groups/memberlist',
	'iconSelect',
	'admin/modules/colorpicker',
	'translator',
], function (memberList, iconSelect, colorpicker, translator) {
	var Groups = {};

	Groups.init = function () {
<<<<<<< HEAD
		var	groupDetailsSearch = $('#group-details-search');
		var groupDetailsSearchResults = $('#group-details-search-results');
		var groupIcon = $('#group-icon');
		var changeGroupUserTitle = $('#change-group-user-title');
		var changeGroupLabelColor = $('#change-group-label-color');
		var groupLabelPreview = $('#group-label-preview');
		var searchDelay;
=======
		var groupDetailsSearch = $('#group-details-search'),
			groupDetailsSearchResults = $('#group-details-search-results'),
			groupIcon = $('#group-icon'),
			changeGroupUserTitle = $('#change-group-user-title'),
			changeGroupLabelColor = $('#change-group-label-color'),
			groupLabelPreview = $('#group-label-preview'),
			searchDelay;
>>>>>>> cfc8884c


		var groupName = ajaxify.data.group.name;

		memberList.init();

		changeGroupUserTitle.keyup(function () {
			groupLabelPreview.text(changeGroupUserTitle.val());
		});

		changeGroupLabelColor.keyup(function () {
			groupLabelPreview.css('background', changeGroupLabelColor.val() || '#000000');
		});

		groupDetailsSearch.on('keyup', function () {
			if (searchDelay) {
				clearTimeout(searchDelay);
			}

			searchDelay = setTimeout(function () {
				var searchText = groupDetailsSearch.val();
				var foundUser;

<<<<<<< HEAD
				socket.emit('admin.user.search', { query: searchText }, function (err, results) {
					if (!err && results && results.users.length > 0) {
						var numResults = results.users.length;
						var x;
=======
				socket.emit('admin.user.search', {
					query: searchText
				}, function (err, results) {
					if (!err && results && results.users.length > 0) {
						var numResults = results.users.length,
							x;
>>>>>>> cfc8884c
						if (numResults > 20) {
							numResults = 20;
						}

						groupDetailsSearchResults.empty();

						for (x = 0; x < numResults; x += 1) {
							foundUser = $('<li />');
							foundUser
<<<<<<< HEAD
								.attr({ title: results.users[x].username,
=======
								.attr({
									title: results.users[x].username,
>>>>>>> cfc8884c
									'data-uid': results.users[x].uid,
									'data-username': results.users[x].username,
									'data-userslug': results.users[x].userslug,
									'data-picture': results.users[x].picture,
									'data-usericon-bgColor': results.users[x]['icon:bgColor'],
									'data-usericon-text': results.users[x]['icon:text'],
								})
								.append(results.users[x].picture ?
									$('<img />').addClass('avatar avatar-sm').attr('src', results.users[x].picture) :
									$('<div />').addClass('avatar avatar-sm').css('background-color', results.users[x]['icon:bgColor']).html(results.users[x]['icon:text']))
								.append($('<span />').html(results.users[x].username));

							groupDetailsSearchResults.append(foundUser);
						}
					} else {
						groupDetailsSearchResults.translateHtml('<li>[[admin/manage/groups:edit.no-users-found]]</li>');
					}
				});
			}, 200);
		});

		groupDetailsSearchResults.on('click', 'li[data-uid]', function () {
			var userLabel = $(this);
			var uid = parseInt(userLabel.attr('data-uid'), 10);

			socket.emit('admin.groups.join', {
				groupName: groupName,
				uid: uid,
			}, function (err) {
				if (err) {
					return app.alertError(err.message);
				}

				var member = {
					uid: userLabel.attr('data-uid'),
					username: userLabel.attr('data-username'),
					userslug: userLabel.attr('data-userslug'),
					picture: userLabel.attr('data-picture'),
					'icon:bgColor': userLabel.attr('data-usericon-bgColor'),
					'icon:text': userLabel.attr('data-usericon-text'),
				};

<<<<<<< HEAD
				templates.parse('partials/groups/memberlist', 'members', { group: { isOwner: ajaxify.data.group.isOwner, members: [member] } }, function (html) {
=======
				templates.parse('admin/partials/groups/memberlist', 'members', {
					group: {
						isOwner: ajaxify.data.group.isOwner,
						members: [member]
					}
				}, function (html) {
>>>>>>> cfc8884c
					translator.translate(html, function (html) {
						$('[component="groups/members"] tbody').prepend(html);
					});
				});
			});
		});

		$('[component="groups/members"]').on('click', '[data-action]', function () {
<<<<<<< HEAD
			var btnEl = $(this);
			var userRow = btnEl.parents('[data-uid]');
			var ownerFlagEl = userRow.find('.member-name i');
			var isOwner = !ownerFlagEl.hasClass('invisible');
			var uid = userRow.attr('data-uid');
			var action = btnEl.attr('data-action');
=======
			var btnEl = $(this),
				userRow = btnEl.parents('[data-uid]'),
				ownerFlagEl = userRow.find('.member-name i'),
				isOwner = !ownerFlagEl.hasClass('invisible') ? true : false,
				uid = userRow.attr('data-uid'),
				action = btnEl.attr('data-action');
>>>>>>> cfc8884c

			switch (action) {
			case 'toggleOwnership':
				socket.emit('groups.' + (isOwner ? 'rescind' : 'grant'), {
					toUid: uid,
<<<<<<< HEAD
					groupName: groupName,
=======
					groupName: groupName
>>>>>>> cfc8884c
				}, function (err) {
					if (err) {
						return app.alertError(err.message);
					}
					ownerFlagEl.toggleClass('invisible');
				});
				break;

			case 'kick':
				bootbox.confirm('[[admin/manage/groups:edit.confirm-remove-user]]', function (confirm) {
					if (!confirm) {
						return;
					}
					socket.emit('admin.groups.leave', {
						uid: uid,
<<<<<<< HEAD
						groupName: groupName,
=======
						groupName: groupName
>>>>>>> cfc8884c
					}, function (err) {
						if (err) {
							return app.alertError(err.message);
						}
						userRow.slideUp().remove();
					});
<<<<<<< HEAD
=======

>>>>>>> cfc8884c
				});
				break;
			default:
				break;
			}
		});

		$('#group-icon').on('click', function () {
			iconSelect.init(groupIcon);
		});

		colorpicker.enable(changeGroupLabelColor, function (hsb, hex) {
			groupLabelPreview.css('background-color', '#' + hex);
		});

		$('#save').on('click', function () {
			socket.emit('admin.groups.update', {
				groupName: groupName,
				values: {
					name: $('#change-group-name').val(),
					userTitle: changeGroupUserTitle.val(),
					description: $('#change-group-desc').val(),
					icon: groupIcon.attr('value'),
					labelColor: changeGroupLabelColor.val(),
					userTitleEnabled: $('#group-userTitleEnabled').is(':checked'),
					private: $('#group-private').is(':checked'),
					hidden: $('#group-hidden').is(':checked'),
					disableJoinRequests: $('#group-disableJoinRequests').is(':checked'),
				},
			}, function (err) {
				if (err) {
					return app.alertError(err.message);
				}

				var newName = $('#change-group-name').val();

				// If the group name changed, change url
				if (groupName === newName) {
					app.alertSuccess('[[admin/manage/groups:edit.save-success]]');
				} else {
					ajaxify.go('admin/manage/groups/' + encodeURIComponent(newName), undefined, true);
				}
			});
			return false;
		});
	};

	return Groups;
});<|MERGE_RESOLUTION|>--- conflicted
+++ resolved
@@ -10,7 +10,6 @@
 	var Groups = {};
 
 	Groups.init = function () {
-<<<<<<< HEAD
 		var	groupDetailsSearch = $('#group-details-search');
 		var groupDetailsSearchResults = $('#group-details-search-results');
 		var groupIcon = $('#group-icon');
@@ -18,15 +17,6 @@
 		var changeGroupLabelColor = $('#change-group-label-color');
 		var groupLabelPreview = $('#group-label-preview');
 		var searchDelay;
-=======
-		var groupDetailsSearch = $('#group-details-search'),
-			groupDetailsSearchResults = $('#group-details-search-results'),
-			groupIcon = $('#group-icon'),
-			changeGroupUserTitle = $('#change-group-user-title'),
-			changeGroupLabelColor = $('#change-group-label-color'),
-			groupLabelPreview = $('#group-label-preview'),
-			searchDelay;
->>>>>>> cfc8884c
 
 
 		var groupName = ajaxify.data.group.name;
@@ -50,19 +40,12 @@
 				var searchText = groupDetailsSearch.val();
 				var foundUser;
 
-<<<<<<< HEAD
-				socket.emit('admin.user.search', { query: searchText }, function (err, results) {
+				socket.emit('admin.user.search', {
+					query: searchText,
+				}, function (err, results) {
 					if (!err && results && results.users.length > 0) {
 						var numResults = results.users.length;
 						var x;
-=======
-				socket.emit('admin.user.search', {
-					query: searchText
-				}, function (err, results) {
-					if (!err && results && results.users.length > 0) {
-						var numResults = results.users.length,
-							x;
->>>>>>> cfc8884c
 						if (numResults > 20) {
 							numResults = 20;
 						}
@@ -72,12 +55,8 @@
 						for (x = 0; x < numResults; x += 1) {
 							foundUser = $('<li />');
 							foundUser
-<<<<<<< HEAD
-								.attr({ title: results.users[x].username,
-=======
 								.attr({
 									title: results.users[x].username,
->>>>>>> cfc8884c
 									'data-uid': results.users[x].uid,
 									'data-username': results.users[x].username,
 									'data-userslug': results.users[x].userslug,
@@ -120,16 +99,12 @@
 					'icon:text': userLabel.attr('data-usericon-text'),
 				};
 
-<<<<<<< HEAD
-				templates.parse('partials/groups/memberlist', 'members', { group: { isOwner: ajaxify.data.group.isOwner, members: [member] } }, function (html) {
-=======
 				templates.parse('admin/partials/groups/memberlist', 'members', {
 					group: {
 						isOwner: ajaxify.data.group.isOwner,
-						members: [member]
-					}
+						members: [member],
+					},
 				}, function (html) {
->>>>>>> cfc8884c
 					translator.translate(html, function (html) {
 						$('[component="groups/members"] tbody').prepend(html);
 					});
@@ -138,31 +113,18 @@
 		});
 
 		$('[component="groups/members"]').on('click', '[data-action]', function () {
-<<<<<<< HEAD
 			var btnEl = $(this);
 			var userRow = btnEl.parents('[data-uid]');
 			var ownerFlagEl = userRow.find('.member-name i');
 			var isOwner = !ownerFlagEl.hasClass('invisible');
 			var uid = userRow.attr('data-uid');
 			var action = btnEl.attr('data-action');
-=======
-			var btnEl = $(this),
-				userRow = btnEl.parents('[data-uid]'),
-				ownerFlagEl = userRow.find('.member-name i'),
-				isOwner = !ownerFlagEl.hasClass('invisible') ? true : false,
-				uid = userRow.attr('data-uid'),
-				action = btnEl.attr('data-action');
->>>>>>> cfc8884c
 
 			switch (action) {
 			case 'toggleOwnership':
 				socket.emit('groups.' + (isOwner ? 'rescind' : 'grant'), {
 					toUid: uid,
-<<<<<<< HEAD
 					groupName: groupName,
-=======
-					groupName: groupName
->>>>>>> cfc8884c
 				}, function (err) {
 					if (err) {
 						return app.alertError(err.message);
@@ -178,21 +140,13 @@
 					}
 					socket.emit('admin.groups.leave', {
 						uid: uid,
-<<<<<<< HEAD
 						groupName: groupName,
-=======
-						groupName: groupName
->>>>>>> cfc8884c
 					}, function (err) {
 						if (err) {
 							return app.alertError(err.message);
 						}
 						userRow.slideUp().remove();
 					});
-<<<<<<< HEAD
-=======
-
->>>>>>> cfc8884c
 				});
 				break;
 			default:
