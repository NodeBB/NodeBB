'use strict';

(function (factory) {
	if (typeof module === 'object' && module.exports) {
		var config = require('../../../src/meta').config;
		module.exports = factory(require('../utils'), require('benchpressjs'), config);
	} else if (typeof define === 'function' && define.amd) {
		define('helpers', ['benchpress'], function (Benchpress) {
			return factory(utils, Benchpress, window.config);
		});
	}
}(function (utils, Benchpress, config) {
	var helpers = {
		displayMenuItem: displayMenuItem,
		buildMetaTag: buildMetaTag,
		buildLinkTag: buildLinkTag,
		stringify: stringify,
		escape: escape,
		stripTags: stripTags,
		generateCategoryBackground: generateCategoryBackground,
		generateChildrenCategories: generateChildrenCategories,
		generateTopicClass: generateTopicClass,
		showDisplayName: showDisplayName,
		membershipBtn: membershipBtn,
		spawnPrivilegeStates: spawnPrivilegeStates,
		localeToHTML: localeToHTML,
		renderTopicImage: renderTopicImage,
		renderDigestAvatar: renderDigestAvatar,
		userAgentIcons: userAgentIcons,
		register: register,
		__escape: identity,
	};

	function identity(str) {
		return str;
	}

	function displayMenuItem(data, index) {
		var item = data.navigation[index];
		if (!item) {
			return false;
		}

		var loggedIn = data.config ? data.config.loggedIn : false;

		if (item.route.match('/users') && data.privateUserInfo && !loggedIn) {
			return false;
		}

		if (item.route.match('/tags') && data.privateTagListing && !loggedIn) {
			return false;
		}

		return true;
	}

	function buildMetaTag(tag) {
		var name = tag.name ? 'name="' + tag.name + '" ' : '';
		var property = tag.property ? 'property="' + tag.property + '" ' : '';
		var content = tag.content ? 'content="' + tag.content.replace(/\n/g, ' ') + '" ' : '';

		return '<meta ' + name + property + content + '/>\n\t';
	}

	function buildLinkTag(tag) {
		var link = tag.link ? 'link="' + tag.link + '" ' : '';
		var rel = tag.rel ? 'rel="' + tag.rel + '" ' : '';
		var type = tag.type ? 'type="' + tag.type + '" ' : '';
		var href = tag.href ? 'href="' + tag.href + '" ' : '';
		var sizes = tag.sizes ? 'sizes="' + tag.sizes + '" ' : '';
		var title = tag.title ? 'title="' + tag.title + '" ' : '';

		return '<link ' + link + rel + type + sizes + title + href + '/>\n\t';
	}

	function stringify(obj) {
		// Turns the incoming object into a JSON string
		return JSON.stringify(obj).replace(/&/gm, '&amp;').replace(/</gm, '&lt;').replace(/>/gm, '&gt;')
			.replace(/"/g, '&quot;');
	}

	function escape(str) {
		return utils.escapeHTML(str);
	}

	function stripTags(str) {
		return utils.stripHTMLTags(str);
	}

	function generateCategoryBackground(category) {
		if (!category) {
			return '';
		}
		var style = [];

		if (category.bgColor) {
			style.push('background-color: ' + category.bgColor);
		}

		if (category.color) {
			style.push('color: ' + category.color);
		}

		if (category.backgroundImage) {
			style.push('background-image: url(' + category.backgroundImage + ')');
			if (category.imageClass) {
				style.push('background-size: ' + category.imageClass);
			}
		}

		return style.join('; ') + ';';
	}

	function generateChildrenCategories(category) {
		var html = '';
		if (!category || !category.children || !category.children.length) {
			return html;
		}
		category.children.forEach(function (child) {
			if (child && !child.isSection) {
<<<<<<< HEAD
				var link = child.link ? child.link : (config.relative_path + '/category/' + child.slug);
				html += '<span class="category-children-item pull-left">'
					+ '<div class="icon pull-left" style="' + generateCategoryBackground(child) + '">'
					+ '<i class="fa fa-fw ' + child.icon + '"></i>'
					+ '</div>'
					+ '<a href="' + link + '"><small>' + child.name + '</small></a></span>';
=======
				var link = child.link ? child.link : (relative_path + '/category/' + child.slug);
				html += '<span class="category-children-item pull-left">' +
					'<div class="icon pull-left" style="' + generateCategoryBackground(child) + '">' +
					'<i class="fa fa-fw ' + child.icon + '"></i>' +
					'</div>' +
					'<a href="' + link + '"><small>' + child.name + '</small></a></span>';
>>>>>>> 900f0a0b
			}
		});
		html = html ? ('<span class="category-children">' + html + '</span>') : html;
		return html;
	}

	function generateTopicClass(topic) {
		var style = [];

		if (topic.locked) {
			style.push('locked');
		}

		if (topic.pinned) {
			style.push('pinned');
		}

		if (topic.deleted) {
			style.push('deleted');
		}

		if (topic.unread) {
			style.push('unread');
		}

		return style.join(' ');
	}

	function showDisplayName(userData) {
		if (config.showFullnameAsDisplayName && userData.fullname) {
			return userData.fullname;
		}

		return userData.username;
	}

	// Groups helpers
	function membershipBtn(groupObj) {
		if (groupObj.isMember && groupObj.name !== 'administrators') {
			return '<button class="btn btn-danger" data-action="leave" data-group="' + groupObj.displayName + '"><i class="fa fa-times"></i> [[groups:membership.leave-group]]</button>';
		}

		if (groupObj.isPending && groupObj.name !== 'administrators') {
			return '<button class="btn btn-warning disabled"><i class="fa fa-clock-o"></i> [[groups:membership.invitation-pending]]</button>';
		} else if (groupObj.isInvited) {
			return '<button class="btn btn-link" data-action="rejectInvite" data-group="' + groupObj.displayName + '">[[groups:membership.reject]]</button><button class="btn btn-success" data-action="acceptInvite" data-group="' + groupObj.name + '"><i class="fa fa-plus"></i> [[groups:membership.accept-invitation]]</button>';
		} else if (!groupObj.disableJoinRequests && groupObj.name !== 'administrators') {
			return '<button class="btn btn-success" data-action="join" data-group="' + groupObj.displayName + '"><i class="fa fa-plus"></i> [[groups:membership.join-group]]</button>';
		}
		return '';
	}

	function spawnPrivilegeStates(member, privileges) {
		var states = [];
		for (var priv in privileges) {
			if (privileges.hasOwnProperty(priv)) {
				states.push({
					name: priv,
					state: privileges[priv],
				});
			}
		}
		return states.map(function (priv) {
			var guestDisabled = ['groups:moderate', 'groups:posts:upvote', 'groups:posts:downvote'];
			var disabled = member === 'guests' && guestDisabled.includes(priv.name);

			return '<td class="text-center" data-privilege="' + priv.name + '"><input type="checkbox"' + (priv.state ? ' checked' : '') + (disabled ? ' disabled="disabled"' : '') + ' /></td>';
		}).join('');
	}

	function localeToHTML(locale, fallback) {
		locale = locale || fallback || 'en-GB';
		return locale.replace('_', '-');
	}

	function renderTopicImage(topicObj) {
		if (topicObj.thumb) {
			return '<img src="' + topicObj.thumb + '" class="img-circle user-img" title="' + topicObj.user.username + '" />';
		}
		return '<img component="user/picture" data-uid="' + topicObj.user.uid + '" src="' + topicObj.user.picture + '" class="user-img" title="' + topicObj.user.username + '" />';
	}

	function renderDigestAvatar(block) {
		if (block.teaser) {
			if (block.teaser.user.picture) {
				return '<img style="vertical-align: middle; width: 16px; height: 16px; padding-right: 8px;" src="' + block.teaser.user.picture + '" title="' + block.teaser.user.username + '" />';
			}
			return '<div style="vertical-align: middle; width: 16px; height: 16px; line-height: 16px; font-size: 10px; margin-right: 8px; background-color: ' + block.teaser.user['icon:bgColor'] + '; color: white; text-align: center; display: inline-block;">' + block.teaser.user['icon:text'] + '</div>';
		}
		if (block.user.picture) {
			return '<img style="vertical-align: middle; width: 16px; height: 16px; padding-right: 8px;" src="' + block.user.picture + '" title="' + block.user.username + '" />';
		}
		return '<div style="vertical-align: middle; width: 16px; height: 16px; line-height: 16px; font-size: 10px; margin-right: 8px; background-color: ' + block.user['icon:bgColor'] + '; color: white; text-align: center; display: inline-block;">' + block.user['icon:text'] + '</div>';
	}

	function userAgentIcons(data) {
		var icons = '';

		switch (data.platform) {
		case 'Linux':
			icons += '<i class="fa fa-fw fa-linux"></i>';
			break;
		case 'Microsoft Windows':
			icons += '<i class="fa fa-fw fa-windows"></i>';
			break;
		case 'Apple Mac':
			icons += '<i class="fa fa-fw fa-apple"></i>';
			break;
		case 'Android':
			icons += '<i class="fa fa-fw fa-android"></i>';
			break;
		case 'iPad':
			icons += '<i class="fa fa-fw fa-tablet"></i>';
			break;
		case 'iPod':	// intentional fall-through
		case 'iPhone':
			icons += '<i class="fa fa-fw fa-mobile"></i>';
			break;
		default:
			icons += '<i class="fa fa-fw fa-question-circle"></i>';
			break;
		}

		switch (data.browser) {
		case 'Chrome':
			icons += '<i class="fa fa-fw fa-chrome"></i>';
			break;
		case 'Firefox':
			icons += '<i class="fa fa-fw fa-firefox"></i>';
			break;
		case 'Safari':
			icons += '<i class="fa fa-fw fa-safari"></i>';
			break;
		case 'IE':
			icons += '<i class="fa fa-fw fa-internet-explorer"></i>';
			break;
		case 'Edge':
			icons += '<i class="fa fa-fw fa-edge"></i>';
			break;
		default:
			icons += '<i class="fa fa-fw fa-question-circle"></i>';
			break;
		}

		return icons;
	}

	function register() {
		Object.keys(helpers).forEach(function (helperName) {
			Benchpress.registerHelper(helperName, helpers[helperName]);
		});
	}

	return helpers;
}));<|MERGE_RESOLUTION|>--- conflicted
+++ resolved
@@ -118,21 +118,12 @@
 		}
 		category.children.forEach(function (child) {
 			if (child && !child.isSection) {
-<<<<<<< HEAD
 				var link = child.link ? child.link : (config.relative_path + '/category/' + child.slug);
-				html += '<span class="category-children-item pull-left">'
-					+ '<div class="icon pull-left" style="' + generateCategoryBackground(child) + '">'
-					+ '<i class="fa fa-fw ' + child.icon + '"></i>'
-					+ '</div>'
-					+ '<a href="' + link + '"><small>' + child.name + '</small></a></span>';
-=======
-				var link = child.link ? child.link : (relative_path + '/category/' + child.slug);
 				html += '<span class="category-children-item pull-left">' +
 					'<div class="icon pull-left" style="' + generateCategoryBackground(child) + '">' +
 					'<i class="fa fa-fw ' + child.icon + '"></i>' +
 					'</div>' +
 					'<a href="' + link + '"><small>' + child.name + '</small></a></span>';
->>>>>>> 900f0a0b
 			}
 		});
 		html = html ? ('<span class="category-children">' + html + '</span>') : html;
