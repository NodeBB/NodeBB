--- conflicted
+++ resolved
@@ -69,15 +69,7 @@
 				roomData.silent = true;
 				roomData.uid = app.user.uid;
 				roomData.isSelf = isSelf;
-<<<<<<< HEAD
-				module.createModal(roomData, function () {
-					if (!isSelf) {
-						updateTitle(data.message.mid, username);
-					}
-				});
-=======
 				module.createModal(roomData);
->>>>>>> 5002e0f6
 			});
 		}
 	};
@@ -102,10 +94,6 @@
 			}
 
 			if (!isSelf && (!modal.is(':visible') || !app.isFocused)) {
-<<<<<<< HEAD
-				updateTitle(data.message.mid, username);
-=======
->>>>>>> 5002e0f6
 				taskbar.push('chat', modal.attr('data-uuid'), {
 					title: '[[modules:chat.chatting_with]] ' + (data.roomName || username),
 					touid: data.message.fromUser.uid,
@@ -116,13 +104,6 @@
 		});
 	}
 
-<<<<<<< HEAD
-	function updateTitle(mid, username) {
-		app.alternatingTitle('[[modules:chat.user_has_messaged_you, ' + username + ']]');
-	}
-
-=======
->>>>>>> 5002e0f6
 	module.onUserStatusChange = function (data) {
 		var modal = module.getModal(data.uid);
 		app.updateUserStatus(modal.find('[component="user/status"]'), data.status);
