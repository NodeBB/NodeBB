--- conflicted
+++ resolved
@@ -70,13 +70,9 @@
 
 	function handleImageChange() {
 		$('#changePictureBtn').on('click', function () {
-<<<<<<< HEAD
-			socket.emit('user.getProfilePictures', { uid: ajaxify.data.uid }, function (err, pictures) {
-=======
 			socket.emit('user.getProfilePictures', {
-				uid: ajaxify.data.uid
+				uid: ajaxify.data.uid,
 			}, function (err, pictures) {
->>>>>>> cfc8884c
 				if (err) {
 					return app.alertError(err.message);
 				}
@@ -270,13 +266,9 @@
 		});
 
 		modal.find('[data-action="remove-uploaded"]').on('click', function () {
-<<<<<<< HEAD
-			socket.emit('user.removeUploadedPicture', { uid: ajaxify.data.theirid }, function (err) {
-=======
 			socket.emit('user.removeUploadedPicture', {
-				uid: ajaxify.data.theirid
+				uid: ajaxify.data.theirid,
 			}, function (err) {
->>>>>>> cfc8884c
 				modal.modal('hide');
 				if (err) {
 					return app.alertError(err.message);
