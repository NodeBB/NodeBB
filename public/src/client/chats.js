'use strict';


define('forum/chats', [
	'components',
	'mousetrap',
	'forum/chats/recent',
	'forum/chats/create',
	'forum/chats/manage',
	'forum/chats/messages',
	'forum/chats/user-list',
	'forum/chats/message-search',
	'forum/chats/pinned-messages',
	'composer/autocomplete',
	'hooks',
	'bootbox',
	'alerts',
	'chat',
	'api',
	'uploadHelpers',
], function (
	components, mousetrap, recentChats, create,
	manage, messages, userList, messageSearch, pinnedMessages,
	autocomplete, hooks, bootbox, alerts, chatModule, api,
	uploadHelpers
) {
	const Chats = {
		initialised: false,
		activeAutocomplete: {},
	};

	let newMessage = false;
	let chatNavWrapper = null;

	$(window).on('action:ajaxify.start', function () {
		Chats.destroyAutoComplete(ajaxify.data.roomId);
		if (ajaxify.data.template.chats) {
			if (ajaxify.data.roomId) {
				socket.emit('modules.chats.leave', ajaxify.data.roomId);
			}
			if (ajaxify.data.publicRooms) {
				socket.emit('modules.chats.leavePublic', ajaxify.data.publicRooms.map(r => r.roomId));
			}
		}
	});

	Chats.init = function () {
		if (!utils.isMobile()) {
			$('.chats-full [data-bs-toggle="tooltip"]').tooltip({
				trigger: 'hover',
				container: '#content',
			});
		}
		socket.emit('modules.chats.enterPublic', ajaxify.data.publicRooms.map(r => r.roomId));
		const env = utils.findBootstrapEnvironment();
		chatNavWrapper = $('[component="chat/nav-wrapper"]');
		if (!Chats.initialised) {
			Chats.addSocketListeners();
			Chats.addGlobalEventListeners();
		}

		recentChats.init();

		Chats.addEventListeners();
		Chats.setActive(ajaxify.data.roomId);

		if (env === 'md' || env === 'lg' || env === 'xl' || env === 'xxl') {
			Chats.addHotkeys();
		}

		Chats.initialised = true;
		const chatContentEl = $('[component="chat/message/content"]');
		messages.wrapImagesInLinks(chatContentEl);
		if (ajaxify.data.scrollToIndex) {
			messages.toggleScrollUpAlert(chatContentEl);
			const scrollToEl = chatContentEl.find(`[data-index="${ajaxify.data.scrollToIndex - 1}"]`);
			if (scrollToEl.length) {
				chatContentEl.scrollTop(
					chatContentEl.scrollTop() - chatContentEl.offset().top + scrollToEl.offset().top
				);
			}
		} else {
			messages.scrollToBottomAfterImageLoad(chatContentEl);
		}
		create.init();

		hooks.fire('action:chat.loaded', $('.chats-full'));
	};

	Chats.addEventListeners = function () {
		const { roomId } = ajaxify.data;
		const mainWrapper = $('[component="chat/main-wrapper"]');
		const chatMessageContent = $('[component="chat/message/content"]');
		const chatControls = components.get('chat/controls');
		Chats.addSendHandlers(roomId, $('.chat-input'), $('.expanded-chat button[data-action="send"]'));
		Chats.addPopoutHandler();
		Chats.addActionHandlers(components.get('chat/message/window'), roomId);
		Chats.addManageHandler(roomId, chatControls.find('[data-action="manage"]'));
		Chats.addRenameHandler(roomId, chatControls.find('[data-action="rename"]'));
		Chats.addLeaveHandler(roomId, chatControls.find('[data-action="leave"]'));
		Chats.addDeleteHandler(roomId, chatControls.find('[data-action="delete"]'));
		Chats.addScrollHandler(roomId, ajaxify.data.uid, chatMessageContent);
		Chats.addScrollBottomHandler(roomId, chatMessageContent);
		Chats.addParentHandler(mainWrapper);
		Chats.addCharactersLeftHandler(mainWrapper);
		Chats.addTextareaResizeHandler(mainWrapper);
		Chats.addTypingHandler(mainWrapper, roomId);
		Chats.addIPHandler(mainWrapper);
		Chats.addCopyTextLinkHandler(mainWrapper);
		Chats.createAutoComplete(roomId, $('[component="chat/input"]'));
		Chats.addUploadHandler({
			dragDropAreaEl: $('.chats-full'),
			pasteEl: $('[component="chat/input"]'),
			uploadFormEl: $('[component="chat/upload"]'),
			uploadBtnEl: $('[component="chat/upload/button"]'),
			inputEl: $('[component="chat/input"]'),
		});

		$('[data-action="close"]').on('click', function () {
			Chats.switchChat();
		});
		userList.init(roomId, mainWrapper);
		Chats.addNotificationSettingHandler(roomId, mainWrapper);
		messageSearch.init(roomId, mainWrapper);
		Chats.addPublicRoomSortHandler();
		Chats.addTooltipHandler(mainWrapper);
		pinnedMessages.init(mainWrapper);
	};

	Chats.addPublicRoomSortHandler = function () {
		if (app.user.isAdmin && !utils.isMobile()) {
			app.loadJQueryUI(() => {
				const publicRoomList = $('[component="chat/public"]');
				publicRoomList.sortable({
					handle: '[component="chat/public/room/sort/handle"]',
					items: '[component="chat/public/room"]',
					axis: 'y',
					update: async function () {
						const data = { roomIds: [], scores: [] };
						publicRoomList.find('[data-roomid]').each((idx, el) => {
							data.roomIds.push($(el).attr('data-roomid'));
							data.scores.push(idx);
						});
						await api.put('/chats/sort', data);
					},
				});
			});
		}
	};

	Chats.addTooltipHandler = function (containerEl) {
		if (utils.isMobile()) {
			return;
		}

		containerEl.find('[data-manual-tooltip]').tooltip({
			trigger: 'manual',
			animation: false,
			placement: 'bottom',
		}).on('mouseenter', function (ev) {
			const target = $(ev.target);
			const isDropdown = target.hasClass('dropdown-menu') || !!target.parents('.dropdown-menu').length;
			if (!isDropdown) {
				$(this).tooltip('show');
			}
		}).on('click mouseleave', function () {
			$(this).tooltip('hide');
		});

		containerEl.tooltip({
			selector: '[component="chat/message/controls"] > .btn-group > button',
			placement: 'top',
			container: '#content',
			animation: false,
			trigger: 'hover',
		});
	};

	Chats.addNotificationSettingHandler = function (roomId, containerEl) {
		const notifSettingEl = containerEl.find('[component="chat/notification/setting"]');

		notifSettingEl.find('[data-value]').on('click', async function () {
			notifSettingEl.find('i.fa-check').addClass('hidden');
			const $this = $(this);
			$this.find('i.fa-check').removeClass('hidden');
			notifSettingEl.find('[component="chat/notification/setting/icon"]').attr('class', `fa ${$this.attr('data-icon')}`);
			await api.put(`/chats/${roomId}/watch`, {
				value: $this.attr('data-value'),
			});
		});
	};

	Chats.addParentHandler = function (mainWrapper) {
		mainWrapper.off('click', '[component="chat/message/parent"]')
			.on('click', '[component="chat/message/parent"]', function () {
				const parentEl = $(this);
				parentEl.find('[component="chat/message/parent/content"]').toggleClass('line-clamp-1');
				parentEl.find('.chat-timestamp').toggleClass('hidden');
				parentEl.toggleClass('flex-column').toggleClass('flex-row');
				const chatContent = parentEl.parents('[component="chat/message/content"]');
				if (chatContent.length && messages.isAtBottom(chatContent)) {
					messages.scrollToBottom(chatContent);
				}
			});
	};


	Chats.addUploadHandler = function (options) {
		uploadHelpers.init({
			dragDropAreaEl: options.dragDropAreaEl,
			pasteEl: options.pasteEl,
			uploadFormEl: options.uploadFormEl,
			uploadBtnEl: options.uploadBtnEl,
			route: '/api/post/upload', // using same route as post uploads
			callback: function (uploads) {
				const inputEl = options.inputEl;
				let text = inputEl.val();
				uploads.forEach((upload) => {
					text = text + (!text.endsWith('\n') ? '\n' : '') + (upload.isImage ? '!' : '') + `[${upload.filename}](${upload.url})\n`;
				});
				inputEl.val(text).trigger('input');
			},
		});
	};

	Chats.addIPHandler = function (container) {
		container.off('click', '.chat-ip-button')
			.on('click', '.chat-ip-button', async function (ev) {
				ev.stopPropagation();
				const ipEl = $(this);
				const ipCopyText = ipEl.find('.copy .copy-ip-text');
				let ip = ipEl.attr('data-ip');
				if (ip) {
					navigator.clipboard.writeText(ip);
					ipCopyText.translateText('[[global:copied]]');
					setTimeout(() => ipCopyText.text(ip), 2000);
					return;
				}
				const mid = ipEl.parents('[data-mid]').attr('data-mid');
				({ ip } = await api.get(`/chats/${ajaxify.data.roomId}/messages/${mid}/ip`));
<<<<<<< HEAD
				ipEl.text(ip).attr('data-ip', ip);
=======
				ipEl.attr('data-ip', ip);
				ipEl.find('.show').addClass('hidden');
				ipEl.find('.copy').removeClass('hidden');
				ipCopyText.text(ip);
			});
	};

	Chats.addCopyTextLinkHandler = function (container) {
		function doCopy(copyEl, text) {
			navigator.clipboard.writeText(text);
			copyEl.find('i').addClass('fa-check').removeClass('fa-link');
			setTimeout(() => copyEl.find('i').removeClass('fa-check').addClass('fa-link'), 2000);
		}

		container.off('click', '[data-action="copy-link"]')
			.on('click', '[data-action="copy-link"]', function (ev) {
				ev.stopPropagation();
				const copyEl = $(this);
				const mid = copyEl.attr('data-mid');
				if (mid) {
					doCopy(copyEl, `${window.location.origin}/message/${mid}`);
				}
			});

		container.off('click', '[data-action="copy-text"]')
			.on('click', '[data-action="copy-text"]', function (ev) {
				ev.stopPropagation();
				const copyEl = $(this);
				const messageEl = copyEl.parents('[data-mid]');
				if (messageEl.length) {
					doCopy(copyEl, messageEl.find('[component="chat/message/body"]').text().trim());
				}
>>>>>>> 07151f8a
			});
	};

	Chats.addCopyTextLinkHandler = function (container) {
		function doCopy(copyEl, text) {
			navigator.clipboard.writeText(text);
			copyEl.find('i').addClass('fa-check').removeClass('fa-link');
			setTimeout(() => copyEl.find('i').removeClass('fa-check').addClass('fa-link'), 2000);
		}

		container.off('click', '[data-action="copy-link"]')
			.on('click', '[data-action="copy-link"]', function () {
				const copyEl = $(this);
				const mid = copyEl.attr('data-mid');
				if (mid) {
					doCopy(copyEl, `${window.location.origin}/message/${mid}`);
				}
			});

		container.off('click', '[data-action="copy-text"]')
			.on('click', '[data-action="copy-text"]', function () {
				const copyEl = $(this);
				const messageEl = copyEl.parents('[data-mid]');
				if (messageEl.length) {
					doCopy(copyEl, messageEl.find('[component="chat/message/body"]').text().trim());
				}
			});
	};

	Chats.addPopoutHandler = function () {
		$('[data-action="pop-out"]').on('click', function () {
			const text = components.get('chat/input').val();
			const roomId = ajaxify.data.roomId;

			if (app.previousUrl && app.previousUrl.match(/chats/)) {
				ajaxify.go('user/' + ajaxify.data.userslug + '/chats', function () {
					chatModule.openChat(roomId, ajaxify.data.uid);
				}, true);
			} else {
				window.history.go(-1);
				chatModule.openChat(roomId, ajaxify.data.uid);
			}

			$(window).one('action:chat.loaded', function () {
				components.get('chat/input').val(text);
			});
		});
	};

	Chats.addScrollHandler = function (roomId, uid, el) {
		let loading = false;
		let previousScrollTop = el.scrollTop();
		let currentScrollTop = previousScrollTop;
		el.off('scroll').on('scroll', utils.debounce(function () {
			if (parseInt(el.attr('data-ignore-next-scroll'), 10) === 1) {
				el.removeAttr('data-ignore-next-scroll');
				previousScrollTop = el.scrollTop();
				return;
			}
			messages.toggleScrollUpAlert(el);
			if (loading) {
				return;
			}
			currentScrollTop = el.scrollTop();

			const direction = currentScrollTop > previousScrollTop ? 1 : -1;
			previousScrollTop = currentScrollTop;
			const scrollPercent = 100 * (currentScrollTop / (el[0].scrollHeight - el.height()));
			const top = 15;
			const bottom = 85;

			if (direction === 1 && !ajaxify.data.scrollToIndex) {
				// dont trigger infinitescroll if there is no /index in url
				return;
			}

			if ((scrollPercent < top && direction === -1) || (scrollPercent > bottom && direction === 1)) {
				loading = true;

				const msgEls = el.children('[data-mid]').not('.new');
				const afterEl = direction > 0 ? msgEls.last() : msgEls.first();
				const start = parseInt(afterEl.attr('data-index'), 10) || 0;

				api.get(`/chats/${roomId}/messages`, { uid, start, direction }).then((data) => {
					let messageData = data.messages;
					if (!messageData) {
						loading = false;
						return;
					}
					messageData = messageData.filter(function (chatMsg) {
						const msgOnDom = el.find('[component="chat/message"][data-mid="' + chatMsg.messageId + '"]');
						msgOnDom.removeClass('new');
						return !msgOnDom.length;
					});
					if (!messageData.length) {
						loading = false;
						return;
					}
					messages.parseMessage(messageData, function (html) {
						el.attr('data-ignore-next-scroll', 1);
						if (direction > 0) {
							html.insertAfter(afterEl);
							messages.onMessagesAddedToDom(html);
						} else {
							const currentScrollTop = el.scrollTop();
							const previousHeight = el[0].scrollHeight;
							el.prepend(html);
							messages.onMessagesAddedToDom(html);
							el.scrollTop((el[0].scrollHeight - previousHeight) + currentScrollTop);
						}

						loading = false;
					});
				}).catch(alerts.error);
			}
		}, 100));
	};

	Chats.addScrollBottomHandler = function (roomId, chatContent) {
		chatContent.parents('[component="chat/message/window"]')
			.find('[component="chat/messages/scroll-up-alert"]')
			.off('click').on('click', function () {
				if (ajaxify.data.scrollToIndex && parseInt(ajaxify.data.roomId, 10) === parseInt(roomId, 10)) {
					Chats.switchChat(roomId);
				} else {
					messages.scrollToBottom(chatContent);
				}
			});
	};

	Chats.addCharactersLeftHandler = function (parent) {
		const element = parent.find('[component="chat/input"]');
		element.on('change keyup paste', function () {
			messages.updateRemainingLength(parent);
		});
	};

	Chats.addTextareaResizeHandler = function (parent) {
		// https://stackoverflow.com/questions/454202/creating-a-textarea-with-auto-resize
		const textarea = parent.find('[component="chat/input"]');
		textarea.on('input', function () {
			const chatContentEl = parent.find('[component="chat/message/content"]');
			const isAtBottom = messages.isAtBottom(chatContentEl);
			textarea.css({ height: 0 });
			textarea.css({ height: messages.calcAutoTextAreaHeight(textarea) + 'px' });
			if (isAtBottom) {
				messages.scrollToBottom(chatContentEl);
			}
		});
	};

	Chats.addTypingHandler = function (parent, roomId) {
		const textarea = parent.find('[component="chat/input"]');
		function emitTyping(typing) {
			api.put(`/chats/${roomId}/typing`, { typing }).catch(alerts.error);
		}

		textarea.on('focus', () => textarea.val() && emitTyping(true));
		textarea.on('blur', () => emitTyping(false));
		let timeoutid = 0;
		let hasText = !!textarea.val();
		textarea.on('input', function () {
			const _hasText = !!textarea.val();
			if (_hasText !== hasText) {
				clearTimeout(timeoutid);
				timeoutid = 0;
				hasText = _hasText;
				emitTyping(hasText);
			} else if (!timeoutid) {
				timeoutid = setTimeout(() => {
					emitTyping(!!textarea.val());
					timeoutid = 0;
				}, 5000);
			}
		});
	};

	Chats.addActionHandlers = function (element, roomId) {
		element.on('click', '[data-mid] [data-action]', function () {
			const msgEl = $(this).parents('[data-mid]');
			const messageId = msgEl.attr('data-mid');
			const action = this.getAttribute('data-action');
			$(this).tooltip('dispose');
			switch (action) {
				case 'reply':
					messages.prepReplyTo(msgEl, element);
					break;
				case 'edit':
					messages.prepEdit(msgEl, messageId, roomId);
					break;
				case 'delete':
					messages.delete(messageId, roomId);
					break;
				case 'restore':
					messages.restore(messageId, roomId);
					break;
				case 'pin':
					pinnedMessages.pin(messageId, roomId);
					break;
				case 'unpin':
					pinnedMessages.unpin(messageId, roomId);
					break;
			}
		});
	};

	Chats.addHotkeys = function () {
		mousetrap.bind('ctrl+up', function () {
			const activeContact = $('.chats-list .active');
			const prev = activeContact.prevAll('[data-roomid]').first();
			if (prev.length && prev.attr('data-roomid')) {
				Chats.switchChat(prev.attr('data-roomid'));
			}
		});
		mousetrap.bind('ctrl+down', function () {
			const activeContact = $('.chats-list .active');
			const next = activeContact.nextAll('[data-roomid]').first();
			if (next.length && next.attr('data-roomid')) {
				Chats.switchChat(next.attr('data-roomid'));
			}
		});
		mousetrap.bind('up', function (e) {
			const inputEl = components.get('chat/input');
			if (e.target === inputEl.get(0) && !inputEl.val()) {
				// Retrieve message id from messages list
				const message = components.get('chat/messages').find('.chat-message[data-self="1"]').last();
				if (!message.length) {
					return;
				}
				const lastMid = message.attr('data-mid');
				messages.prepEdit(message, lastMid, ajaxify.data.roomId);
			}
		});
	};

	Chats.addManageHandler = function (roomId, buttonEl) {
		manage.init(roomId, buttonEl);
	};

	Chats.addLeaveHandler = function (roomId, buttonEl) {
		buttonEl.on('click', function () {
			bootbox.confirm({
				size: 'small',
				title: '[[modules:chat.leave]]',
				message: '<p>[[modules:chat.leave-prompt]]</p><p class="form-text">[[modules:chat.leave-help]]</p>',
				callback: function (ok) {
					if (ok) {
						api.del(`/chats/${roomId}/users/${app.user.uid}`, {}).then(() => {
							// Return user to chats page. If modal, close modal.
							const modal = buttonEl.parents('.chat-modal');
							if (modal.length) {
								chatModule.close(modal);
							} else {
								Chats.destroyAutoComplete(roomId);
								ajaxify.go('chats');
							}
						}).catch(alerts.error);
					}
				},
			});
		});
	};

	Chats.addDeleteHandler = function (roomId, buttonEl) {
		buttonEl.on('click', function () {
			bootbox.confirm({
				size: 'small',
				title: '[[modules:chat.delete]]',
				message: '<p>[[modules:chat.delete-prompt]]</p>',
				callback: function (ok) {
					if (ok) {
						api.del(`/admin/chats/${roomId}`, {}).then(() => {
							// Return user to chats page. If modal, close modal.
							const modal = buttonEl.parents('.chat-modal');
							if (modal.length) {
								chatModule.close(modal);
							} else {
								Chats.destroyAutoComplete(roomId);
								ajaxify.go('chats');
							}
						}).catch(alerts.error);
					}
				},
			});
		});
	};

	Chats.addRenameHandler = function (roomId, buttonEl) {
		buttonEl.on('click', async function () {
			const { roomName } = await api.get(`/chats/${roomId}`);
			const html = await app.parseAndTranslate('modals/rename-room', {
				name: roomName,
			});
			const modal = bootbox.dialog({
				title: '[[modules:chat.rename-room]]',
				message: html,
				onEscape: true,
				buttons: {
					save: {
						label: '[[global:save]]',
						className: 'btn-primary',
						callback: function () {
							api.put(`/chats/${roomId}`, {
								name: modal.find('#roomName').val(),
							}).then(() => {
								modal.modal('hide');
							}).catch(alerts.error);
							return false;
						},
					},
				},
			});
		});
	};

	Chats.addSendHandlers = function (roomId, inputEl, sendEl) {
		if (!utils.isMobile()) {
			inputEl.off('keypress').on('keypress', function (e) {
				if (e.which === 13 && !e.shiftKey) {
					messages.sendMessage(roomId, inputEl);
					return false;
				}
			});
		}

		sendEl.off('click').on('click', function () {
			messages.sendMessage(roomId, inputEl);
			inputEl.focus();
			return false;
		});
	};

	Chats.createAutoComplete = function (roomId, element, options = {}) {
		if (!element.length) {
			return;
		}

		const data = {
			element: element,
			strategies: [],
			options: {
				style: {
					'z-index': 20000,
					flex: 0,
					top: 'inherit',
				},
				placement: 'top',
				className: `chat-autocomplete-dropdown-${roomId} dropdown-menu textcomplete-dropdown`,
				...options,
			},
		};

		$(window).trigger('chat:autocomplete:init', data);
		if (data.strategies.length) {
			const autocompleteEl = autocomplete.setup(data);
			if (roomId) {
				Chats.activeAutocomplete[roomId] = autocompleteEl;
			}
			return autocompleteEl;
		}
	};

	Chats.destroyAutoComplete = function (roomId) {
		if (Chats.activeAutocomplete[roomId]) {
			Chats.activeAutocomplete[roomId].destroy();
			delete Chats.activeAutocomplete[roomId];
		}
	};

	Chats.leave = function (el) {
		const roomId = el.attr('data-roomid');
		api.del(`/chats/${roomId}/users/${app.user.uid}`, {}).then(() => {
			if (parseInt(roomId, 10) === parseInt(ajaxify.data.roomId, 10)) {
				ajaxify.go('user/' + ajaxify.data.userslug + '/chats');
			} else {
				el.remove();
			}
			Chats.destroyAutoComplete(roomId);
			const modal = chatModule.getModal(roomId);
			if (modal.length) {
				chatModule.close(modal);
			}
		}).catch(alerts.error);
	};

	Chats.switchChat = function (roomId) {
		// Allow empty arg for return to chat list/close chat
		if (!roomId) {
			roomId = '';
		}
		Chats.destroyAutoComplete(ajaxify.data.roomId);
		socket.emit('modules.chats.leave', ajaxify.data.roomId);
		const url = 'user/' + ajaxify.data.userslug + '/chats/' + roomId + window.location.search;
		if (!self.fetch) {
			return ajaxify.go(url);
		}
		const params = new URL(document.location).searchParams;
		params.set('switch', 1);
		const dataUrl = `${config.relative_path}/api/user/${ajaxify.data.userslug}/chats/${roomId}?${params.toString()}`;
		fetch(dataUrl, { credentials: 'include' })
			.then(async function (response) {
				if (!response.ok) {
					return console.warn('[search] Received ' + response.status);
				}
				const payload = await response.json();
				const html = await app.parseAndTranslate('partials/chats/message-window', payload);
				const mainWrapper = components.get('chat/main-wrapper');
				mainWrapper.html(html);
				mainWrapper.attr('data-roomid', roomId);
				chatNavWrapper = $('[component="chat/nav-wrapper"]');
				html.find('.timeago').timeago();
				ajaxify.data = { ...ajaxify.data, ...payload, roomId: roomId };
				ajaxify.updateTitle(ajaxify.data.title);
				$('body').toggleClass('chat-loaded', !!roomId);
				mainWrapper.find('[data-bs-toggle="tooltip"]').tooltip({ trigger: 'hover', container: '#content' });
				Chats.setActive(roomId);
				Chats.addEventListeners();
				hooks.fire('action:chat.loaded', $('.chats-full'));
				messages.scrollToBottomAfterImageLoad(mainWrapper.find('[component="chat/message/content"]'));
				if (history.pushState) {
					history.pushState({
						url: url,
					}, null, window.location.protocol + '//' + window.location.host + config.relative_path + '/' + url);
				}
			})
			.catch(function (error) {
				console.warn('[search] ' + error.message);
			});
	};

	Chats.addGlobalEventListeners = function () {
		$(window).on('mousemove keypress click', function () {
			if (newMessage && ajaxify.data.roomId) {
				api.del(`/chats/${ajaxify.data.roomId}/state`, {});
				newMessage = false;
			}
		});
	};

	Chats.addSocketListeners = function () {
		socket.on('event:chats.receive', function (data) {
			if (chatModule.isFromBlockedUser(data.fromUid)) {
				return;
			}
			if (parseInt(data.roomId, 10) === parseInt(ajaxify.data.roomId, 10)) {
				data.self = parseInt(app.user.uid, 10) === parseInt(data.fromUid, 10) ? 1 : 0;
				if (!newMessage) {
					newMessage = data.self === 0;
				}
				data.message.self = data.self;
				data.message.timestamp = Math.min(Date.now(), data.message.timestamp);
				data.message.timestampISO = utils.toISOString(data.message.timestamp);
				messages.appendChatMessage($('[component="chat/message/content"]'), data.message);

				Chats.updateTeaser(data.roomId, {
					content: utils.stripHTMLTags(utils.decodeHTMLEntities(data.message.content)),
					user: data.message.fromUser,
					timestampISO: data.message.timestampISO,
				});
			}
		});

		socket.on('event:chats.public.unread', function (data) {
			if (
				chatModule.isFromBlockedUser(data.fromUid) ||
				chatModule.isLookingAtRoom(data.roomId) ||
				app.user.uid === parseInt(data.fromUid, 10)
			) {
				return;
			}
			Chats.markChatPageElUnread(data);
			Chats.increasePublicRoomUnreadCount(chatNavWrapper.find('[data-roomid=' + data.roomId + ']'));
		});

		socket.on('event:user_status_change', function (data) {
			app.updateUserStatus($('.chats-list [data-uid="' + data.uid + '"] [component="user/status"]'), data.status);
		});

		messages.addSocketListeners();

		socket.on('event:chats.roomRename', function (data) {
			const roomEl = components.get('chat/recent/room', data.roomId);
			if (roomEl.length) {
				const titleEl = roomEl.find('[component="chat/room/title"]');
				ajaxify.data.roomName = data.newName;
				titleEl.translateText(data.newName ? data.newName : ajaxify.data.usernames);
			}
			const titleEl = $(`[component="chat/main-wrapper"][data-roomid="${data.roomId}"] [component="chat/header/title"]`);
			if (titleEl.length) {
				titleEl.html(
					data.newName ?
						`<i class="fa ${ajaxify.data.icon} text-muted"></i> ${data.newName}` :
						ajaxify.data.chatWithMessage
				);
			}
		});

		socket.on('event:chats.mark', ({ roomId, state }) => {
			const roomEls = $(`[component="chat/recent"] [data-roomid="${roomId}"], [component="chat/list"] [data-roomid="${roomId}"], [component="chat/public"] [data-roomid="${roomId}"]`);
			roomEls.each((idx, el) => {
				const roomEl = $(el);
				chatModule.markChatElUnread(roomEl, state === 1);
				if (state === 0) {
					Chats.updatePublicRoomUnreadCount(roomEl, 0);
				}
			});
		});

		socket.on('event:chats.typing', async (data) => {
			if (data.uid === app.user.uid || chatModule.isFromBlockedUser(data.uid)) {
				return;
			}
			chatModule.updateTypingUserList($(`[component="chat/main-wrapper"][data-roomid="${data.roomId}"]`), data);
		});
	};

	Chats.updateTeaser = async function (roomId, teaser) {
		if (!ajaxify.data.template.chats || !app.user.userslug) {
			return;
		}
		const roomEl = chatNavWrapper.find(`[data-roomid="${roomId}"]`);
		if (roomEl.length) {
			const html = await app.parseAndTranslate('partials/chats/room-teaser', {
				teaser: teaser,
			});
			roomEl.find('[component="chat/room/teaser"]').html(html[0].outerHTML);
			roomEl.find('.timeago').timeago();
		} else {
			const { rooms } = await api.get(`/chats`, { start: 0, perPage: 2 });
			const room = rooms.find(r => parseInt(r.roomId, 10) === parseInt(roomId, 10));
			if (room) {
				const recentEl = components.get('chat/recent');
				const html = await app.parseAndTranslate('chats', 'rooms', {
					rooms: [room],
					showBottomHr: true,
				});
				recentEl.prepend(html);
			}
		}
	};

	Chats.markChatPageElUnread = function (data) {
		if (!ajaxify.data.template.chats) {
			return;
		}

		const roomEl = chatNavWrapper.find('[data-roomid=' + data.roomId + ']');
		chatModule.markChatElUnread(roomEl, true);
	};

	Chats.increasePublicRoomUnreadCount = function (roomEl) {
		const unreadCountEl = roomEl.find('[component="chat/public/room/unread/count"]');
		const newCount = (parseInt(unreadCountEl.attr('data-count'), 10) || 0) + 1;
		Chats.updatePublicRoomUnreadCount(roomEl, newCount);
	};

	Chats.updatePublicRoomUnreadCount = function (roomEl, count) {
		const unreadCountEl = roomEl.find('[component="chat/public/room/unread/count"]');
		const countText = count > 50 ? '50+' : count;
		unreadCountEl.toggleClass('hidden', count <= 0).text(countText).attr('data-count', count);
	};

	Chats.setActive = function (roomId) {
		chatNavWrapper.find('[data-roomid]').removeClass('active');
		if (roomId) {
			socket.emit('modules.chats.enter', roomId);
			const chatEl = chatNavWrapper.find(`[data-roomid="${roomId}"]`);
			chatEl.addClass('active');
			if (chatEl.hasClass('unread')) {
				api.del(`/chats/${roomId}/state`, {});
				chatEl.removeClass('unread');
			}

			if (!utils.isMobile()) {
				$('.expanded-chat [component="chat/input"]').focus();
			}
			messages.updateTextAreaHeight($(`[component="chat/messages"][data-roomid="${roomId}"]`));
		}

		chatNavWrapper.attr('data-loaded', roomId ? '1' : '0');
	};

	return Chats;
});
<|MERGE_RESOLUTION|>--- conflicted
+++ resolved
@@ -238,9 +238,6 @@
 				}
 				const mid = ipEl.parents('[data-mid]').attr('data-mid');
 				({ ip } = await api.get(`/chats/${ajaxify.data.roomId}/messages/${mid}/ip`));
-<<<<<<< HEAD
-				ipEl.text(ip).attr('data-ip', ip);
-=======
 				ipEl.attr('data-ip', ip);
 				ipEl.find('.show').addClass('hidden');
 				ipEl.find('.copy').removeClass('hidden');
@@ -268,33 +265,6 @@
 		container.off('click', '[data-action="copy-text"]')
 			.on('click', '[data-action="copy-text"]', function (ev) {
 				ev.stopPropagation();
-				const copyEl = $(this);
-				const messageEl = copyEl.parents('[data-mid]');
-				if (messageEl.length) {
-					doCopy(copyEl, messageEl.find('[component="chat/message/body"]').text().trim());
-				}
->>>>>>> 07151f8a
-			});
-	};
-
-	Chats.addCopyTextLinkHandler = function (container) {
-		function doCopy(copyEl, text) {
-			navigator.clipboard.writeText(text);
-			copyEl.find('i').addClass('fa-check').removeClass('fa-link');
-			setTimeout(() => copyEl.find('i').removeClass('fa-check').addClass('fa-link'), 2000);
-		}
-
-		container.off('click', '[data-action="copy-link"]')
-			.on('click', '[data-action="copy-link"]', function () {
-				const copyEl = $(this);
-				const mid = copyEl.attr('data-mid');
-				if (mid) {
-					doCopy(copyEl, `${window.location.origin}/message/${mid}`);
-				}
-			});
-
-		container.off('click', '[data-action="copy-text"]')
-			.on('click', '[data-action="copy-text"]', function () {
 				const copyEl = $(this);
 				const messageEl = copyEl.parents('[data-mid]');
 				if (messageEl.length) {
