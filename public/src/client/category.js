'use strict';

define('forum/category', [
	'forum/infinitescroll',
	'share',
	'navigator',
	'topicList',
	'sort',
	'categorySelector',
	'hooks',
	'alerts',
	'api',
], function (infinitescroll, share, navigator, topicList, sort, categorySelector, hooks, alerts, api) {
	const Category = {};

	$(window).on('action:ajaxify.start', function (ev, data) {
		if (!String(data.url).startsWith('category/')) {
			navigator.disable();
		}
	});

	Category.init = function () {
		const cid = ajaxify.data.cid;

		app.enterRoom('category_' + cid);

		share.addShareHandlers(ajaxify.data.name);

		topicList.init('category', loadTopicsAfter);

		sort.handleSort('categoryTopicSort', 'category/' + ajaxify.data.slug);

		if (!config.usePagination) {
			navigator.init('[component="category/topic"]', ajaxify.data.topic_count, Category.toTop, Category.toBottom);
		} else {
			navigator.disable();
		}

		handleScrollToTopicIndex();

		handleIgnoreWatch(cid);

		handleLoadMoreSubcategories();

		categorySelector.init($('[component="category-selector"]'), {
			privilege: 'find',
			parentCid: ajaxify.data.cid,
			onSelect: function (category) {
				ajaxify.go('/category/' + category.cid);
			},
		});

		hooks.fire('action:topics.loaded', { topics: ajaxify.data.topics });
		hooks.fire('action:category.loaded', { cid: ajaxify.data.cid });
	};

	function handleScrollToTopicIndex() {
		let topicIndex = ajaxify.data.topicIndex;
		if (topicIndex && utils.isNumber(topicIndex)) {
			topicIndex = Math.max(0, parseInt(topicIndex, 10));
			if (topicIndex && window.location.search.indexOf('page=') === -1) {
				navigator.scrollToElement($('[component="category/topic"][data-index="' + topicIndex + '"]'), true, 0);
			}
		}
	}

	function handleIgnoreWatch(cid) {
		$('[component="category/watching"], [component="category/tracking"], [component="category/ignoring"], [component="category/notwatching"]').on('click', function () {
			const $this = $(this);
			const state = $this.attr('data-state');

			api.put(`/categories/${cid}/watch`, { state }, (err) => {
				if (err) {
					return alerts.error(err);
				}

				$('[component="category/watching/menu"]').toggleClass('hidden', state !== 'watching');
				$('[component="category/watching/check"]').toggleClass('fa-check', state === 'watching');

				$('[component="category/tracking/menu"]').toggleClass('hidden', state !== 'tracking');
				$('[component="category/tracking/check"]').toggleClass('fa-check', state === 'tracking');

				$('[component="category/notwatching/menu"]').toggleClass('hidden', state !== 'notwatching');
				$('[component="category/notwatching/check"]').toggleClass('fa-check', state === 'notwatching');

				$('[component="category/ignoring/menu"]').toggleClass('hidden', state !== 'ignoring');
				$('[component="category/ignoring/check"]').toggleClass('fa-check', state === 'ignoring');

				alerts.success('[[category:' + state + '.message]]');
			});
		});
	}

	function handleLoadMoreSubcategories() {
		$('[component="category/load-more-subcategories"]').on('click', async function () {
			const btn = $(this);
			const { categories: data } = await api.get(`/categories/${ajaxify.data.cid}/children?start=${ajaxify.data.nextSubCategoryStart}`);
			btn.toggleClass('hidden', !data.length || data.length < ajaxify.data.subCategoriesPerPage);
			if (!data.length) {
				return;
			}
			app.parseAndTranslate('category', 'children', { children: data }, function (html) {
				html.find('.timeago').timeago();
				$('[component="category/subcategory/container"]').append(html);
				ajaxify.data.nextSubCategoryStart += ajaxify.data.subCategoriesPerPage;
				ajaxify.data.subCategoriesLeft -= data.length;
				btn.toggleClass('hidden', ajaxify.data.subCategoriesLeft <= 0)
					.translateText('[[category:x-more-categories, ' + ajaxify.data.subCategoriesLeft + ']]');
			});

			return false;
		});
	}

	Category.toTop = function () {
		navigator.scrollTop(0);
	};

	Category.toBottom = async () => {
		const { count } = await api.get(`/categories/${ajaxify.data.category.cid}/count`);
		navigator.scrollBottom(count - 1);
	};

	function loadTopicsAfter(after, direction, callback) {
		callback = callback || function () {};

		hooks.fire('action:topics.loading');
		const params = utils.params();
		infinitescroll.loadMore(`/categories/${ajaxify.data.cid}/topics`, {
<<<<<<< HEAD
			cid: ajaxify.data.cid,
=======
>>>>>>> 07151f8a
			after: after,
			direction: direction,
			query: params,
			categoryTopicSort: params.sort || config.categoryTopicSort,
		}, function (data, done) {
			hooks.fire('action:topics.loaded', { topics: data.topics });
			callback(data, done);
		});
	}

	return Category;
});<|MERGE_RESOLUTION|>--- conflicted
+++ resolved
@@ -127,10 +127,6 @@
 		hooks.fire('action:topics.loading');
 		const params = utils.params();
 		infinitescroll.loadMore(`/categories/${ajaxify.data.cid}/topics`, {
-<<<<<<< HEAD
-			cid: ajaxify.data.cid,
-=======
->>>>>>> 07151f8a
 			after: after,
 			direction: direction,
 			query: params,
