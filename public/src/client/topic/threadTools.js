'use strict';

/* globals define, app, ajaxify, socket, bootbox, templates */

define('forum/topic/threadTools', [
	'forum/topic/fork',
	'forum/topic/move',
	'forum/topic/delete-posts',
	'components',
	'translator'
], function(fork, move, deletePosts, components, translator) {

	var ThreadTools = {};

	ThreadTools.init = function(tid) {

		renderMenu();

		var topicContainer = $('.topic');

		topicContainer.on('click', '[component="topic/delete"]', function() {
			topicCommand('delete', tid);
			return false;
		});

		topicContainer.on('click', '[component="topic/restore"]', function() {
			topicCommand('restore', tid);
			return false;
		});

		topicContainer.on('click', '[component="topic/purge"]', function() {
			topicCommand('purge', tid);
			return false;
		});

		topicContainer.on('click', '[component="topic/lock"]', function() {
			socket.emit('topics.lock', {tids: [tid], cid: ajaxify.data.cid});
			return false;
		});

		topicContainer.on('click', '[component="topic/unlock"]', function() {
			socket.emit('topics.unlock', {tids: [tid], cid: ajaxify.data.cid});
			return false;
		});

		topicContainer.on('click', '[component="topic/pin"]', function() {
			socket.emit('topics.pin', {tids: [tid], cid: ajaxify.data.cid});
			return false;
		});

		topicContainer.on('click', '[component="topic/unpin"]', function() {
			socket.emit('topics.unpin', {tids: [tid], cid: ajaxify.data.cid});
			return false;
		});

		topicContainer.on('click', '[component="topic/mark-unread"]', function() {
			socket.emit('topics.markUnread', tid, function(err) {
				if (err) {
					return app.alertError(err);
				}
				app.alertSuccess('[[topic:mark_unread.success]]');
			});
			return false;
		});

		topicContainer.on('click', '[component="topic/mark-unread-for-all"]', function() {
			var btn = $(this);
			socket.emit('topics.markAsUnreadForAll', [tid], function(err) {
				if (err) {
					return app.alertError(err.message);
				}
				app.alertSuccess('[[topic:markAsUnreadForAll.success]]');
				btn.parents('.thread-tools.open').find('.dropdown-toggle').trigger('click');
			});
			return false;
		});

		topicContainer.on('click', '[component="topic/move"]', function() {
			move.init([tid], ajaxify.data.cid);
			return false;
		});

		deletePosts.init();
		fork.init();

<<<<<<< HEAD
		components.get('topic').on('click', '[component="topic/follow"], [component="topic/unfollow"]', follow);
		components.get('topic/follow').off('click').on('click', follow);
		components.get('topic/unfollow').off('click').on('click', follow);
		components.get('topic/resolve').off('click').on('click', resolve);
		components.get('topic/unresolve').off('click').on('click', resolve);
=======
		$('.topic').on('click', '[component="topic/following"]', function() {
			changeWatching('follow');
		});
		$('.topic').on('click', '[component="topic/not-following"]', function() {
			changeWatching('unfollow');
		});
		$('.topic').on('click', '[component="topic/ignoring"]', function() {
			changeWatching('ignore');
		});
>>>>>>> cb0669cb

		function changeWatching(type) {
			socket.emit('topics.changeWatching', {tid: tid, type: type}, function(err) {
				if (err) {
					return app.alert({
						type: 'danger',
						alert_id: 'topic_follow',
						title: '[[global:please_log_in]]',
						message: '[[topic:login_to_subscribe]]',
						timeout: 5000
					});
				}
				var message = '';
				if (type === 'follow') {
					message = '[[topic:following_topic.message]]';
				} else if (type === 'unfollow') {
					message = '[[topic:not_following_topic.message]]';
				} else if (type === 'ignore') {
					message = '[[topic:ignoring_topic.message]]';
				}
				setFollowState(type);

				app.alert({
					alert_id: 'follow_thread',
					message: message,
					type: 'success',
					timeout: 5000
				});

				$(window).trigger('action:topics.changeWatching', {tid: tid, type: type});
			});

			return false;
		}

		function resolve() {
			socket.emit('topics.toggleResolve', tid, function(err, state) {
				if (err) {
					return app.alert({
						type: 'danger',
						alert_id: 'topic_follow',
						title: '[[global:please_log_in]]',
						message: '[[topic:login_to_subscribe]]',
						timeout: 5000
					});
				}

				setResolvedState(state);

				// app.alert({
				// 	alert_id: 'follow_thread',
				// 	message: state ? '[[topic:following_topic.message]]' : '[[topic:not_following_topic.message]]',
				// 	type: 'success',
				// 	timeout: 5000
				// });
			});

			return false;
		}
	};

	function renderMenu() {
		$('.topic').on('show.bs.dropdown', '.thread-tools', function () {
			var $this = $(this);
			var dropdownMenu = $this.find('.dropdown-menu');
			if (dropdownMenu.html()) {
				return;
			}

			socket.emit('topics.loadTopicTools', {tid: ajaxify.data.tid, cid: ajaxify.data.cid}, function(err, data) {
				if (err) {
					return app.alertError(err);
				}

				templates.parse('partials/topic/topic-menu-list', data, function(html) {
					translator.translate(html, function(html) {
						dropdownMenu.html(html);
						$(window).trigger('action:topic.tools.load');
					});
				});
			});
		});
	}

	function topicCommand(command, tid) {
		translator.translate('[[topic:thread_tools.' + command + '_confirm]]', function(msg) {
			bootbox.confirm(msg, function(confirm) {
				if (!confirm) {
					return;
				}

				socket.emit('topics.' + command, {tids: [tid], cid: ajaxify.data.cid}, function(err) {
					if (err) {
						app.alertError(err.message);
					}
				});
			});
		});
	}

	ThreadTools.setLockedState = function(data) {
		var threadEl = components.get('topic');
		if (parseInt(data.tid, 10) !== parseInt(threadEl.attr('data-tid'), 10)) {
			return;
		}

		var isLocked = data.isLocked && !app.user.isAdmin;

		components.get('topic/lock').toggleClass('hidden', data.isLocked);
		components.get('topic/unlock').toggleClass('hidden', !data.isLocked);
		components.get('topic/reply/container').toggleClass('hidden', isLocked);
		components.get('topic/reply/locked').toggleClass('hidden', !isLocked);

		threadEl.find('[component="post/reply"], [component="post/quote"], [component="post/edit"], [component="post/delete"]').toggleClass('hidden', isLocked);
		$('[component="post/header"] i.fa-lock').toggleClass('hidden', !data.isLocked);
	};

	ThreadTools.setDeleteState = function(data) {
		var threadEl = components.get('topic');
		if (parseInt(data.tid, 10) !== parseInt(threadEl.attr('data-tid'), 10)) {
			return;
		}

		components.get('topic/delete').toggleClass('hidden', data.isDelete);
		components.get('topic/restore').toggleClass('hidden', !data.isDelete);
		components.get('topic/purge').toggleClass('hidden', !data.isDelete);
		components.get('topic/deleted/message').toggleClass('hidden', !data.isDelete);

		threadEl.toggleClass('deleted', data.isDelete);
	};

	ThreadTools.setPinnedState = function(data) {
		var threadEl = components.get('topic');
		if (parseInt(data.tid, 10) !== parseInt(threadEl.attr('data-tid'), 10)) {
			return;
		}

		components.get('topic/pin').toggleClass('hidden', data.isPinned);
		components.get('topic/unpin').toggleClass('hidden', !data.isPinned);
		$('[component="post/header"] i.fa-thumb-tack').toggleClass('hidden', !data.isPinned);
	};

	function setFollowState(state) {
		var menu = components.get('topic/following/menu');
		menu.toggleClass('hidden', state !== 'follow');
		components.get('topic/following/check').toggleClass('fa-check', state === 'follow');

		menu = components.get('topic/not-following/menu');
		menu.toggleClass('hidden', state !== 'unfollow');
		components.get('topic/not-following/check').toggleClass('fa-check', state === 'unfollow');

		menu = components.get('topic/ignoring/menu');
		menu.toggleClass('hidden', state !== 'ignore' );
		components.get('topic/ignoring/check').toggleClass('fa-check', state === 'ignore');
	}

	function setResolvedState(state) {
		components.get('topic/resolve').toggleClass('hidden', state);
		components.get('topic/unresolve').toggleClass('hidden', !state);
	}

	return ThreadTools;
});<|MERGE_RESOLUTION|>--- conflicted
+++ resolved
@@ -83,13 +83,6 @@
 		deletePosts.init();
 		fork.init();
 
-<<<<<<< HEAD
-		components.get('topic').on('click', '[component="topic/follow"], [component="topic/unfollow"]', follow);
-		components.get('topic/follow').off('click').on('click', follow);
-		components.get('topic/unfollow').off('click').on('click', follow);
-		components.get('topic/resolve').off('click').on('click', resolve);
-		components.get('topic/unresolve').off('click').on('click', resolve);
-=======
 		$('.topic').on('click', '[component="topic/following"]', function() {
 			changeWatching('follow');
 		});
@@ -99,7 +92,6 @@
 		$('.topic').on('click', '[component="topic/ignoring"]', function() {
 			changeWatching('ignore');
 		});
->>>>>>> cb0669cb
 
 		function changeWatching(type) {
 			socket.emit('topics.changeWatching', {tid: tid, type: type}, function(err) {
@@ -134,31 +126,6 @@
 
 			return false;
 		}
-
-		function resolve() {
-			socket.emit('topics.toggleResolve', tid, function(err, state) {
-				if (err) {
-					return app.alert({
-						type: 'danger',
-						alert_id: 'topic_follow',
-						title: '[[global:please_log_in]]',
-						message: '[[topic:login_to_subscribe]]',
-						timeout: 5000
-					});
-				}
-
-				setResolvedState(state);
-
-				// app.alert({
-				// 	alert_id: 'follow_thread',
-				// 	message: state ? '[[topic:following_topic.message]]' : '[[topic:not_following_topic.message]]',
-				// 	type: 'success',
-				// 	timeout: 5000
-				// });
-			});
-
-			return false;
-		}
 	};
 
 	function renderMenu() {
@@ -256,10 +223,6 @@
 		components.get('topic/ignoring/check').toggleClass('fa-check', state === 'ignore');
 	}
 
-	function setResolvedState(state) {
-		components.get('topic/resolve').toggleClass('hidden', state);
-		components.get('topic/unresolve').toggleClass('hidden', !state);
-	}
 
 	return ThreadTools;
 });