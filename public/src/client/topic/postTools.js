--- conflicted
+++ resolved
@@ -51,11 +51,7 @@
 				const clipboard = require('clipboard');
 
 				dropdownMenu.html(html);
-<<<<<<< HEAD
-				topic.applyDropup.call(self);
-=======
-				dropdownMenu.get(0).classList.toggle('hidden', false);
->>>>>>> a088eb19
+//				dropdownMenu.get(0).classList.toggle('hidden', false);
 				new clipboard('[data-clipboard-text]');
 
 				hooks.fire('action:post.tools.load', {
