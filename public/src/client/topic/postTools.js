'use strict';

/* globals define, app, ajaxify, bootbox, components, socket, templates, translator, utils */

define('forum/topic/postTools', ['composer', 'share', 'navigator'], function(composer, share, navigator) {

	var PostTools = {},
		topicName;

	PostTools.init = function(tid, threadState) {
		topicName = ajaxify.variables.get('topic_name');

		addPostHandlers(tid, threadState);

		share.addShareHandlers(topicName);

		addVoteHandler();
	};

	PostTools.toggle = function(pid, isDeleted) {
		var postEl = components.get('post', 'pid', pid);

		postEl.find('[component="post/quote"], [component="post/favourite"], [component="post/reply"], [component="post/flag"], [component="user/chat"]')
			.toggleClass('hidden', isDeleted);

		postEl.find('[component="post/purge"]').toggleClass('hidden', !isDeleted);
		postEl.find('[component="post/delete"] .i').toggleClass('fa-trash-o', !isDeleted).toggleClass('fa-history', isDeleted);
		postEl.find('[component="post/delete"] span').translateHtml(isDeleted ? ' [[topic:restore]]' : ' [[topic:delete]]');
	};

	PostTools.updatePostCount = function() {
		socket.emit('topics.postcount', ajaxify.variables.get('topic_id'), function(err, postCount) {
			if (!err) {
				var postCountEl = $('.topic-post-count');
				postCountEl.html(postCount).attr('title', postCount);
				utils.makeNumbersHumanReadable(postCountEl);
				navigator.setCount(postCount);
			}
		});
	};

	function addVoteHandler() {
		components.get('topic').on('mouseenter', '[data-pid] .votes', function() {
			loadDataAndCreateTooltip($(this));
		});
	}

	function loadDataAndCreateTooltip(el) {
		var pid = el.parents('[data-pid]').attr('data-pid');
		socket.emit('posts.getUpvoters', [pid], function(err, data) {
			if (!err && data.length) {
				createTooltip(el, data[0]);
			}
		});
	}

	function createTooltip(el, data) {
		var usernames = data.usernames;
		if (!usernames.length) {
			return;
		}
		if (usernames.length + data.otherCount > 6) {
			usernames = usernames.join(', ').replace(/,/g, '|');
			translator.translate('[[topic:users_and_others, ' + usernames + ', ' + data.otherCount + ']]', function(translated) {
				translated = translated.replace(/\|/g, ',');
				el.attr('title', translated).tooltip('destroy').tooltip('show');
			});
		} else {
			usernames = usernames.join(', ');
			el.attr('title', usernames).tooltip('destroy').tooltip('show');
		}
	}

	function addPostHandlers(tid, threadState) {
		var postContainer = components.get('topic');

		postContainer.on('click', '[component="post/quote"]', function() {
			if (!threadState.locked) {
				onQuoteClicked($(this), tid, topicName);
			}
		});

		postContainer.on('click', '[component="post/reply"]', function() {
			if (!threadState.locked) {
				onReplyClicked($(this), tid, topicName);
			}
		});

		postContainer.on('click', '[component="post/favourite"]', function() {
			favouritePost($(this), getData($(this), 'data-pid'));
		});

		postContainer.on('click', '[component="post/upvote"]', function() {
			return toggleVote($(this), '.upvoted', 'posts.upvote');
		});

		postContainer.on('click', '[component="post/downvote"]', function() {
			return toggleVote($(this), '.downvoted', 'posts.downvote');
		});

		postContainer.on('click', '[component="post/vote-count"]', function() {
			showVotes(getData($(this), 'data-pid'));
		});

		postContainer.on('click', '[component="post/flag"]', function() {
			flagPost(getData($(this), 'data-pid'));
		});

		postContainer.on('click', '[component="post/edit"]', function(e) {
			composer.editPost(getData($(this), 'data-pid'));
		});

		postContainer.on('click', '[component="post/delete"]', function(e) {
			deletePost($(this), tid);
		});

		postContainer.on('click', '[component="post/purge"]', function(e) {
			purgePost($(this), tid);
		});

		postContainer.on('click', '[component="post/move"]', function(e) {
			openMovePostModal($(this));
		});

		postContainer.on('click', '[component="user/chat"]', function(e) {
			openChat($(this));
		});

<<<<<<< HEAD
		$('[component="topic/reply"]').on('click', function() {
=======
		components.get('topic/reply').on('click', function() {
>>>>>>> b1478ad5
			if (!threadState.locked) {
				onReplyClicked($(this), tid, topicName);
			}
		});
	}

	function onReplyClicked(button, tid, topicName) {
		var selectionText = '',
			selection = window.getSelection ? window.getSelection() : document.selection.createRange();

		if ($(selection.baseNode).parents('[component="post/content"]').length > 0) {
			var snippet = selection.toString();
			if (snippet.length) {
				selectionText = '> ' + snippet.replace(/\n/g, '\n> ') + '\n\n';
			}
		}

		var username = getUserName(selectionText ? $(selection.baseNode) : button);
		if (getData(button, 'data-uid') === '0') {
			username = '';
		}
		if (selectionText.length) {
			composer.addQuote(tid, ajaxify.variables.get('topic_slug'), getData(button, 'data-index'), getData(button, 'data-pid'), topicName, username, selectionText);
		} else {
			composer.newReply(tid, getData(button, 'data-pid'), topicName, username ? username + ' ' : '');
		}

	}

	function onQuoteClicked(button, tid, topicName) {
		var username = getUserName(button),
			pid = getData(button, 'data-pid');

		socket.emit('posts.getRawPost', pid, function(err, post) {
			if(err) {
				return app.alertError(err.message);
			}
			var quoted = '';
			if(post) {
				quoted = '> ' + post.replace(/\n/g, '\n> ') + '\n\n';
			}

			if($('.composer').length) {
				composer.addQuote(tid, ajaxify.variables.get('topic_slug'), getData(button, 'data-index'), pid, topicName, username, quoted);
			} else {
				composer.newReply(tid, pid, topicName, '[[modules:composer.user_said, ' + username + ']]\n' + quoted);
			}
		});
	}

	function favouritePost(button, pid) {
		var method = button.attr('data-favourited') === 'false' ? 'posts.favourite' : 'posts.unfavourite';

		socket.emit(method, {
			pid: pid,
			room_id: app.currentRoom
		}, function(err) {
			if (err) {
				app.alertError(err.message);
			}
		});

		return false;
	}

	function toggleVote(button, className, method) {
		var post = button.parents('[data-pid]'),
			currentState = post.find(className).length;

		socket.emit(currentState ? 'posts.unvote' : method , {
			pid: post.attr('data-pid'),
			room_id: app.currentRoom
		}, function(err) {
			if (err) {
				app.alertError(err.message);
			}
		});

		return false;
	}

	function showVotes(pid) {
		socket.emit('posts.getVoters', {pid: pid, cid: ajaxify.variables.get('category_id')}, function(err, data) {
			if (err) {
				return app.alertError(err.message);
			}

			templates.parse('partials/modals/votes_modal', data, function(html) {
				var dialog = bootbox.dialog({
					title: 'Voters',
					message: html,
					className: 'vote-modal',
					show: true
				});

				dialog.on('click', function() {
					dialog.modal('hide');
				});
			});
		});
	}

	function getData(button, data) {
		return button.parents('[data-pid]').attr(data);
	}

	function getUserName(button) {
		var username = '',
			post = button.parents('li[data-pid]');

		if (post.length) {
			username = post.attr('data-username').replace(/\s/g, '-');
		}
		if (post.length && post.attr('data-uid') !== '0') {
			username = '@' + username;
		}

		return username;
	}

	function deletePost(button, tid) {
		var pid = getData(button, 'data-pid'),
			postEl = components.get('post', 'pid', pid),
			action = !postEl.hasClass('deleted') ? 'delete' : 'restore';

		postAction(action, pid, tid);
	}

	function purgePost(button, tid) {
		postAction('purge', getData(button, 'data-pid'), tid);
	}

	function postAction(action, pid, tid) {
		translator.translate('[[topic:post_' + action + '_confirm]]', function(msg) {
			bootbox.confirm(msg, function(confirm) {
				if (!confirm) {
					return;
				}

				socket.emit('posts.' + action, {
					pid: pid,
					tid: tid
				}, function(err) {
					if(err) {
						app.alertError(err.message);
					}
				});
			});
		});
	}

	function openMovePostModal(button) {
		var moveModal = $('#move-post-modal'),
			moveBtn = moveModal.find('#move_post_commit'),
			topicId = moveModal.find('#topicId');

		showMoveModal();

		moveModal.find('.close,#move_post_cancel').on('click', function() {
			moveModal.addClass('hide');
		});

		topicId.on('change', function() {
			if(topicId.val().length) {
				moveBtn.removeAttr('disabled');
			} else {
				moveBtn.attr('disabled', true);
			}
		});

		moveBtn.on('click', function() {
			movePost(button.parents('[data-pid]'), getData(button, 'data-pid'), topicId.val());
		});
	}

	function showMoveModal() {
		$('#move-post-modal').removeClass('hide')
			.css("position", "fixed")
			.css("left", Math.max(0, (($(window).width() - $($('#move-post-modal')).outerWidth()) / 2) + $(window).scrollLeft()) + "px")
			.css("top", "0px")
			.css("z-index", "2000");
	}

	function movePost(post, pid, tid) {
		socket.emit('topics.movePost', {pid: pid, tid: tid}, function(err) {
			$('#move-post-modal').addClass('hide');

			if(err) {
				$('#topicId').val('');
				return app.alertError(err.message);
			}

			post.fadeOut(500, function() {
				post.remove();
			});

			$('#topicId').val('');

			app.alertSuccess('[[topic:post_moved]]');
		});
	}

	function flagPost(pid) {
		translator.translate('[[topic:flag_confirm]]', function(message) {
			bootbox.confirm(message, function(confirm) {
				if (confirm) {
					socket.emit('posts.flag', pid, function(err) {
						if(err) {
							return app.alertError(err.message);
						}

						app.alertSuccess('[[topic:flag_success]]');
					});
				}
			});
		});
	}

	function openChat(button) {
		var post = button.parents('data-pid');

		app.openChat(post.attr('data-username'), post.attr('data-uid'));
		button.parents('.btn-group').find('.dropdown-toggle').click();
		return false;
	}

	return PostTools;
});<|MERGE_RESOLUTION|>--- conflicted
+++ resolved
@@ -126,11 +126,7 @@
 			openChat($(this));
 		});
 
-<<<<<<< HEAD
-		$('[component="topic/reply"]').on('click', function() {
-=======
 		components.get('topic/reply').on('click', function() {
->>>>>>> b1478ad5
 			if (!threadState.locked) {
 				onReplyClicked($(this), tid, topicName);
 			}
