{
    "name": "nodebb",
    "license": "GPL-3.0",
    "description": "NodeBB Forum",
<<<<<<< HEAD
    "version": "1.14.0",
=======
    "version": "1.14.1-beta.3",
>>>>>>> 658dd03b
    "homepage": "http://www.nodebb.org",
    "repository": {
        "type": "git",
        "url": "https://github.com/NodeBB/NodeBB/"
    },
    "main": "app.js",
    "scripts": {
        "start": "node loader.js",
        "lint": "npx eslint --cache ./nodebb .",
        "pretest": "npm run lint",
        "test": "npx nyc --reporter=html --reporter=text-summary npx mocha",
        "coveralls": "nyc report --reporter=text-lcov | coveralls && rm -r coverage"
    },
    "husky": {
        "hooks": {
            "pre-commit": "lint-staged",
            "commit-msg": "commitlint -E HUSKY_GIT_PARAMS"
        }
    },
    "lint-staged": {
        "*.js": [
            "eslint --fix",
            "git add"
        ]
    },
    "dependencies": {
        "ace-builds": "^1.4.9",
        "archiver": "^4.0.0",
        "async": "^3.2.0",
        "autoprefixer": "^9.7.6",
        "bcryptjs": "2.4.3",
        "benchpressjs": "^2.0.2",
        "body-parser": "^1.19.0",
        "bootstrap": "^3.4.1",
        "bootswatch": "git://github.com/thomaspark/bootswatch.git#c41a8f066feb8950c6f9c6bcf5a3c37d1085404e",
        "chart.js": "^2.9.3",
        "cli-graph": "^3.2.2",
        "clipboard": "^2.0.6",
        "colors": "^1.4.0",
        "commander": "^5.0.0",
        "compression": "^1.7.4",
        "connect-ensure-login": "^0.1.1",
        "connect-flash": "^0.1.1",
        "connect-mongo": "3.2.0",
        "connect-multiparty": "^2.2.0",
        "connect-pg-simple": "^6.1.0",
        "connect-redis": "4.0.4",
        "cookie-parser": "^1.4.5",
        "cron": "^1.8.2",
        "cropperjs": "^1.5.6",
        "csurf": "^1.11.0",
        "daemon": "^1.1.0",
        "diff": "^4.0.2",
        "express": "^4.17.1",
        "express-session": "^1.17.0",
        "express-useragent": "^1.0.13",
        "graceful-fs": "^4.2.3",
        "helmet": "^3.22.0",
        "html-to-text": "^5.1.1",
        "ipaddr.js": "^1.9.1",
        "jquery": "3.5.1",
        "jsesc": "3.0.1",
        "json2csv": "5.0.1",
        "jsonwebtoken": "^8.5.1",
        "less": "^3.11.1",
        "lodash": "^4.17.15",
        "logrotate-stream": "^0.2.6",
        "lru-cache": "5.1.1",
        "material-design-lite": "^1.3.0",
        "mime": "^2.4.4",
        "mkdirp": "^1.0.4",
        "mongodb": "3.5.9",
        "morgan": "^1.10.0",
        "mousetrap": "^1.6.5",
        "@nodebb/mubsub": "^1.6.0",
        "@nodebb/socket.io-adapter-mongo": "3.0.1",
        "nconf": "^0.10.0",
        "nodebb-plugin-composer-default": "6.3.48",
        "nodebb-plugin-dbsearch": "4.1.1",
        "nodebb-plugin-emoji": "^3.3.0",
        "nodebb-plugin-emoji-android": "2.0.0",
        "nodebb-plugin-markdown": "8.11.2",
        "nodebb-plugin-mentions": "2.8.3",
        "nodebb-plugin-soundpack-default": "1.0.0",
        "nodebb-plugin-spam-be-gone": "0.7.2",
        "nodebb-rewards-essentials": "0.1.3",
        "nodebb-theme-lavender": "5.0.11",
        "nodebb-theme-persona": "10.1.60",
        "nodebb-theme-slick": "1.2.29",
        "nodebb-theme-vanilla": "11.1.32",
        "nodebb-widget-essentials": "4.1.1",
        "nodemailer": "^6.4.6",
        "passport": "^0.4.1",
        "passport-local": "1.0.0",
        "pg": "^8.0.2",
        "pg-cursor": "^2.1.9",
        "postcss": "7.0.32",
        "postcss-clean": "1.1.0",
        "promise-polyfill": "^8.1.3",
        "prompt": "^1.0.0",
        "redis": "3.0.2",
        "request": "2.88.2",
        "request-promise-native": "^1.0.8",
        "rimraf": "3.0.2",
        "rss": "^1.2.2",
        "sanitize-html": "^1.23.0",
        "semver": "^7.2.1",
        "serve-favicon": "^2.5.0",
        "sharp": "0.25.4",
        "sitemap": "^6.1.0",
        "socket.io": "2.3.0",
        "socket.io-adapter-cluster": "^1.0.1",
        "socket.io-adapter-postgres": "^1.2.1",
        "socket.io-client": "2.3.0",
        "socket.io-redis": "5.3.0",
        "socketio-wildcard": "2.0.0",
        "spdx-license-list": "^6.1.0",
        "spider-detector": "2.0.0",
        "textcomplete": "^0.17.1",
        "textcomplete.contenteditable": "^0.1.1",
        "toobusy-js": "^0.5.1",
        "uglify-es": "^3.3.9",
        "validator": "13.1.1",
        "winston": "3.3.3",
        "xml": "^1.0.1",
        "xregexp": "^4.3.0",
        "zxcvbn": "^4.4.2"
    },
    "devDependencies": {
        "@apidevtools/swagger-parser": "9.0.1",
        "@commitlint/cli": "9.0.1",
        "@commitlint/config-angular": "9.0.1",
        "coveralls": "3.1.0",
        "eslint": "7.3.1",
        "eslint-config-airbnb-base": "14.1.0",
        "eslint-plugin-import": "2.21.1",
        "grunt": "1.1.0",
        "grunt-contrib-watch": "1.1.0",
        "husky": "4.2.5",
        "jsdom": "16.2.2",
        "lint-staged": "10.2.11",
        "mocha": "8.0.1",
        "mocha-lcov-reporter": "1.3.0",
        "nyc": "15.0.1",
        "smtp-server": "3.7.0"
    },
    "bugs": {
        "url": "https://github.com/NodeBB/NodeBB/issues"
    },
    "engines": {
        "node": ">=8"
    },
    "maintainers": [
        {
            "name": "Andrew Rodrigues",
            "email": "andrew@nodebb.org",
            "url": "https://github.com/psychobunny"
        },
        {
            "name": "Julian Lam",
            "email": "julian@nodebb.org",
            "url": "https://github.com/julianlam"
        },
        {
            "name": "Barış Soner Uşaklı",
            "email": "baris@nodebb.org",
            "url": "https://github.com/barisusakli"
        }
    ]
}<|MERGE_RESOLUTION|>--- conflicted
+++ resolved
@@ -2,11 +2,7 @@
     "name": "nodebb",
     "license": "GPL-3.0",
     "description": "NodeBB Forum",
-<<<<<<< HEAD
-    "version": "1.14.0",
-=======
     "version": "1.14.1-beta.3",
->>>>>>> 658dd03b
     "homepage": "http://www.nodebb.org",
     "repository": {
         "type": "git",
