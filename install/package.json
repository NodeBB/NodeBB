--- conflicted
+++ resolved
@@ -110,15 +110,9 @@
         "nodebb-theme-harmony": "1.2.77",
         "nodebb-theme-lavender": "7.1.8",
         "nodebb-theme-peace": "2.2.7",
-<<<<<<< HEAD
         "nodebb-theme-persona": "13.3.38",
-        "nodebb-widget-essentials": "7.0.29",
+        "nodebb-widget-essentials": "7.0.30",
         "nodemailer": "6.9.16",
-=======
-        "nodebb-theme-persona": "13.3.37",
-        "nodebb-widget-essentials": "7.0.30",
-        "nodemailer": "6.9.15",
->>>>>>> b13bd803
         "nprogress": "0.2.0",
         "passport": "0.7.0",
         "passport-http-bearer": "1.0.1",
