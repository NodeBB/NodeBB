{
    "name": "nodebb",
    "license": "GPL-3.0",
    "description": "NodeBB Forum",
    "version": "3.6.6",
    "homepage": "https://www.nodebb.org",
    "repository": {
        "type": "git",
        "url": "https://github.com/NodeBB/NodeBB/"
    },
    "main": "app.js",
    "scripts": {
        "start": "node loader.js",
        "lint": "eslint --cache ./nodebb .",
        "test": "nyc --reporter=html --reporter=text-summary mocha",
        "coverage": "nyc report --reporter=text-lcov > ./coverage/lcov.info",
        "coveralls": "nyc report --reporter=text-lcov | coveralls && rm -r coverage"
    },
    "nyc": {
        "exclude": [
            "src/upgrades/*",
            "test/*"
        ]
    },
    "lint-staged": {
        "*.js": [
            "eslint --fix"
        ]
    },
    "dependencies": {
        "@adactive/bootstrap-tagsinput": "0.8.2",
        "@fontsource/inter": "5.0.16",
        "@fontsource/poppins": "5.0.8",
        "@fortawesome/fontawesome-free": "6.5.1",
        "@isaacs/ttlcache": "1.4.1",
        "@popperjs/core": "2.11.8",
        "ace-builds": "1.32.6",
        "archiver": "6.0.1",
        "async": "3.2.5",
        "autoprefixer": "10.4.17",
        "bcryptjs": "2.4.3",
        "benchpressjs": "2.5.1",
        "body-parser": "1.20.2",
        "bootbox": "6.0.0",
        "bootstrap": "5.3.3",
        "bootswatch": "5.3.2",
        "chalk": "4.1.2",
        "chart.js": "4.4.1",
        "cli-graph": "3.2.2",
        "clipboard": "2.0.11",
        "colors": "1.4.0",
        "commander": "12.0.0",
        "compare-versions": "6.1.0",
        "compression": "1.7.4",
        "connect-flash": "0.1.1",
        "connect-mongo": "5.1.0",
        "connect-multiparty": "2.2.0",
        "connect-pg-simple": "9.0.1",
        "connect-redis": "7.1.1",
        "cookie-parser": "1.4.6",
        "cron": "3.1.6",
        "cropperjs": "1.6.1",
        "csrf-sync": "4.0.3",
        "daemon": "1.1.0",
        "diff": "5.2.0",
        "esbuild": "0.20.1",
        "express": "4.18.2",
        "express-session": "1.18.0",
        "express-useragent": "1.0.15",
        "fetch-cookie": "2.2.0",
        "file-loader": "6.2.0",
        "fs-extra": "11.2.0",
        "graceful-fs": "4.2.11",
        "helmet": "7.1.0",
        "html-to-text": "9.0.5",
        "imagesloaded": "5.0.0",
        "ipaddr.js": "2.1.0",
        "jquery": "3.7.1",
        "jquery-deserialize": "2.0.0",
        "jquery-form": "4.3.0",
        "jquery-serializeobject": "1.0.0",
        "jquery-ui": "1.13.2",
        "jsesc": "3.0.2",
        "json2csv": "5.0.7",
        "jsonwebtoken": "9.0.2",
        "lodash": "4.17.21",
        "logrotate-stream": "0.2.9",
        "lru-cache": "10.2.0",
        "mime": "3.0.0",
        "mkdirp": "3.0.1",
        "mongodb": "6.3.0",
        "morgan": "1.10.0",
        "mousetrap": "1.6.5",
        "multiparty": "4.2.3",
        "nconf": "0.12.1",
        "nodebb-plugin-2factor": "7.4.0",
        "nodebb-plugin-composer-default": "10.2.33",
        "nodebb-plugin-dbsearch": "6.2.3",
        "nodebb-plugin-emoji": "5.1.13",
        "nodebb-plugin-emoji-android": "4.0.0",
        "nodebb-plugin-markdown": "12.2.5",
        "nodebb-plugin-mentions": "4.3.7",
        "nodebb-plugin-ntfy": "1.7.3",
        "nodebb-plugin-spam-be-gone": "2.2.1",
        "nodebb-rewards-essentials": "1.0.0",
        "nodebb-theme-harmony": "1.2.26",
        "nodebb-theme-lavender": "7.1.7",
        "nodebb-theme-peace": "2.2.0",
        "nodebb-theme-persona": "13.3.7",
        "nodebb-widget-essentials": "7.0.15",
        "nodemailer": "6.9.10",
        "nprogress": "0.2.0",
        "passport": "0.7.0",
        "passport-http-bearer": "1.0.1",
        "passport-local": "1.0.0",
        "pg": "8.11.3",
        "pg-cursor": "2.10.3",
        "postcss": "8.4.35",
        "postcss-clean": "1.2.0",
        "progress-webpack-plugin": "1.0.16",
        "prompt": "1.3.0",
        "ioredis": "5.3.2",
        "rimraf": "5.0.5",
        "rss": "1.2.2",
        "rtlcss": "4.1.1",
<<<<<<< HEAD
        "sanitize-html": "2.11.0",
        "sass": "1.71.1",
=======
        "sanitize-html": "2.12.0",
        "sass": "1.71.0",
>>>>>>> 99ad9d38
        "semver": "7.6.0",
        "serve-favicon": "2.5.0",
        "sharp": "0.32.6",
        "sitemap": "7.1.1",
        "socket.io": "4.7.4",
        "socket.io-client": "4.7.4",
        "@socket.io/redis-adapter": "8.2.1",
        "sortablejs": "1.15.2",
        "spdx-license-list": "6.8.0",
        "spider-detector": "2.0.1",
        "terser-webpack-plugin": "5.3.10",
        "textcomplete": "0.18.2",
        "textcomplete.contenteditable": "0.1.1",
        "timeago": "1.6.7",
        "tinycon": "0.6.8",
        "toobusy-js": "0.5.1",
        "tough-cookie": "4.1.3",
        "validator": "13.11.0",
        "webpack": "5.90.3",
        "webpack-merge": "5.10.0",
        "winston": "3.11.0",
        "workerpool": "9.1.0",
        "xml": "1.0.1",
        "xregexp": "5.1.1",
        "yargs": "17.7.2",
        "zxcvbn": "4.4.2"
    },
    "devDependencies": {
        "@apidevtools/swagger-parser": "10.1.0",
        "@commitlint/cli": "18.6.1",
        "@commitlint/config-angular": "18.6.1",
        "coveralls": "3.1.1",
        "eslint": "8.56.0",
        "eslint-config-nodebb": "0.2.1",
        "eslint-plugin-import": "2.29.1",
        "grunt": "1.6.1",
        "grunt-contrib-watch": "1.1.0",
        "husky": "8.0.3",
        "jsdom": "24.0.0",
        "lint-staged": "15.2.2",
        "mocha": "10.3.0",
        "mocha-lcov-reporter": "1.3.0",
        "mockdate": "3.0.5",
        "nyc": "15.1.0",
        "smtp-server": "3.13.2"
    },
    "optionalDependencies": {
        "sass-embedded": "1.71.1"
    },
    "resolutions": {
        "*/jquery": "3.7.1"
    },
    "bugs": {
        "url": "https://github.com/NodeBB/NodeBB/issues"
    },
    "engines": {
        "node": ">=18"
    },
    "maintainers": [
        {
            "name": "Julian Lam",
            "email": "julian@nodebb.org",
            "url": "https://github.com/julianlam"
        },
        {
            "name": "Barış Soner Uşaklı",
            "email": "baris@nodebb.org",
            "url": "https://github.com/barisusakli"
        }
    ]
}<|MERGE_RESOLUTION|>--- conflicted
+++ resolved
@@ -123,13 +123,8 @@
         "rimraf": "5.0.5",
         "rss": "1.2.2",
         "rtlcss": "4.1.1",
-<<<<<<< HEAD
-        "sanitize-html": "2.11.0",
+        "sanitize-html": "2.12.0",
         "sass": "1.71.1",
-=======
-        "sanitize-html": "2.12.0",
-        "sass": "1.71.0",
->>>>>>> 99ad9d38
         "semver": "7.6.0",
         "serve-favicon": "2.5.0",
         "sharp": "0.32.6",
