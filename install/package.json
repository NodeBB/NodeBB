--- conflicted
+++ resolved
@@ -86,13 +86,8 @@
         "nodebb-plugin-markdown": "8.10.4",
         "nodebb-plugin-mentions": "2.7.3",
         "nodebb-plugin-soundpack-default": "1.0.0",
-<<<<<<< HEAD
-        "nodebb-plugin-spam-be-gone": "0.6.4",
-        "nodebb-rewards-essentials": "0.0.14",
-=======
         "nodebb-plugin-spam-be-gone": "0.6.5",
         "nodebb-rewards-essentials": "0.1.1",
->>>>>>> ddd4e039
         "nodebb-theme-lavender": "5.0.11",
         "nodebb-theme-persona": "10.1.18",
         "nodebb-theme-slick": "1.2.26",
