{
    "name": "nodebb",
    "license": "GPL-3.0",
    "description": "NodeBB Forum",
    "version": "3.2.1",
    "homepage": "https://www.nodebb.org",
    "repository": {
        "type": "git",
        "url": "https://github.com/NodeBB/NodeBB/"
    },
    "main": "app.js",
    "scripts": {
        "start": "node loader.js",
        "lint": "eslint --cache ./nodebb .",
        "test": "nyc --reporter=html --reporter=text-summary mocha",
        "coverage": "nyc report --reporter=text-lcov > ./coverage/lcov.info",
        "coveralls": "nyc report --reporter=text-lcov | coveralls && rm -r coverage"
    },
    "nyc": {
        "exclude": [
            "src/upgrades/*",
            "test/*"
        ]
    },
    "lint-staged": {
        "*.js": [
            "eslint --fix"
        ]
    },
    "dependencies": {
        "@adactive/bootstrap-tagsinput": "0.8.2",
        "@fontsource/inter": "5.0.4",
        "@fontsource/poppins": "5.0.4",
        "@isaacs/ttlcache": "1.4.1",
        "@popperjs/core": "2.11.8",
        "ace-builds": "1.23.1",
        "archiver": "5.3.1",
        "async": "3.2.4",
        "autoprefixer": "10.4.14",
        "bcryptjs": "2.4.3",
        "benchpressjs": "2.5.1",
        "body-parser": "1.20.2",
        "bootbox": "6.0.0",
        "bootstrap": "5.2.3",
        "bootswatch": "5.2.3",
        "chalk": "4.1.2",
        "chart.js": "2.9.4",
        "cli-graph": "3.2.2",
        "clipboard": "2.0.11",
        "colors": "1.4.0",
        "commander": "11.0.0",
        "compare-versions": "5.0.3",
        "compression": "1.7.4",
        "connect-flash": "0.1.1",
        "connect-mongo": "5.0.0",
        "connect-multiparty": "2.2.0",
        "connect-pg-simple": "9.0.0",
        "connect-redis": "7.1.0",
        "cookie-parser": "1.4.6",
        "cron": "2.3.1",
        "cropperjs": "1.5.13",
        "csrf-sync": "4.0.1",
        "daemon": "1.1.0",
        "diff": "5.1.0",
        "esbuild": "0.18.11",
        "express": "4.18.2",
        "express-session": "1.17.3",
        "express-useragent": "1.0.15",
        "file-loader": "6.2.0",
        "fs-extra": "11.1.1",
        "graceful-fs": "4.2.11",
        "helmet": "7.0.0",
        "html-to-text": "9.0.5",
        "ipaddr.js": "2.1.0",
        "jquery": "3.7.0",
        "jquery-deserialize": "2.0.0",
        "jquery-form": "4.3.0",
        "jquery-serializeobject": "1.0.0",
        "jquery-ui": "1.13.2",
        "jsesc": "3.0.2",
        "json2csv": "5.0.7",
        "jsonwebtoken": "9.0.0",
        "less": "4.1.3",
        "lodash": "4.17.21",
        "logrotate-stream": "0.2.9",
        "lru-cache": "10.0.0",
        "mime": "3.0.0",
        "mkdirp": "3.0.1",
        "mongodb": "5.6.0",
        "morgan": "1.10.0",
        "mousetrap": "1.6.5",
        "multiparty": "4.2.3",
        "nconf": "0.12.0",
        "nodebb-plugin-2factor": "7.1.3",
        "nodebb-plugin-composer-default": "10.2.4",
        "nodebb-plugin-dbsearch": "6.1.0",
        "nodebb-plugin-emoji": "5.1.3",
        "nodebb-plugin-emoji-android": "4.0.0",
        "nodebb-plugin-markdown": "12.1.5",
        "nodebb-plugin-mentions": "4.2.0",
        "nodebb-plugin-ntfy": "1.0.15",
        "nodebb-plugin-spam-be-gone": "2.1.1",
        "nodebb-rewards-essentials": "0.2.3",
        "nodebb-theme-harmony": "1.0.66",
        "nodebb-theme-lavender": "7.1.1",
        "nodebb-theme-peace": "2.0.32",
<<<<<<< HEAD
        "nodebb-theme-persona": "13.1.7",
=======
        "nodebb-theme-persona": "13.1.8",
>>>>>>> f2152953
        "nodebb-widget-essentials": "7.0.13",
        "nodemailer": "6.9.3",
        "nprogress": "0.2.0",
        "passport": "0.6.0",
        "passport-http-bearer": "1.0.1",
        "passport-local": "1.0.0",
        "pg": "8.11.1",
        "pg-cursor": "2.10.1",
        "postcss": "8.4.24",
        "postcss-clean": "1.2.0",
        "progress-webpack-plugin": "1.0.16",
        "prompt": "1.3.0",
        "ioredis": "5.3.2",
        "request": "2.88.2",
        "request-promise-native": "1.0.9",
        "rimraf": "5.0.1",
        "rss": "1.2.2",
        "rtlcss": "4.1.0",
        "sanitize-html": "2.11.0",
        "sass": "1.63.6",
        "semver": "7.5.3",
        "serve-favicon": "2.5.0",
        "sharp": "0.32.1",
        "sitemap": "7.1.1",
        "slideout": "1.0.1",
        "socket.io": "4.7.1",
        "socket.io-client": "4.7.1",
        "@socket.io/redis-adapter": "8.2.1",
        "sortablejs": "1.15.0",
        "spdx-license-list": "6.6.0",
        "spider-detector": "2.0.1",
        "terser-webpack-plugin": "5.3.9",
        "textcomplete": "0.18.2",
        "textcomplete.contenteditable": "0.1.1",
        "timeago": "1.6.7",
        "tinycon": "0.6.8",
        "toobusy-js": "0.5.1",
        "validator": "13.9.0",
        "webpack": "5.88.1",
        "webpack-merge": "5.9.0",
        "winston": "3.9.0",
        "xml": "1.0.1",
        "xregexp": "5.1.1",
        "yargs": "17.7.2",
        "zxcvbn": "4.4.2"
    },
    "devDependencies": {
        "@apidevtools/swagger-parser": "10.1.0",
        "@commitlint/cli": "17.6.6",
        "@commitlint/config-angular": "17.6.6",
        "coveralls": "3.1.1",
        "eslint": "8.44.0",
        "eslint-config-nodebb": "0.2.1",
        "eslint-plugin-import": "2.27.5",
        "grunt": "1.6.1",
        "grunt-contrib-watch": "1.1.0",
        "husky": "8.0.3",
        "jsdom": "22.1.0",
        "lint-staged": "13.2.3",
        "mocha": "10.2.0",
        "mocha-lcov-reporter": "1.3.0",
        "mockdate": "3.0.5",
        "nyc": "15.1.0",
        "smtp-server": "3.12.0"
    },
    "optionalDependencies": {
        "sass-embedded": "1.63.6"
    },
    "resolutions": {
        "*/jquery": "3.7.0"
    },
    "bugs": {
        "url": "https://github.com/NodeBB/NodeBB/issues"
    },
    "engines": {
        "node": ">=12"
    },
    "maintainers": [
        {
            "name": "Julian Lam",
            "email": "julian@nodebb.org",
            "url": "https://github.com/julianlam"
        },
        {
            "name": "Barış Soner Uşaklı",
            "email": "baris@nodebb.org",
            "url": "https://github.com/barisusakli"
        }
    ]
}<|MERGE_RESOLUTION|>--- conflicted
+++ resolved
@@ -104,11 +104,7 @@
         "nodebb-theme-harmony": "1.0.66",
         "nodebb-theme-lavender": "7.1.1",
         "nodebb-theme-peace": "2.0.32",
-<<<<<<< HEAD
-        "nodebb-theme-persona": "13.1.7",
-=======
         "nodebb-theme-persona": "13.1.8",
->>>>>>> f2152953
         "nodebb-widget-essentials": "7.0.13",
         "nodemailer": "6.9.3",
         "nprogress": "0.2.0",
