{
    "name": "nodebb",
    "license": "GPL-3.0",
    "description": "NodeBB Forum",
    "version": "3.5.1",
    "homepage": "https://www.nodebb.org",
    "repository": {
        "type": "git",
        "url": "https://github.com/NodeBB/NodeBB/"
    },
    "main": "app.js",
    "scripts": {
        "start": "node loader.js",
        "lint": "eslint --cache ./nodebb .",
        "test": "nyc --reporter=html --reporter=text-summary mocha",
        "coverage": "nyc report --reporter=text-lcov > ./coverage/lcov.info",
        "coveralls": "nyc report --reporter=text-lcov | coveralls && rm -r coverage"
    },
    "nyc": {
        "exclude": [
            "src/upgrades/*",
            "test/*"
        ]
    },
    "lint-staged": {
        "*.js": [
            "eslint --fix"
        ]
    },
    "dependencies": {
        "@adactive/bootstrap-tagsinput": "0.8.2",
        "@fontsource/inter": "5.0.15",
        "@fontsource/poppins": "5.0.8",
        "@fortawesome/fontawesome-free": "6.4.2",
        "@isaacs/ttlcache": "1.4.1",
        "@popperjs/core": "2.11.8",
        "ace-builds": "1.31.2",
        "archiver": "6.0.1",
        "async": "3.2.5",
        "autoprefixer": "10.4.16",
        "bcryptjs": "2.4.3",
        "benchpressjs": "2.5.1",
        "body-parser": "1.20.2",
        "bootbox": "6.0.0",
        "bootstrap": "5.3.2",
        "bootswatch": "5.3.2",
        "chalk": "4.1.2",
        "chart.js": "4.4.0",
        "cli-graph": "3.2.2",
        "clipboard": "2.0.11",
        "colors": "1.4.0",
        "commander": "11.1.0",
        "compare-versions": "6.1.0",
        "compression": "1.7.4",
        "connect-flash": "0.1.1",
        "connect-mongo": "5.1.0",
        "connect-multiparty": "2.2.0",
        "connect-pg-simple": "9.0.1",
        "connect-redis": "7.1.0",
        "cookie-parser": "1.4.6",
        "cron": "3.1.6",
        "cropperjs": "1.6.1",
        "csrf-sync": "4.0.1",
        "daemon": "1.1.0",
        "diff": "5.1.0",
        "esbuild": "0.19.5",
        "express": "4.18.2",
        "express-session": "1.17.3",
        "express-useragent": "1.0.15",
        "file-loader": "6.2.0",
        "fs-extra": "11.1.1",
        "graceful-fs": "4.2.11",
        "helmet": "7.1.0",
        "html-to-text": "9.0.5",
        "imagesloaded": "5.0.0",
        "ipaddr.js": "2.1.0",
        "jquery": "3.7.1",
        "jquery-deserialize": "2.0.0",
        "jquery-form": "4.3.0",
        "jquery-serializeobject": "1.0.0",
        "jquery-ui": "1.13.2",
        "jsesc": "3.0.2",
        "json2csv": "5.0.7",
        "jsonwebtoken": "9.0.2",
        "lodash": "4.17.21",
        "logrotate-stream": "0.2.9",
        "lru-cache": "10.0.2",
        "mime": "3.0.0",
        "mkdirp": "3.0.1",
        "mongodb": "6.3.0",
        "morgan": "1.10.0",
        "mousetrap": "1.6.5",
        "multiparty": "4.2.3",
        "nconf": "0.12.1",
        "nodebb-plugin-2factor": "7.4.0",
<<<<<<< HEAD
        "nodebb-plugin-composer-default": "10.2.26",
        "nodebb-plugin-dbsearch": "6.2.3",
=======
        "nodebb-plugin-composer-default": "10.2.27",
        "nodebb-plugin-dbsearch": "6.2.2",
>>>>>>> 49013f81
        "nodebb-plugin-emoji": "5.1.13",
        "nodebb-plugin-emoji-android": "4.0.0",
        "nodebb-plugin-markdown": "12.2.5",
        "nodebb-plugin-mentions": "4.3.7",
        "nodebb-plugin-ntfy": "1.7.3",
        "nodebb-plugin-spam-be-gone": "2.2.0",
        "nodebb-rewards-essentials": "1.0.0",
        "nodebb-theme-harmony": "1.1.99",
        "nodebb-theme-lavender": "7.1.5",
        "nodebb-theme-peace": "2.1.25",
        "nodebb-theme-persona": "13.2.47",
        "nodebb-widget-essentials": "7.0.14",
        "nodemailer": "6.9.7",
        "nprogress": "0.2.0",
        "passport": "0.6.0",
        "passport-http-bearer": "1.0.1",
        "passport-local": "1.0.0",
        "pg": "8.11.3",
        "pg-cursor": "2.10.3",
        "postcss": "8.4.31",
        "postcss-clean": "1.2.0",
        "progress-webpack-plugin": "1.0.16",
        "prompt": "1.3.0",
        "ioredis": "5.3.2",
        "request": "2.88.2",
        "request-promise-native": "1.0.9",
        "rimraf": "5.0.5",
        "rss": "1.2.2",
        "rtlcss": "4.1.1",
        "sanitize-html": "2.11.0",
        "sass": "1.69.5",
        "semver": "7.5.4",
        "serve-favicon": "2.5.0",
        "sharp": "0.32.6",
        "sitemap": "7.1.1",
        "socket.io": "4.7.2",
        "socket.io-client": "4.7.2",
        "@socket.io/redis-adapter": "8.2.1",
        "sortablejs": "1.15.0",
        "spdx-license-list": "6.8.0",
        "spider-detector": "2.0.1",
        "terser-webpack-plugin": "5.3.9",
        "textcomplete": "0.18.2",
        "textcomplete.contenteditable": "0.1.1",
        "timeago": "1.6.7",
        "tinycon": "0.6.8",
        "toobusy-js": "0.5.1",
        "validator": "13.11.0",
        "webpack": "5.89.0",
        "webpack-merge": "5.10.0",
        "winston": "3.11.0",
        "workerpool": "8.0.0",
        "xml": "1.0.1",
        "xregexp": "5.1.1",
        "yargs": "17.7.2",
        "zxcvbn": "4.4.2"
    },
    "devDependencies": {
        "@apidevtools/swagger-parser": "10.1.0",
        "@commitlint/cli": "18.4.2",
        "@commitlint/config-angular": "18.4.2",
        "coveralls": "3.1.1",
        "eslint": "8.54.0",
        "eslint-config-nodebb": "0.2.1",
        "eslint-plugin-import": "2.29.0",
        "grunt": "1.6.1",
        "grunt-contrib-watch": "1.1.0",
        "husky": "8.0.3",
        "jsdom": "22.1.0",
        "lint-staged": "15.1.0",
        "mocha": "10.2.0",
        "mocha-lcov-reporter": "1.3.0",
        "mockdate": "3.0.5",
        "nyc": "15.1.0",
        "smtp-server": "3.13.0"
    },
    "optionalDependencies": {
        "sass-embedded": "1.69.5"
    },
    "resolutions": {
        "*/jquery": "3.7.1"
    },
    "bugs": {
        "url": "https://github.com/NodeBB/NodeBB/issues"
    },
    "engines": {
        "node": ">=16"
    },
    "maintainers": [
        {
            "name": "Julian Lam",
            "email": "julian@nodebb.org",
            "url": "https://github.com/julianlam"
        },
        {
            "name": "Barış Soner Uşaklı",
            "email": "baris@nodebb.org",
            "url": "https://github.com/barisusakli"
        }
    ]
}<|MERGE_RESOLUTION|>--- conflicted
+++ resolved
@@ -93,13 +93,8 @@
         "multiparty": "4.2.3",
         "nconf": "0.12.1",
         "nodebb-plugin-2factor": "7.4.0",
-<<<<<<< HEAD
-        "nodebb-plugin-composer-default": "10.2.26",
+        "nodebb-plugin-composer-default": "10.2.27",
         "nodebb-plugin-dbsearch": "6.2.3",
-=======
-        "nodebb-plugin-composer-default": "10.2.27",
-        "nodebb-plugin-dbsearch": "6.2.2",
->>>>>>> 49013f81
         "nodebb-plugin-emoji": "5.1.13",
         "nodebb-plugin-emoji-android": "4.0.0",
         "nodebb-plugin-markdown": "12.2.5",
