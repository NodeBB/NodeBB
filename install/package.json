{
    "name": "nodebb",
    "license": "GPL-3.0",
    "description": "NodeBB Forum",
    "version": "3.0.0-alpha.1",
    "homepage": "https://www.nodebb.org",
    "repository": {
        "type": "git",
        "url": "https://github.com/NodeBB/NodeBB/"
    },
    "main": "app.js",
    "scripts": {
        "start": "node loader.js",
        "lint": "eslint --cache ./nodebb .",
        "test": "nyc --reporter=html --reporter=text-summary mocha",
        "coverage": "nyc report --reporter=text-lcov > ./coverage/lcov.info",
        "coveralls": "nyc report --reporter=text-lcov | coveralls && rm -r coverage"
    },
    "nyc": {
        "exclude": [
            "src/upgrades/*",
            "test/*"
        ]
    },
    "lint-staged": {
        "*.js": [
            "eslint --fix"
        ]
    },
    "dependencies": {
        "@adactive/bootstrap-tagsinput": "0.8.2",
        "@isaacs/ttlcache": "1.2.1",
<<<<<<< HEAD
        "@popperjs/core": "2.11.6",
        "ace-builds": "1.12.3",
=======
        "ace-builds": "1.13.0",
>>>>>>> 3c85b944
        "archiver": "5.3.1",
        "async": "3.2.4",
        "autoprefixer": "10.4.13",
        "bcryptjs": "2.4.3",
        "benchpressjs": "2.4.3",
        "body-parser": "1.20.1",
        "bootbox": "https://github.com/makeusabrew/bootbox.git#v6-wip",
        "bootstrap": "5.2.2",
        "bootswatch": "5.2.2",
        "chalk": "4.1.2",
        "chart.js": "2.9.4",
        "cli-graph": "3.2.2",
        "clipboard": "2.0.11",
        "colors": "1.4.0",
        "commander": "9.4.1",
        "compare-versions": "5.0.1",
        "compression": "1.7.4",
        "connect-flash": "0.1.1",
        "connect-mongo": "4.6.0",
        "connect-multiparty": "2.2.0",
        "connect-pg-simple": "7.0.0",
        "connect-redis": "6.1.3",
        "cookie-parser": "1.4.6",
        "cron": "2.1.0",
        "cropperjs": "1.5.12",
        "csurf": "1.11.0",
        "daemon": "1.1.0",
        "diff": "5.1.0",
        "esbuild": "0.15.13",
        "express": "4.18.2",
        "express-session": "1.17.3",
        "express-useragent": "1.0.15",
        "file-loader": "6.2.0",
        "fs-extra": "10.1.0",
        "graceful-fs": "4.2.10",
        "helmet": "5.1.1",
        "html-to-text": "8.2.1",
        "ipaddr.js": "2.0.1",
        "jquery": "3.6.1",
        "jquery-deserialize": "2.0.0",
        "jquery-form": "4.3.0",
        "jquery-serializeobject": "1.0.0",
        "jquery-ui": "1.13.2",
        "jsesc": "3.0.2",
        "json2csv": "5.0.7",
        "jsonwebtoken": "8.5.1",
        "less": "4.1.3",
        "lodash": "4.17.21",
        "logrotate-stream": "0.2.8",
        "lru-cache": "7.14.1",
        "material-design-lite": "1.3.0",
        "mime": "3.0.0",
        "mkdirp": "1.0.4",
        "mongodb": "4.11.0",
        "morgan": "1.10.0",
        "mousetrap": "1.6.5",
        "multiparty": "4.2.3",
        "nconf": "0.12.0",
        "nodebb-plugin-2factor": "6.0.3",
        "nodebb-plugin-composer-default": "10.0.16",
        "nodebb-plugin-dbsearch": "6.0.0",
        "nodebb-plugin-emoji": "5.0.3",
        "nodebb-plugin-emoji-android": "4.0.0",
        "nodebb-plugin-markdown": "11.0.2",
        "nodebb-plugin-mentions": "4.0.2",
        "nodebb-plugin-spam-be-gone": "2.0.4",
        "nodebb-rewards-essentials": "0.2.1",
        "nodebb-theme-lavender": "7.0.2",
        "nodebb-theme-peace": "2.0.8",
        "nodebb-theme-persona": "13.0.27",
        "nodebb-widget-essentials": "7.0.2",
        "nodemailer": "6.8.0",
        "nprogress": "0.2.0",
        "passport": "0.6.0",
        "passport-http-bearer": "1.0.1",
        "passport-local": "1.0.0",
        "pg": "8.8.0",
        "pg-cursor": "2.7.4",
        "postcss": "8.4.19",
        "postcss-clean": "1.2.0",
        "progress-webpack-plugin": "1.0.16",
        "prompt": "1.3.0",
        "ioredis": "5.2.4",
        "request": "2.88.2",
        "request-promise-native": "1.0.9",
        "rimraf": "3.0.2",
        "rss": "1.2.2",
        "rtlcss": "4.0.0",
        "sanitize-html": "2.7.3",
        "sass": "1.54.9",
        "semver": "7.3.8",
        "serve-favicon": "2.5.0",
        "sharp": "0.31.2",
        "sitemap": "7.1.1",
        "slideout": "1.0.1",
        "socket.io": "4.5.3",
        "socket.io-client": "4.5.3",
        "@socket.io/redis-adapter": "7.2.0",
        "sortablejs": "1.15.0",
        "spdx-license-list": "6.6.0",
        "spider-detector": "2.0.0",
        "terser-webpack-plugin": "5.3.6",
        "textcomplete": "0.18.2",
        "textcomplete.contenteditable": "0.1.1",
        "timeago": "1.6.7",
        "tinycon": "0.6.8",
        "toobusy-js": "0.5.1",
        "validator": "13.7.0",
        "webpack": "5.75.0",
        "webpack-merge": "5.8.0",
        "winston": "3.8.2",
        "xml": "1.0.1",
        "xregexp": "5.1.1",
        "yargs": "17.6.2",
        "zxcvbn": "4.4.2"
    },
    "devDependencies": {
        "@apidevtools/swagger-parser": "10.0.3",
        "@commitlint/cli": "17.2.0",
        "@commitlint/config-angular": "17.2.0",
        "coveralls": "3.1.1",
        "eslint": "8.27.0",
        "eslint-config-nodebb": "0.1.1",
        "eslint-plugin-import": "2.26.0",
        "grunt": "1.5.3",
        "grunt-contrib-watch": "1.1.0",
        "husky": "8.0.2",
        "jsdom": "20.0.2",
        "lint-staged": "13.0.3",
        "mocha": "10.1.0",
        "mocha-lcov-reporter": "1.3.0",
        "mockdate": "3.0.5",
        "nyc": "15.1.0",
        "smtp-server": "3.11.0"
    },
    "optionalDependencies": {
        "sass-embedded": "1.55.0"
    },
    "bugs": {
        "url": "https://github.com/NodeBB/NodeBB/issues"
    },
    "engines": {
        "node": ">=12"
    },
    "maintainers": [
        {
            "name": "Julian Lam",
            "email": "julian@nodebb.org",
            "url": "https://github.com/julianlam"
        },
        {
            "name": "Barış Soner Uşaklı",
            "email": "baris@nodebb.org",
            "url": "https://github.com/barisusakli"
        }
    ]
}<|MERGE_RESOLUTION|>--- conflicted
+++ resolved
@@ -30,12 +30,8 @@
     "dependencies": {
         "@adactive/bootstrap-tagsinput": "0.8.2",
         "@isaacs/ttlcache": "1.2.1",
-<<<<<<< HEAD
         "@popperjs/core": "2.11.6",
-        "ace-builds": "1.12.3",
-=======
         "ace-builds": "1.13.0",
->>>>>>> 3c85b944
         "archiver": "5.3.1",
         "async": "3.2.4",
         "autoprefixer": "10.4.13",
