{
    "name": "nodebb",
    "license": "GPL-3.0",
    "description": "NodeBB Forum",
    "version": "4.0.0-beta.2",
    "homepage": "https://www.nodebb.org",
    "repository": {
        "type": "git",
        "url": "https://github.com/NodeBB/NodeBB/"
    },
    "main": "app.js",
    "scripts": {
        "start": "node loader.js",
        "lint": "eslint --cache ./nodebb .",
        "test": "nyc --reporter=html --reporter=text-summary mocha",
        "coverage": "nyc report --reporter=text-lcov > ./coverage/lcov.info",
        "coveralls": "nyc report --reporter=text-lcov | coveralls && rm -r coverage"
    },
    "nyc": {
        "exclude": [
            "src/upgrades/*",
            "test/*"
        ]
    },
    "lint-staged": {
        "*.js": [
            "eslint --fix"
        ]
    },
    "dependencies": {
        "@adactive/bootstrap-tagsinput": "0.8.2",
        "@fontsource/inter": "5.1.0",
        "@fontsource/poppins": "5.1.0",
        "@fortawesome/fontawesome-free": "6.6.0",
        "@isaacs/ttlcache": "1.4.1",
        "@nodebb/spider-detector": "2.0.3",
        "@popperjs/core": "2.11.8",
        "@resvg/resvg-js": "^2.6.2",
        "@textcomplete/contenteditable": "0.1.13",
        "@textcomplete/core": "0.1.13",
        "@textcomplete/textarea": "0.1.13",
        "ace-builds": "1.36.2",
        "archiver": "7.0.1",
        "async": "3.2.6",
        "autoprefixer": "10.4.20",
        "bcryptjs": "2.4.3",
        "benchpressjs": "2.5.1",
        "body-parser": "1.20.3",
        "bootbox": "6.0.0",
        "bootstrap": "5.3.3",
        "bootswatch": "5.3.3",
        "chalk": "4.1.2",
        "chart.js": "4.4.4",
        "cheerio": "^1.0.0-rc.12",
        "cli-graph": "3.2.2",
        "clipboard": "2.0.11",
        "colors": "1.4.0",
        "commander": "12.1.0",
        "compare-versions": "6.1.1",
        "compression": "1.7.4",
        "connect-flash": "0.1.1",
        "connect-mongo": "5.1.0",
        "connect-multiparty": "2.2.0",
        "connect-pg-simple": "10.0.0",
        "connect-redis": "7.1.1",
        "cookie-parser": "1.4.6",
        "cron": "3.1.7",
        "cropperjs": "1.6.2",
        "csrf-sync": "4.0.3",
        "daemon": "1.1.0",
        "diff": "7.0.0",
        "esbuild": "0.24.0",
        "express": "4.21.0",
        "express-session": "1.18.0",
        "express-useragent": "1.0.15",
        "fetch-cookie": "3.0.1",
        "file-loader": "6.2.0",
        "fs-extra": "11.2.0",
        "graceful-fs": "4.2.11",
        "helmet": "7.2.0",
        "html-to-text": "9.0.5",
        "imagesloaded": "5.0.0",
        "ipaddr.js": "2.2.0",
        "jquery": "3.7.1",
        "jquery-deserialize": "2.0.0",
        "jquery-form": "4.3.0",
        "jquery-serializeobject": "1.0.0",
        "jquery-ui": "1.14.0",
        "jsesc": "3.0.2",
        "json2csv": "5.0.7",
        "jsonwebtoken": "9.0.2",
        "lodash": "4.17.21",
        "logrotate-stream": "0.2.9",
        "lru-cache": "10.4.3",
        "mime": "3.0.0",
        "mkdirp": "3.0.1",
        "mongodb": "6.9.0",
        "morgan": "1.10.0",
        "mousetrap": "1.6.5",
        "multiparty": "4.2.3",
        "nconf": "0.12.1",
        "nodebb-plugin-2factor": "7.5.5",
        "nodebb-plugin-composer-default": "10.2.39",
        "nodebb-plugin-dbsearch": "6.2.5",
        "nodebb-plugin-emoji": "5.1.15",
        "nodebb-plugin-emoji-android": "4.0.0",
        "nodebb-plugin-markdown": "13.0.0-pre.9",
        "nodebb-plugin-mentions": "4.6.9",
        "nodebb-plugin-spam-be-gone": "2.2.2",
        "nodebb-plugin-web-push": "0.6.0",
        "nodebb-rewards-essentials": "1.0.0",
<<<<<<< HEAD
        "nodebb-theme-harmony": "2.0.0-pre.37",
=======
        "nodebb-theme-harmony": "1.2.71",
>>>>>>> bd76ccf0
        "nodebb-theme-lavender": "7.1.8",
        "nodebb-theme-peace": "2.2.7",
        "nodebb-theme-persona": "14.0.0-pre.4",
        "nodebb-widget-essentials": "7.0.29",
        "nodemailer": "6.9.15",
        "nprogress": "0.2.0",
        "passport": "0.7.0",
        "passport-http-bearer": "1.0.1",
        "passport-local": "1.0.0",
        "pg": "8.13.0",
        "pg-cursor": "2.12.0",
        "postcss": "8.4.47",
        "postcss-clean": "1.2.0",
        "progress-webpack-plugin": "1.0.16",
        "prompt": "1.3.0",
        "ioredis": "5.4.1",
        "rimraf": "5.0.10",
        "rss": "1.2.2",
        "rtlcss": "4.3.0",
        "sanitize-html": "2.13.0",
<<<<<<< HEAD
        "sass": "1.79.3",
        "satori": "^0.11.1",
=======
        "sass": "1.79.4",
>>>>>>> bd76ccf0
        "semver": "7.6.3",
        "serve-favicon": "2.5.0",
        "sharp": "0.32.6",
        "sitemap": "8.0.0",
        "socket.io": "4.7.5",
        "socket.io-client": "4.7.5",
        "@socket.io/redis-adapter": "8.3.0",
        "sortablejs": "1.15.3",
        "spdx-license-list": "6.9.0",
        "terser-webpack-plugin": "5.3.10",
        "textcomplete": "0.18.2",
        "textcomplete.contenteditable": "0.1.1",
        "timeago": "1.6.7",
        "tinycon": "0.6.8",
        "toobusy-js": "0.5.1",
        "tough-cookie": "5.0.0",
        "validator": "13.12.0",
        "webpack": "5.95.0",
        "webpack-merge": "6.0.1",
        "winston": "3.14.2",
        "workerpool": "9.1.3",
        "xml": "1.0.1",
        "xregexp": "5.1.1",
        "yargs": "17.7.2",
        "zxcvbn": "4.4.2"
    },
    "devDependencies": {
        "@apidevtools/swagger-parser": "10.1.0",
        "@commitlint/cli": "19.5.0",
        "@commitlint/config-angular": "19.5.0",
        "coveralls": "3.1.1",
        "eslint": "8.57.1",
        "eslint-config-nodebb": "0.2.1",
        "eslint-plugin-import": "2.30.0",
        "grunt": "1.6.1",
        "grunt-contrib-watch": "1.1.0",
        "husky": "8.0.3",
        "jsdom": "25.0.1",
        "lint-staged": "15.2.10",
        "mocha": "10.7.3",
        "mocha-lcov-reporter": "1.3.0",
        "mockdate": "3.0.5",
        "nyc": "17.1.0",
        "smtp-server": "3.13.5"
    },
    "optionalDependencies": {
        "sass-embedded": "1.79.4"
    },
    "resolutions": {
        "*/jquery": "3.7.1"
    },
    "bugs": {
        "url": "https://github.com/NodeBB/NodeBB/issues"
    },
    "engines": {
        "node": ">=18"
    },
    "maintainers": [
        {
            "name": "Julian Lam",
            "email": "julian@nodebb.org",
            "url": "https://github.com/julianlam"
        },
        {
            "name": "Barış Soner Uşaklı",
            "email": "baris@nodebb.org",
            "url": "https://github.com/barisusakli"
        }
    ]
}<|MERGE_RESOLUTION|>--- conflicted
+++ resolved
@@ -109,11 +109,7 @@
         "nodebb-plugin-spam-be-gone": "2.2.2",
         "nodebb-plugin-web-push": "0.6.0",
         "nodebb-rewards-essentials": "1.0.0",
-<<<<<<< HEAD
         "nodebb-theme-harmony": "2.0.0-pre.37",
-=======
-        "nodebb-theme-harmony": "1.2.71",
->>>>>>> bd76ccf0
         "nodebb-theme-lavender": "7.1.8",
         "nodebb-theme-peace": "2.2.7",
         "nodebb-theme-persona": "14.0.0-pre.4",
@@ -134,12 +130,8 @@
         "rss": "1.2.2",
         "rtlcss": "4.3.0",
         "sanitize-html": "2.13.0",
-<<<<<<< HEAD
-        "sass": "1.79.3",
+        "sass": "1.79.4",
         "satori": "^0.11.1",
-=======
-        "sass": "1.79.4",
->>>>>>> bd76ccf0
         "semver": "7.6.3",
         "serve-favicon": "2.5.0",
         "sharp": "0.32.6",
