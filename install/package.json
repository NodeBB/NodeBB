--- conflicted
+++ resolved
@@ -102,13 +102,8 @@
         "nodebb-rewards-essentials": "0.1.4",
         "nodebb-theme-lavender": "5.2.1",
         "nodebb-theme-persona": "10.5.3",
-<<<<<<< HEAD
-        "nodebb-theme-slick": "1.4.1",
+        "nodebb-theme-slick": "1.4.2",
         "nodebb-theme-vanilla": "11.4.3",
-=======
-        "nodebb-theme-slick": "1.4.2",
-        "nodebb-theme-vanilla": "11.4.2",
->>>>>>> 2b12905d
         "nodebb-widget-essentials": "5.0.2",
         "nodemailer": "^6.4.6",
         "nprogress": "0.2.0",
