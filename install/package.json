{
    "name": "nodebb",
    "license": "GPL-3.0",
    "description": "NodeBB Forum",
    "version": "3.0.0-beta.2",
    "homepage": "https://www.nodebb.org",
    "repository": {
        "type": "git",
        "url": "https://github.com/NodeBB/NodeBB/"
    },
    "main": "app.js",
    "scripts": {
        "start": "node loader.js",
        "lint": "eslint --cache ./nodebb .",
        "test": "nyc --reporter=html --reporter=text-summary mocha",
        "coverage": "nyc report --reporter=text-lcov > ./coverage/lcov.info",
        "coveralls": "nyc report --reporter=text-lcov | coveralls && rm -r coverage"
    },
    "nyc": {
        "exclude": [
            "src/upgrades/*",
            "test/*"
        ]
    },
    "lint-staged": {
        "*.js": [
            "eslint --fix"
        ]
    },
    "dependencies": {
        "@adactive/bootstrap-tagsinput": "0.8.2",
        "@isaacs/ttlcache": "1.2.1",
<<<<<<< HEAD
        "@popperjs/core": "2.11.6",
        "ace-builds": "1.15.2",
=======
        "ace-builds": "1.15.3",
>>>>>>> 1e7f32b1
        "archiver": "5.3.1",
        "async": "3.2.4",
        "autoprefixer": "10.4.14",
        "bcryptjs": "2.4.3",
        "benchpressjs": "2.5.1",
        "body-parser": "1.20.2",
        "bootbox": "6.0.0",
        "bootstrap": "5.2.3",
        "bootswatch": "5.2.3",
        "chalk": "4.1.2",
        "chart.js": "2.9.4",
        "cli-graph": "3.2.2",
        "clipboard": "2.0.11",
        "colors": "1.4.0",
        "commander": "9.5.0",
        "compare-versions": "5.0.3",
        "compression": "1.7.4",
        "connect-flash": "0.1.1",
        "connect-mongo": "4.6.0",
        "connect-multiparty": "2.2.0",
        "connect-pg-simple": "8.0.0",
        "connect-redis": "6.1.3",
        "cookie-parser": "1.4.6",
        "cron": "2.2.0",
        "cropperjs": "1.5.13",
        "csrf-sync": "4.0.0",
        "daemon": "1.1.0",
        "diff": "5.1.0",
        "esbuild": "0.17.11",
        "express": "4.18.2",
        "express-session": "1.17.3",
        "express-useragent": "1.0.15",
        "file-loader": "6.2.0",
        "fs-extra": "11.1.0",
        "graceful-fs": "4.2.10",
        "helmet": "5.1.1",
        "html-to-text": "9.0.4",
        "ipaddr.js": "2.0.1",
        "jquery": "3.6.4",
        "jquery-deserialize": "2.0.0",
        "jquery-form": "4.3.0",
        "jquery-serializeobject": "1.0.0",
        "jquery-ui": "1.13.2",
        "jsesc": "3.0.2",
        "json2csv": "5.0.7",
        "jsonwebtoken": "9.0.0",
        "less": "4.1.3",
        "lodash": "4.17.21",
        "logrotate-stream": "0.2.9",
        "lru-cache": "7.18.3",
        "material-design-lite": "1.3.0",
        "mime": "3.0.0",
        "mkdirp": "2.1.5",
        "mongodb": "4.14.0",
        "morgan": "1.10.0",
        "mousetrap": "1.6.5",
        "multiparty": "4.2.3",
        "nconf": "0.12.0",
<<<<<<< HEAD
        "nodebb-plugin-2factor": "7.0.4",
        "nodebb-plugin-composer-default": "10.0.42",
        "nodebb-plugin-dbsearch": "6.0.0",
        "nodebb-plugin-emoji": "5.0.5",
        "nodebb-plugin-emoji-android": "4.0.0",
        "nodebb-plugin-markdown": "12.0.2",
        "nodebb-plugin-mentions": "4.0.4",
        "nodebb-plugin-ntfy": "1.0.15",
        "nodebb-plugin-spam-be-gone": "2.0.5",
=======
        "nodebb-plugin-2factor": "5.1.3",
        "nodebb-plugin-composer-default": "9.2.5",
        "nodebb-plugin-dbsearch": "5.1.5",
        "nodebb-plugin-emoji": "4.0.6",
        "nodebb-plugin-emoji-android": "3.0.0",
        "nodebb-plugin-markdown": "10.1.1",
        "nodebb-plugin-mentions": "3.0.13",
        "nodebb-plugin-spam-be-gone": "1.0.3",
>>>>>>> 1e7f32b1
        "nodebb-rewards-essentials": "0.2.2",
        "nodebb-theme-harmony": "1.0.0-beta.77",
        "nodebb-theme-lavender": "7.0.9",
        "nodebb-theme-peace": "2.0.19",
        "nodebb-theme-persona": "13.0.50",
        "nodebb-widget-essentials": "7.0.6",
        "nodemailer": "6.9.1",
        "nprogress": "0.2.0",
        "passport": "0.6.0",
        "passport-http-bearer": "1.0.1",
        "passport-local": "1.0.0",
        "pg": "8.10.0",
        "pg-cursor": "2.9.0",
        "postcss": "8.4.21",
        "postcss-clean": "1.2.0",
        "progress-webpack-plugin": "1.0.16",
        "prompt": "1.3.0",
        "ioredis": "5.3.1",
        "request": "2.88.2",
        "request-promise-native": "1.0.9",
        "rimraf": "3.0.2",
        "rss": "1.2.2",
        "rtlcss": "4.0.0",
        "sanitize-html": "2.10.0",
        "sass": "1.54.9",
        "semver": "7.3.8",
        "serve-favicon": "2.5.0",
        "sharp": "0.31.3",
        "sitemap": "7.1.1",
        "slideout": "1.0.1",
        "socket.io": "4.6.1",
        "socket.io-client": "4.6.1",
        "@socket.io/redis-adapter": "8.1.0",
        "sortablejs": "1.15.0",
        "spdx-license-list": "6.6.0",
        "spider-detector": "2.0.0",
        "terser-webpack-plugin": "5.3.7",
        "textcomplete": "0.18.2",
        "textcomplete.contenteditable": "0.1.1",
        "timeago": "1.6.7",
        "tinycon": "0.6.8",
        "toobusy-js": "0.5.1",
        "validator": "13.9.0",
        "webpack": "5.76.1",
        "webpack-merge": "5.8.0",
        "winston": "3.8.2",
        "xml": "1.0.1",
        "xregexp": "5.1.1",
        "yargs": "17.7.1",
        "zxcvbn": "4.4.2"
    },
    "devDependencies": {
        "@apidevtools/swagger-parser": "9.0.1",
        "@commitlint/cli": "17.4.4",
        "@commitlint/config-angular": "17.4.4",
        "coveralls": "3.1.1",
        "eslint": "8.36.0",
        "eslint-config-nodebb": "0.2.1",
        "eslint-plugin-import": "2.27.5",
        "grunt": "1.6.1",
        "grunt-contrib-watch": "1.1.0",
        "husky": "8.0.3",
        "jsdom": "21.1.1",
        "lint-staged": "13.2.0",
        "mocha": "10.2.0",
        "mocha-lcov-reporter": "1.3.0",
        "mockdate": "3.0.5",
        "nyc": "15.1.0",
        "smtp-server": "3.11.0"
    },
    "optionalDependencies": {
        "sass-embedded": "1.55.0"
    },
    "resolutions": {
        "*/jquery": "3.6.4"
    },
    "bugs": {
        "url": "https://github.com/NodeBB/NodeBB/issues"
    },
    "engines": {
        "node": ">=12"
    },
    "maintainers": [
        {
            "name": "Julian Lam",
            "email": "julian@nodebb.org",
            "url": "https://github.com/julianlam"
        },
        {
            "name": "Barış Soner Uşaklı",
            "email": "baris@nodebb.org",
            "url": "https://github.com/barisusakli"
        }
    ]
}<|MERGE_RESOLUTION|>--- conflicted
+++ resolved
@@ -30,12 +30,8 @@
     "dependencies": {
         "@adactive/bootstrap-tagsinput": "0.8.2",
         "@isaacs/ttlcache": "1.2.1",
-<<<<<<< HEAD
         "@popperjs/core": "2.11.6",
-        "ace-builds": "1.15.2",
-=======
         "ace-builds": "1.15.3",
->>>>>>> 1e7f32b1
         "archiver": "5.3.1",
         "async": "3.2.4",
         "autoprefixer": "10.4.14",
@@ -94,7 +90,6 @@
         "mousetrap": "1.6.5",
         "multiparty": "4.2.3",
         "nconf": "0.12.0",
-<<<<<<< HEAD
         "nodebb-plugin-2factor": "7.0.4",
         "nodebb-plugin-composer-default": "10.0.42",
         "nodebb-plugin-dbsearch": "6.0.0",
@@ -104,16 +99,6 @@
         "nodebb-plugin-mentions": "4.0.4",
         "nodebb-plugin-ntfy": "1.0.15",
         "nodebb-plugin-spam-be-gone": "2.0.5",
-=======
-        "nodebb-plugin-2factor": "5.1.3",
-        "nodebb-plugin-composer-default": "9.2.5",
-        "nodebb-plugin-dbsearch": "5.1.5",
-        "nodebb-plugin-emoji": "4.0.6",
-        "nodebb-plugin-emoji-android": "3.0.0",
-        "nodebb-plugin-markdown": "10.1.1",
-        "nodebb-plugin-mentions": "3.0.13",
-        "nodebb-plugin-spam-be-gone": "1.0.3",
->>>>>>> 1e7f32b1
         "nodebb-rewards-essentials": "0.2.2",
         "nodebb-theme-harmony": "1.0.0-beta.77",
         "nodebb-theme-lavender": "7.0.9",
