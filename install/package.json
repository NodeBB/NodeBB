{
    "name": "nodebb",
    "license": "GPL-3.0",
    "description": "NodeBB Forum",
    "version": "1.13.2",
    "homepage": "http://www.nodebb.org",
    "repository": {
        "type": "git",
        "url": "https://github.com/NodeBB/NodeBB/"
    },
    "main": "app.js",
    "scripts": {
        "start": "node loader.js",
        "lint": "eslint --cache ./nodebb .",
        "pretest": "npm run lint",
        "test": "nyc --reporter=html --reporter=text-summary mocha",
        "coveralls": "nyc report --reporter=text-lcov | coveralls && rm -r coverage"
    },
    "husky": {
        "hooks": {
            "pre-commit": "lint-staged",
            "commit-msg": "commitlint -E HUSKY_GIT_PARAMS"
        }
    },
    "lint-staged": {
        "*.js": [
            "eslint --fix",
            "git add"
        ]
    },
    "dependencies": {
        "ace-builds": "^1.2.9",
        "archiver": "^3.0.0",
        "async": "^3.0.1",
        "autoprefixer": "^9.4.6",
        "bcryptjs": "2.4.3",
        "benchpressjs": "^2.0.0",
        "body-parser": "^1.18.2",
        "bootstrap": "^3.4.0",
        "bootswatch": "git://github.com/thomaspark/bootswatch.git#c41a8f066feb8950c6f9c6bcf5a3c37d1085404e",
        "chart.js": "^2.7.1",
        "cli-graph": "^3.2.2",
        "clipboard": "^2.0.1",
        "colors": "^1.1.2",
        "commander": "^3.0.0",
        "compression": "^1.7.1",
        "connect-ensure-login": "^0.1.1",
        "connect-flash": "^0.1.1",
        "connect-mongo": "3.2.0",
        "connect-multiparty": "^2.1.0",
        "connect-pg-simple": "^6.0.0",
        "connect-redis": "4.0.4",
        "cookie-parser": "^1.4.3",
        "cron": "^1.3.0",
        "cropperjs": "^1.2.2",
        "csurf": "^1.9.0",
        "daemon": "^1.1.0",
        "diff": "^4.0.1",
        "express": "^4.16.2",
        "express-session": "^1.15.6",
        "express-useragent": "^1.0.12",
        "graceful-fs": "^4.1.11",
        "helmet": "^3.11.0",
        "html-to-text": "^5.0.0",
        "ipaddr.js": "^1.5.4",
        "jquery": "^3.2.1",
        "jsesc": "2.5.2",
        "json-2-csv": "^3.0.0",
        "jsonwebtoken": "^8.4.0",
        "less": "^3.10.3",
        "lodash": "^4.17.15",
        "logrotate-stream": "^0.2.5",
        "lru-cache": "5.1.1",
        "material-design-lite": "^1.3.0",
        "mime": "^2.2.0",
        "mkdirp": "^1.0.3",
        "mongodb": "3.5.4",
        "morgan": "^1.9.1",
        "mousetrap": "^1.6.1",
        "mubsub-nbb": "^1.5.1",
        "nconf": "^0.10.0",
        "nodebb-plugin-composer-default": "6.3.23",
        "nodebb-plugin-dbsearch": "4.0.7",
        "nodebb-plugin-emoji": "^3.0.0",
        "nodebb-plugin-emoji-android": "2.0.0",
        "nodebb-plugin-markdown": "8.11.0",
        "nodebb-plugin-mentions": "2.7.4",
        "nodebb-plugin-soundpack-default": "1.0.0",
        "nodebb-plugin-spam-be-gone": "0.6.7",
        "nodebb-rewards-essentials": "0.1.2",
        "nodebb-theme-lavender": "5.0.11",
        "nodebb-theme-persona": "10.1.36",
        "nodebb-theme-slick": "1.2.29",
        "nodebb-theme-vanilla": "11.1.16",
        "nodebb-widget-essentials": "4.1.0",
        "nodemailer": "^6.0.0",
        "passport": "^0.4.0",
        "passport-local": "1.0.0",
        "pg": "^7.4.0",
        "pg-cursor": "^2.0.0",
        "postcss": "7.0.27",
        "postcss-clean": "1.1.0",
        "promise-polyfill": "^8.0.0",
        "prompt": "^1.0.0",
        "redis": "3.0.2",
        "request": "2.88.2",
        "rimraf": "3.0.2",
        "rss": "^1.2.2",
        "sanitize-html": "^1.16.3",
        "semver": "^7.0.0",
        "serve-favicon": "^2.4.5",
        "sharp": "0.25.1",
        "sitemap": "^6.0.0",
        "socket.io": "2.3.0",
        "socket.io-adapter-cluster": "^1.0.1",
        "socket.io-adapter-mongo": "^2.0.4",
        "socket.io-adapter-postgres": "^1.2.1",
        "socket.io-client": "2.3.0",
        "socket.io-redis": "5.2.0",
        "socketio-wildcard": "2.0.0",
        "spdx-license-list": "^6.0.0",
        "spider-detector": "2.0.0",
        "textcomplete": "^0.17.1",
        "textcomplete.contenteditable": "^0.1.1",
        "toobusy-js": "^0.5.1",
        "uglify-es": "^3.3.9",
        "validator": "12.2.0",
        "winston": "3.2.1",
        "xml": "^1.0.1",
        "xregexp": "^4.1.1",
        "zxcvbn": "^4.4.2"
    },
    "devDependencies": {
        "@commitlint/cli": "8.3.5",
        "@commitlint/config-angular": "8.3.4",
        "coveralls": "3.0.9",
        "eslint": "6.8.0",
        "eslint-config-airbnb-base": "14.0.0",
        "eslint-plugin-import": "2.20.1",
        "grunt": "1.0.4",
        "grunt-contrib-watch": "1.1.0",
<<<<<<< HEAD
        "husky": "4.2.3",
        "jsdom": "16.1.0",
        "lint-staged": "10.0.7",
        "mocha": "7.0.1",
=======
        "husky": "4.2.2",
        "jsdom": "16.2.1",
        "lint-staged": "10.0.8",
        "mocha": "7.1.0",
>>>>>>> 13d8f6f1
        "mocha-lcov-reporter": "1.3.0",
        "nyc": "15.0.0",
        "smtp-server": "3.5.0"
    },
    "bugs": {
        "url": "https://github.com/NodeBB/NodeBB/issues"
    },
    "engines": {
        "node": ">=8"
    },
    "maintainers": [
        {
            "name": "Andrew Rodrigues",
            "email": "andrew@nodebb.org",
            "url": "https://github.com/psychobunny"
        },
        {
            "name": "Julian Lam",
            "email": "julian@nodebb.org",
            "url": "https://github.com/julianlam"
        },
        {
            "name": "Barış Soner Uşaklı",
            "email": "baris@nodebb.org",
            "url": "https://github.com/barisusakli"
        }
    ]
}<|MERGE_RESOLUTION|>--- conflicted
+++ resolved
@@ -139,17 +139,10 @@
         "eslint-plugin-import": "2.20.1",
         "grunt": "1.0.4",
         "grunt-contrib-watch": "1.1.0",
-<<<<<<< HEAD
         "husky": "4.2.3",
-        "jsdom": "16.1.0",
-        "lint-staged": "10.0.7",
-        "mocha": "7.0.1",
-=======
-        "husky": "4.2.2",
         "jsdom": "16.2.1",
         "lint-staged": "10.0.8",
         "mocha": "7.1.0",
->>>>>>> 13d8f6f1
         "mocha-lcov-reporter": "1.3.0",
         "nyc": "15.0.0",
         "smtp-server": "3.5.0"
