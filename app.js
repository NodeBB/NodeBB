/*
	NodeBB - A better forum platform for the modern web
	https://github.com/NodeBB/NodeBB/
	Copyright (C) 2013-2014  NodeBB Inc.

	This program is free software: you can redistribute it and/or modify
	it under the terms of the GNU General Public License as published by
	the Free Software Foundation, either version 3 of the License, or
	(at your option) any later version.

	This program is distributed in the hope that it will be useful,
	but WITHOUT ANY WARRANTY; without even the implied warranty of
	MERCHANTABILITY or FITNESS FOR A PARTICULAR PURPOSE.  See the
	GNU General Public License for more details.

	You should have received a copy of the GNU General Public License
	along with this program.  If not, see <http://www.gnu.org/licenses/>.
*/

"use strict";
/*global require, global, process*/

var nconf = require('nconf');
nconf.argv().env('__');

var url = require('url'),
	async = require('async'),
	winston = require('winston'),
	colors = require('colors'),
	path = require('path'),
	pkg = require('./package.json'),
	file = require('./src/file');

global.env = process.env.NODE_ENV || 'production';

winston.remove(winston.transports.Console);
winston.add(winston.transports.Console, {
	colorize: true,
	timestamp: function() {
		var date = new Date();
		return date.getDate() + '/' + (date.getMonth() + 1) + ' ' + date.toTimeString().substr(0,5) + ' [' + global.process.pid + ']';
	},
	level: nconf.get('log-level') || (global.env === 'production' ? 'info' : 'verbose')
});


// Alternate configuration file support
var	configFile = path.join(__dirname, '/config.json');

if (nconf.get('config')) {
	configFile = path.resolve(__dirname, nconf.get('config'));
}

var configExists = file.existsSync(configFile);

loadConfig();

if (!process.send) {
	// If run using `node app`, log GNU copyright info along with server info
	winston.info('NodeBB v' + nconf.get('version') + ' Copyright (C) 2013-2014 NodeBB Inc.');
	winston.info('This program comes with ABSOLUTELY NO WARRANTY.');
	winston.info('This is free software, and you are welcome to redistribute it under certain conditions.');
	winston.info('');
}


if (nconf.get('setup') || nconf.get('install')) {
	setup();
} else if (!configExists) {
	require('./install/web').install(nconf.get('port'));
} else if (nconf.get('upgrade')) {
	upgrade();
} else if (nconf.get('reset')) {
	require('./src/reset').reset();
} else if (nconf.get('activate')) {
	activate();
} else if (nconf.get('plugins')) {
	listPlugins();
} else {
	start();
}

function loadConfig() {
	winston.verbose('* using configuration stored in: %s', configFile);

	nconf.file({
		file: configFile
	});

	nconf.defaults({
		base_dir: __dirname,
		themes_path: path.join(__dirname, 'node_modules'),
		views_dir: path.join(__dirname, 'public/templates'),
		version: pkg.version
	});

	if (!nconf.get('isCluster')) {
		nconf.set('isPrimary', 'true');
		nconf.set('isCluster', 'false');
	}

	// Ensure themes_path is a full filepath
	nconf.set('themes_path', path.resolve(__dirname, nconf.get('themes_path')));
	nconf.set('core_templates_path', path.join(__dirname, 'src/views'));
	nconf.set('base_templates_path', path.join(nconf.get('themes_path'), 'nodebb-theme-persona/templates'));
}


function start() {
	var db = require('./src/database');

	// nconf defaults, if not set in config
	if (!nconf.get('upload_path')) {
		nconf.set('upload_path', '/public/uploads');
	}
	// Parse out the relative_url and other goodies from the configured URL
	var urlObject = url.parse(nconf.get('url'));
	var relativePath = urlObject.pathname !== '/' ? urlObject.pathname : '';
	nconf.set('base_url', urlObject.protocol + '//' + urlObject.host);
	nconf.set('secure', urlObject.protocol === 'https');
	nconf.set('use_port', !!urlObject.port);
	nconf.set('relative_path', relativePath);
	nconf.set('port', urlObject.port || nconf.get('port') || nconf.get('PORT') || 4567);
	nconf.set('upload_url', '/uploads/');

	if (nconf.get('isPrimary') === 'true') {
		winston.info('Time: %s', (new Date()).toString());
		winston.info('Initializing NodeBB v%s', nconf.get('version'));


		var host = nconf.get(nconf.get('database') + ':host'),
			storeLocation = host ? 'at ' + host + (host.indexOf('/') === -1 ? ':' + nconf.get(nconf.get('database') + ':port') : '') : '';

		winston.verbose('* using %s store %s', nconf.get('database'), storeLocation);
		winston.verbose('* using themes stored in: %s', nconf.get('themes_path'));
	}

	process.on('SIGTERM', shutdown);
	process.on('SIGINT', shutdown);
	process.on('SIGHUP', restart);
	process.on('message', function(message) {
		if (typeof message !== 'object') {
			return;
		}
		var meta = require('./src/meta');
		var emitter = require('./src/emitter');
		switch (message.action) {
			case 'reload':
				meta.reload();
			break;
			case 'js-propagate':
<<<<<<< HEAD
=======
				meta.js.target[message.target] = meta.js.target[message.target] || {};
>>>>>>> 263b09f1
				meta.js.target[message.target].cache = message.cache;
				meta.js.target[message.target].map = message.map;
				emitter.emit('meta:js.compiled');
				winston.verbose('[cluster] Client-side javascript and mapping propagated to worker %s', process.pid);
			break;
			case 'css-propagate':
				meta.css.cache = message.cache;
				meta.css.acpCache = message.acpCache;
				emitter.emit('meta:css.compiled');
				winston.verbose('[cluster] Stylesheets propagated to worker %s', process.pid);
			break;
			case 'templates:compiled':
				emitter.emit('templates:compiled');
			break;
		}
	});

	process.on('uncaughtException', function(err) {
		winston.error(err.stack);
		console.log(err.stack);

		require('./src/meta').js.killMinifier();
		shutdown(1);
	});

	async.waterfall([
		async.apply(db.init),
		async.apply(db.checkCompatibility),
		function(next) {
			require('./src/meta').configs.init(next);
		},
		function(next) {
			require('./src/meta').dependencies.check(next);
		},
		function(next) {
			require('./src/upgrade').check(next);
		},
		function(next) {
			var webserver = require('./src/webserver');
			require('./src/socket.io').init(webserver.server);

			if (nconf.get('isPrimary') === 'true' && !nconf.get('jobsDisabled')) {
				require('./src/notifications').init();
				require('./src/user').startJobs();
			}

			webserver.listen();
		}
	], function(err) {
		if (err) {
			switch(err.message) {
				case 'schema-out-of-date':
					winston.warn('Your NodeBB schema is out-of-date. Please run the following command to bring your dataset up to spec:');
					winston.warn('    ./nodebb upgrade');
					break;
				case 'dependencies-out-of-date':
					winston.warn('One or more of NodeBB\'s dependent packages are out-of-date. Please run the following command to update them:');
					winston.warn('    ./nodebb upgrade');
					break;
				default:
					if (err.stacktrace !== false) {
						winston.error(err.stack);
					} else {
						winston.error(err.message);
					}
					break;
			}

			// Either way, bad stuff happened. Abort start.
			process.exit();
		}
	});
}

function setup() {
	winston.info('NodeBB Setup Triggered via Command Line');

	var install = require('./src/install');

	process.stdout.write('\nWelcome to NodeBB!\n');
	process.stdout.write('\nThis looks like a new installation, so you\'ll have to answer a few questions about your environment before we can proceed.\n');
	process.stdout.write('Press enter to accept the default setting (shown in brackets).\n');

	install.setup(function (err, data) {
		var separator = '     ';
		if (process.stdout.columns > 10) {
			for(var x=0,cols=process.stdout.columns-10;x<cols;x++) {
				separator += '=';
			}
		}
		process.stdout.write('\n' + separator + '\n\n');

		if (err) {
			winston.error('There was a problem completing NodeBB setup: ', err.message);
		} else {
			if (data.hasOwnProperty('password')) {
				process.stdout.write('An administrative user was automatically created for you:\n');
				process.stdout.write('    Username: ' + data.username + '\n');
				process.stdout.write('    Password: ' + data.password + '\n');
				process.stdout.write('\n');
			}
			process.stdout.write('NodeBB Setup Completed. Run \'./nodebb start\' to manually start your NodeBB server.\n');

			// If I am a child process, notify the parent of the returned data before exiting (useful for notifying
			// hosts of auto-generated username/password during headless setups)
			if (process.send) {
				process.send(data);
			}
		}

		process.exit();
	});
}

function upgrade() {
	require('./src/database').init(function(err) {
		if (err) {
			winston.error(err.stack);
			process.exit();
		}
		require('./src/meta').configs.init(function () {
			require('./src/upgrade').upgrade();
		});
	});
}

function activate() {
	require('./src/database').init(function(err) {
		var plugin = nconf.get('_')[1] ? nconf.get('_')[1] : nconf.get('activate'),
			db = require('./src/database');

		winston.info('Activating plugin %s', plugin);

		db.sortedSetAdd('plugins:active', 0, plugin, start);
	});
}

function listPlugins() {
	require('./src/database').init(function(err) {
		var db = require('./src/database');

		db.getSortedSetRange('plugins:active', 0, -1, function(err, plugins) {
			winston.info('Active plugins: \n\t - ' + plugins.join('\n\t - '));
			process.exit();
		});
	});
}


function shutdown(code) {
	winston.info('[app] Shutdown (SIGTERM/SIGINT) Initialised.');
	require('./src/database').close();
	winston.info('[app] Database connection closed.');
	require('./src/webserver').server.close();
	winston.info('[app] Web server closed to connections.');

	winston.info('[app] Shutdown complete.');
	process.exit(code || 0);
}

function restart() {
	if (process.send) {
		winston.info('[app] Restarting...');
		process.send({
			action: 'restart'
		});
	} else {
		winston.error('[app] Could not restart server. Shutting down.');
		shutdown(1);
	}
}<|MERGE_RESOLUTION|>--- conflicted
+++ resolved
@@ -149,10 +149,7 @@
 				meta.reload();
 			break;
 			case 'js-propagate':
-<<<<<<< HEAD
-=======
 				meta.js.target[message.target] = meta.js.target[message.target] || {};
->>>>>>> 263b09f1
 				meta.js.target[message.target].cache = message.cache;
 				meta.js.target[message.target].map = message.map;
 				emitter.emit('meta:js.compiled');
