dist/
yarn.lock
npm-debug.log
node_modules/
sftp-config.json
config.json
jsconfig.json
public/src/nodebb.min.js
!src/views/config.json
public/css/*.css
*.sublime-project
*.sublime-workspace
.project
*.swp
Vagrantfile
.vagrant
provision.sh
*.komodoproject
.DS_Store
feeds/recent.rss
.eslintcache
.svn

logs/

pidfile

# templates
/public/templates

/public/uploads
/test/uploads

# compiled files
/public/stylesheet.css
/public/admin.css
/public/nodebb.min.js
/public/nodebb.min.js.map
/public/acp.min.js
/public/acp.min.js.map
/public/installer.css
/public/installer.min.js
/public/bootstrap.min.css
/public/logo.png

# Covers JetBrains IDEs: IntelliJ, RubyMine, PhpStorm, AppCode, PyCharm, CLion, Android Studio
*.iml

## Directory-based project format:
.idea/
.vscode/

## File-based project format:
*.ipr
*.iws

## Transifex
tx.exe
.transifexrc

##Coverage output
coverage
.nyc_output

*.log
test/files/normalise.jpg.png
test/files/normalise-resized.jpg
package-lock.json
/package.json
*.mongodb
link-plugins.sh
test.sh

<<<<<<< HEAD
.docker/
=======
.docker/**
!**/.gitkeep
>>>>>>> 07151f8a
<|MERGE_RESOLUTION|>--- conflicted
+++ resolved
@@ -71,9 +71,5 @@
 link-plugins.sh
 test.sh
 
-<<<<<<< HEAD
-.docker/
-=======
 .docker/**
-!**/.gitkeep
->>>>>>> 07151f8a
+!**/.gitkeep