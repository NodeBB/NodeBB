name: Lint and test

on:
  push:
    branches:
      - master
      - develop
  pull_request:
    branches:
      - master
      - develop

defaults:
  run:
    shell: bash

permissions:
  contents: read

jobs:
  test:
    permissions:
      checks: write  # for coverallsapp/github-action to create new checks
      contents: read  # for actions/checkout to fetch code
    name: Lint and test
    strategy:
      fail-fast: false
      matrix:
        os: [ubuntu-latest]
        node: [18, 20]
        database: [mongo-dev, mongo, redis, postgres]
        include:
          # only run coverage once
          - os: ubuntu-latest
            node: 18
            coverage: true
          # test under development once
          - database: mongo-dev
            test_env: development
          # only run eslint once
          - os: ubuntu-latest
            node: 18
            database: mongo-dev
            lint: true
    runs-on: ${{ matrix.os }}
    env:
      TEST_ENV: ${{ matrix.test_env || 'production' }}

    services:
      postgres:
        image: 'postgres:16-alpine'
        env:
          POSTGRES_USER: postgres
          POSTGRES_PASSWORD: postgres
        # Set health checks to wait until postgres has started
        options: >-
          --health-cmd pg_isready
          --health-interval 10s
          --health-timeout 5s
          --health-retries 5
        ports:
          # Maps port 5432 on service container to the host
          - 5432:5432

      redis:
<<<<<<< HEAD
        image: 'redis:7.2.3'
=======
        image: 'redis:7.2.5'
>>>>>>> 07151f8a
        # Set health checks to wait until redis has started
        options: >-
          --health-cmd "redis-cli ping"
          --health-interval 10s
          --health-timeout 5s
          --health-retries 5
        ports:
          # Maps port 6379 on service container to the host
          - 6379:6379

      mongo:
        image: 'mongo:7.0'
        ports:
          # Maps port 27017 on service container to the host
          - 27017:27017

    steps:
      - uses: actions/checkout@v4

      - run: cp install/package.json package.json

      - name: Install Node
        uses: actions/setup-node@v4
        with:
          node-version: ${{ matrix.node }}

      - name: NPM Install
        uses: bahmutov/npm-install@v1
        with:
          useLockFile: false

      - name: Setup on MongoDB
        if: startsWith(matrix.database, 'mongo')
        env:
          SETUP: >-
            {
              "url": "http://127.0.0.1:4567",
              "secret": "abcdef",
              "admin:username": "admin",
              "admin:email": "test@example.org",
              "admin:password": "hAN3Eg8W",
              "admin:password:confirm": "hAN3Eg8W",

              "database": "mongo",
              "mongo:host": "127.0.0.1",
              "mongo:port": 27017,
              "mongo:username": "",
              "mongo:password": "",
              "mongo:database": "nodebb"
            }
          CI: >-
            {
              "host": "127.0.0.1",
              "port": 27017,
              "database": "ci_test"
            }
        run: |
          node app --setup="${SETUP}" --ci="${CI}"

      - name: Setup on PostgreSQL
        if: startsWith(matrix.database, 'postgres')
        env:
          SETUP: >-
            {
              "url": "http://127.0.0.1:4567",
              "secret": "abcdef",
              "admin:username": "admin",
              "admin:email": "test@example.org",
              "admin:password": "hAN3Eg8W",
              "admin:password:confirm": "hAN3Eg8W",

              "database": "postgres",
              "postgres:host": "127.0.0.1",
              "postgres:port": 5432,
              "postgres:username": "postgres",
              "postgres:password": "postgres",
              "postgres:database": "nodebb"
            }
          CI: >-
            {
              "host": "127.0.0.1",
              "database": "ci_test",
              "port": 5432,
              "username": "postgres",
              "password": "postgres"
            }
        run: |
          node -e "const { Client } = require('pg'); const c = new Client({ host: '127.0.0.1', port: 5432, user: 'postgres', password: 'postgres' }); c.connect().then(() => c.query('CREATE DATABASE nodebb')).then(() => c.query('CREATE DATABASE ci_test')).then(() => c.end())"
          node app --setup="${SETUP}" --ci="${CI}"

      - name: Setup on Redis
        if: startsWith(matrix.database, 'redis')
        env:
          SETUP: >-
            {
              "url": "http://127.0.0.1:4567/forum",
              "secret": "abcdef",
              "admin:username": "admin",
              "admin:email": "test@example.org",
              "admin:password": "hAN3Eg8W",
              "admin:password:confirm": "hAN3Eg8W",

              "database": "redis",
              "redis:host": "127.0.0.1",
              "redis:port": 6379,
              "redis:password": "",
              "redis:database": 0
            }
          CI: >-
            {
              "host": "127.0.0.1",
              "database": 1,
              "port": 6379
            }
        run: |
          node app --setup="${SETUP}" --ci="${CI}"

      - name: Run ESLint
        if: matrix.lint
        run: npm run lint

      - name: Node tests
        run: npm test

      - name: Extract coverage info
        run: npm run coverage

      - name: Test coverage
        uses: coverallsapp/github-action@643bc377ffa44ace6394b2b5d0d3950076de9f63 # v2.3.0
        if: matrix.coverage
        with:
          github-token: ${{ secrets.GITHUB_TOKEN }}
          flag-name: ${{ matrix.os }}-node-${{ matrix.node }}-db-${{ matrix.database }}
          parallel: true

  finish:
    permissions:
      checks: write  # for coverallsapp/github-action to create new checks
    needs: test
    runs-on: ubuntu-latest
    steps:
      - name: Coveralls Finished
        uses: coverallsapp/github-action@643bc377ffa44ace6394b2b5d0d3950076de9f63 # v2.3.0
        with:
          github-token: ${{ secrets.GITHUB_TOKEN }}
          parallel-finished: true<|MERGE_RESOLUTION|>--- conflicted
+++ resolved
@@ -63,11 +63,7 @@
           - 5432:5432
 
       redis:
-<<<<<<< HEAD
-        image: 'redis:7.2.3'
-=======
         image: 'redis:7.2.5'
->>>>>>> 07151f8a
         # Set health checks to wait until redis has started
         options: >-
           --health-cmd "redis-cli ping"
