--- conflicted
+++ resolved
@@ -1,21 +1,16 @@
 FROM node:lts-alpine3.14 AS builder
-
-<<<<<<< HEAD
-RUN apk add --no-cache --virtual .build-deps git python3 make gcc g++
-=======
-RUN mkdir -p /usr/src/app && \
-    chown -R node:node /usr/src/app
->>>>>>> 597d826b
-WORKDIR /usr/src/app
 
 ARG NODE_ENV
 ENV NODE_ENV $NODE_ENV
+RUN mkdir -p /usr/src/app && \
+    chown -R node:node /usr/src/app
+WORKDIR /usr/src/app
+RUN apk add --no-cache --virtual .build-deps git python3 make gcc g++
 
 COPY --chown=node:node install/package.json /usr/src/app/package.json
 
 USER node
 
-<<<<<<< HEAD
 RUN yarn --prod --unsafe-perm && \
     yarn cache clean --force
 
@@ -29,12 +24,6 @@
 COPY --from=builder /usr/src/app/node_modules/ node_modules/
 COPY install/package.json package.json
 COPY . .
-=======
-RUN npm install --only=prod && \
-    npm cache clean --force
-
-COPY --chown=node:node . /usr/src/app
->>>>>>> 597d826b
 
 ENV NODE_ENV=production \
     daemon=false \
