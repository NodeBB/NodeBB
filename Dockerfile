--- conflicted
+++ resolved
@@ -1,6 +1,5 @@
-<<<<<<< HEAD
 FROM node:lts-alpine3.16
-=======
+
 FROM --platform=$BUILDPLATFORM node:lts as npm
 
 RUN mkdir -p /usr/src/build && \
@@ -17,32 +16,25 @@
 RUN npm install --omit=dev
 
 
-FROM node:lts
->>>>>>> 514af5d6
+FROM node:lts-alpine3.16
 
 RUN apk add --no-cache git bash
 
 ARG NODE_ENV
-<<<<<<< HEAD
 ENV NODE_ENV=$NODE_ENV \
     daemon=false \
     silent=false
-=======
-ENV NODE_ENV $NODE_ENV
 
 COPY --chown=node:node --from=npm /usr/src/build /usr/src/app
->>>>>>> 514af5d6
 
 RUN mkdir -p /usr/src/app && \
     chown -R node:node /usr/src/app
 USER node
-<<<<<<< HEAD
+
 WORKDIR /usr/src/app
-=======
 
 RUN npm rebuild && \
     npm cache clean --force
->>>>>>> 514af5d6
 
 COPY --chown=node:node . /usr/src/app
 
