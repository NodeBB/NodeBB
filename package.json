{
  "name": "nodebb",
  "license": "GPLv3 or later",
  "description": "NodeBB Forum",
  "version": "0.1.1",
  "homepage": "http://www.nodebb.org",
  "repository": {
    "type": "git",
    "url": "https://github.com/designcreateplay/NodeBB/"
  },
  "main": "app.js",
  "scripts": {
    "test": "mocha ./tests"
  },
  "dependencies": {
    "socket.io": "~0.9.16",
    "redis": "0.8.3",
    "mongodb": "~1.3.19",
    "express": "3.2.0",
    "express-namespace": "~0.1.1",
    "emailjs": "0.3.4",
    "cookie": "0.0.6",
    "connect-redis": "1.4.5",
    "connect-mongo": "0.4.0",
    "passport": "0.1.17",
    "passport-local": "0.1.6",
    "passport-twitter": "0.1.5",
    "passport-google-oauth": "0.1.5",
    "passport-facebook": "0.1.5",
    "less-middleware": "0.1.12",
    "marked": "0.2.8",
    "bcrypt": "0.7.5",
    "async": "~0.2.8",
    "node-imagemagick": "0.1.8",
    "gravatar": "1.0.6",
    "nconf": "~0.6.7",
    "sitemap": "~0.6.0",
    "request": "~2.25.0",
    "reds": "~0.2.4",
    "winston": "~0.7.2",
    "rss": "~0.2.0",
    "prompt": "~0.2.11",
    "uglify-js": "~2.4.0",
    "validator": "~1.5.1",
    "nodebb-plugin-mentions": "~0.1.15",
<<<<<<< HEAD
    "nodebb-plugin-markdown": "~0.2.0",
=======
    "nodebb-plugin-markdown": "~0.2.1",
>>>>>>> 0148cf06
    "nodebb-theme-vanilla": "~0.0.9",
    "nodebb-theme-cerulean": "0.0.10",
    "cron": "~1.0.1",
    "semver": "~2.2.1"
  },
  "optionalDependencies": {
    "hiredis": "~0.1.15"
  },
  "devDependencies": {
    "mocha": "~1.13.0"
  },
  "bugs": {
    "url": "https://github.com/designcreateplay/NodeBB/issues"
  },
  "engines": {
    "node": ">=0.8"
  },
  "contributors": [
    {
      "name": "Andrew Rodrigues",
      "email": "andrew@designcreateplay.com",
      "url": "https://github.com/psychobunny"
    },
    {
      "name": "Julian Lam",
      "email": "julian@designcreateplay.com",
      "url": "https://github.com/julianlam"
    },
    {
      "name": "Barış Soner Uşaklı",
      "email": "baris@designcreateplay.com",
      "url": "https://github.com/barisusakli"
    },
    {
      "name": "Andrew Darqui",
      "url": "https://github.com/adarqui"
    },
    {
      "name": "Damian Bushong",
      "url": "https://github.com/damianb"
    },
    {
      "name": "Matt Smith",
      "url": "https://github.com/soimafreak"
    },
    {
      "name": "Quinton Marchi",
      "url": "https://github.com/iamcardinal"
    }
  ]
}<|MERGE_RESOLUTION|>--- conflicted
+++ resolved
@@ -43,11 +43,7 @@
     "uglify-js": "~2.4.0",
     "validator": "~1.5.1",
     "nodebb-plugin-mentions": "~0.1.15",
-<<<<<<< HEAD
-    "nodebb-plugin-markdown": "~0.2.0",
-=======
     "nodebb-plugin-markdown": "~0.2.1",
->>>>>>> 0148cf06
     "nodebb-theme-vanilla": "~0.0.9",
     "nodebb-theme-cerulean": "0.0.10",
     "cron": "~1.0.1",
