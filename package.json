{
  "name": "nodebb",
  "license": "GPL-3.0",
  "description": "NodeBB Forum",
  "version": "0.7.1-dev",
  "homepage": "http://www.nodebb.org",
  "repository": {
    "type": "git",
    "url": "https://github.com/NodeBB/NodeBB/"
  },
  "main": "app.js",
  "scripts": {
    "start": "node loader.js",
    "test": "mocha ./tests -t 10000"
  },
  "dependencies": {
    "async": "~0.9.0",
    "bcryptjs": "~2.1.0",
    "body-parser": "^1.9.0",
    "colors": "^1.1.0",
    "compression": "^1.1.0",
    "connect-ensure-login": "^0.1.1",
    "connect-flash": "^0.1.1",
    "connect-multiparty": "^1.2.4",
    "cookie-parser": "^1.3.3",
    "cron": "^1.0.5",
    "csurf": "^1.6.1",
    "daemon": "~1.1.0",
    "express": "^4.9.5",
    "express-session": "^1.8.2",
    "lwip": "0.0.6",
    "gravatar": "^1.1.0",
    "heapdump": "^0.3.0",
    "less": "^2.0.0",
    "logrotate-stream": "^0.2.3",
    "lru-cache": "^2.6.1",
    "markdown-it": "^4.2.0",
    "mime": "^1.3.4",
    "minimist": "^1.1.1",
    "mkdirp": "~0.5.0",
    "mmmagic": "^0.3.13",
    "morgan": "^1.3.2",
    "nconf": "~0.7.1",
    "nodebb-plugin-dbsearch": "^0.2.12",
    "nodebb-plugin-emoji-extended": "^0.4.8",
    "nodebb-plugin-markdown": "^2.1.7",
    "nodebb-plugin-mentions": "^0.11.4",
    "nodebb-plugin-soundpack-default": "^0.1.1",
    "nodebb-plugin-spam-be-gone": "^0.4.0",
    "nodebb-rewards-essentials": "^0.0.1",
<<<<<<< HEAD
    "nodebb-theme-lavender": "^1.0.28",
    "nodebb-theme-vanilla": "^1.0.120",
    "nodebb-theme-persona": "^0.1.39",
    "nodebb-widget-essentials": "^1.0.0",
=======
    "nodebb-theme-lavender": "^1.0.42",
    "nodebb-theme-persona": "^0.2.0",
    "nodebb-theme-vanilla": "^1.1.0",
    "nodebb-widget-essentials": "^1.0.2",
>>>>>>> 5e95b2f3
    "npm": "^2.1.4",
    "passport": "^0.2.1",
    "passport-local": "1.0.0",
    "prompt": "^0.2.14",
    "request": "^2.44.0",
    "rimraf": "~2.3.2",
    "rss": "^1.0.0",
    "semver": "^4.3.3",
    "serve-favicon": "^2.1.5",
    "sitemap": "^0.8.1",
    "socket.io": "^1.2.1",
    "socket.io-client": "^1.2.1",
    "socket.io-redis": "^0.1.3",
    "socketio-wildcard": "~0.1.1",
    "string": "^3.0.0",
    "templates.js": "^0.2.5",
    "touch": "0.0.3",
    "uglify-js": "git+https://github.com/julianlam/UglifyJS2.git",
    "underscore": "~1.8.3",
    "underscore.deep": "^0.5.1",
    "validator": "^3.30.0",
    "winston": "^0.9.0",
    "xregexp": "~2.0.0"
  },
  "devDependencies": {
    "mocha": "~1.13.0",
    "grunt": "~0.4.5",
    "grunt-contrib-watch": "^0.6.1"
  },
  "bugs": {
    "url": "https://github.com/NodeBB/NodeBB/issues"
  },
  "engines": {
    "node": ">=0.10"
  },
  "maintainers": [
    {
      "name": "Andrew Rodrigues",
      "email": "andrew@designcreateplay.com",
      "url": "https://github.com/psychobunny"
    },
    {
      "name": "Julian Lam",
      "email": "julian@designcreateplay.com",
      "url": "https://github.com/julianlam"
    },
    {
      "name": "Barış Soner Uşaklı",
      "email": "baris@designcreateplay.com",
      "url": "https://github.com/barisusakli"
    }
  ]
}<|MERGE_RESOLUTION|>--- conflicted
+++ resolved
@@ -48,17 +48,10 @@
     "nodebb-plugin-soundpack-default": "^0.1.1",
     "nodebb-plugin-spam-be-gone": "^0.4.0",
     "nodebb-rewards-essentials": "^0.0.1",
-<<<<<<< HEAD
-    "nodebb-theme-lavender": "^1.0.28",
-    "nodebb-theme-vanilla": "^1.0.120",
-    "nodebb-theme-persona": "^0.1.39",
-    "nodebb-widget-essentials": "^1.0.0",
-=======
     "nodebb-theme-lavender": "^1.0.42",
     "nodebb-theme-persona": "^0.2.0",
     "nodebb-theme-vanilla": "^1.1.0",
     "nodebb-widget-essentials": "^1.0.2",
->>>>>>> 5e95b2f3
     "npm": "^2.1.4",
     "passport": "^0.2.1",
     "passport-local": "1.0.0",
